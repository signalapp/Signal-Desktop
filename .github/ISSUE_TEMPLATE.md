<!--
Please fill out this template with all the information you have. We can't do much without
both the logs and a detailed description of what you've encountered. Please do your best!

Please note that this tracker is only for bugs and feature requests. Please try these
locations if you have a question or comment:

  https://community.signalusers.org/
  http://support.signal.org/
  support@signal.org

Lastly, be sure to preview your issue before saving. Thanks!
-->

* [ ] I have searched open and closed issues for duplicates
  <!--
    You can search all issues here:
      https://github.com/signalapp/Signal-Desktop/issues?utf8=%E2%9C%93&q=is%3Aissue
    Replace [ ] with [X] once you've searched
  -->

---

### Bug Description

<!-- Give an overall summary of the issue. -->

### Steps to Reproduce

<!-- Using bullet points, list the steps that reproduce the bug. -->

1.  step one
2.  step two
3.  step three

Actual Result:

<!-- Describe the details of the buggy behaviour. -->

Expected Result:

<!-- Describe in detail what the correct behavior should be. -->

### Screenshots

<!--
How to take screenshots on all OSes: https://www.take-a-screenshot.org/
You can drag and drop images into this text box.
-->

### Platform Info

<<<<<<< HEAD
Loki Messenger version:
=======
Signal Version:
>>>>>>> d8d08cfe

<!-- You can see Signal's version number at Help -> About or File -> About Loki Messenger -->

Operating System:

<!-- Instructions for finding your OS version are here: http://whatsmyos.com/ -->

Linked Device Version:

<!-- Android: Settings -> Advanced,  iOS: Settings -> General -> About -->

### Link to Debug Log

<!--
Immediately after the bug has happened, submit a debug log via View -> Debug Log, then copy that URL here.

In most cases, a log from your other devices is also useful:
  Android: https://support.signal.org/hc/en-us/articles/360007318591#android_debug
  iOS: https://support.signal.org/hc/en-us/articles/360007318591#ios_debug
--><|MERGE_RESOLUTION|>--- conflicted
+++ resolved
@@ -50,11 +50,7 @@
 
 ### Platform Info
 
-<<<<<<< HEAD
 Loki Messenger version:
-=======
-Signal Version:
->>>>>>> d8d08cfe
 
 <!-- You can see Signal's version number at Help -> About or File -> About Loki Messenger -->
 
