<<<<<<< HEAD
# Copyright 2021 Signal Messenger, LLC
=======
# Copyright 2020-2021 Signal Messenger, LLC
>>>>>>> 819554f6
# SPDX-License-Identifier: AGPL-3.0-only

name: CI
on: [push, pull_request]

jobs:
  lint:
    runs-on: ubuntu-latest

    steps:
    - run: lsb_release -a
    - run: uname -a
    - uses: actions/checkout@v2
    - uses: actions/setup-node@v2
      with:
        node-version: '12.18.3'
    - run: npm install -g yarn@1.22.0

<<<<<<< HEAD
    - name: Cache node modules
      uses: actions/cache@v2
      env:
        cache-name: cache-node-modules
      with:
        path: node_modules
        key: ${{ runner.os }}-node_modules-${{ hashFiles('yarn.lock') }}-${{ hashFiles('patches/*') }}

=======
>>>>>>> 819554f6
    - run: yarn install --frozen-lockfile
    - run: yarn generate
    - run: yarn lint
    - run: yarn lint-deps
    # - run: yarn lint-license-comments
    - run: git diff --exit-code

  macos:
    needs: lint
    runs-on: macos-latest
    if: github.ref == 'refs/heads/development' || github.ref == 'refs/heads/master'

    steps:
    - run: uname -a
    - uses: actions/checkout@v2
    - uses: actions/setup-node@v2
      with:
        node-version: '12.18.3'
    - run: npm install -g yarn@1.22.0

<<<<<<< HEAD
    - name: Cache node modules
      uses: actions/cache@v2
      env:
        cache-name: cache-node-modules
      with:
        path: node_modules
        key: ${{ runner.os }}-node_modules-${{ hashFiles('yarn.lock') }}-${{ hashFiles('patches/*') }}

=======
>>>>>>> 819554f6
    - run: yarn install --frozen-lockfile
    - run: yarn generate
    - run: yarn prepare-beta-build
    - run: yarn build
    - run: yarn test-node
    - run: yarn test-electron
    - run: yarn grunt test-release:osx
      env:
        NODE_ENV: production

  linux:
    needs: lint
    runs-on: ubuntu-latest

    steps:
    - run: lsb_release -a
    - run: uname -a
    - uses: actions/checkout@v2
    - uses: actions/setup-node@v2
      with:
        node-version: '12.18.3'
    - run: sudo apt-get install xvfb
    - run: npm install -g yarn@1.22.0

<<<<<<< HEAD
    - name: Cache node modules
      uses: actions/cache@v2
      env:
        cache-name: cache-node-modules
      with:
        path: node_modules
        key: ${{ runner.os }}-node_modules-${{ hashFiles('yarn.lock') }}-${{ hashFiles('patches/*') }}

=======
>>>>>>> 819554f6
    - run: yarn install --frozen-lockfile
    - run: yarn generate
    - run: yarn prepare-beta-build
    - run: yarn build
    - run: xvfb-run --auto-servernum yarn test-node
    - run: xvfb-run --auto-servernum yarn test-electron
      env:
        LANG: en_US
        LANGUAGE: en_US
    - run: xvfb-run --auto-servernum yarn grunt test-release:linux
      env:
        NODE_ENV: production

  windows:
    needs: lint
    runs-on: windows-latest

    steps:
    - run: systeminfo
    - run: git config --global core.autocrlf false
    - run: git config --global core.eol lf
    - uses: actions/checkout@v2
    - uses: actions/setup-node@v2
      with:
        node-version: '12.18.3'
    - run: npm install -g yarn@1.22.0

<<<<<<< HEAD
    - name: Cache node modules
      uses: actions/cache@v2
      env:
        cache-name: cache-node-modules
      with:
        path: node_modules
        key: ${{ runner.os }}-node_modules-${{ hashFiles('yarn.lock') }}-${{ hashFiles('patches/*') }}

=======
>>>>>>> 819554f6
    - run: yarn install --frozen-lockfile
    - run: yarn generate
    - run: node build\grunt.js
    - run: yarn test-node
    - run: copy package.json temp.json
    - run: del package.json
    - run: type temp.json | findstr /v certificateSubjectName | findstr /v certificateSha1 > package.json
    - run: yarn prepare-beta-build
    - run: yarn build
    - run: node build\grunt.js test
    - run: node build\grunt.js test-release:win
      env:
        SIGNAL_ENV: production<|MERGE_RESOLUTION|>--- conflicted
+++ resolved
@@ -1,8 +1,4 @@
-<<<<<<< HEAD
-# Copyright 2021 Signal Messenger, LLC
-=======
 # Copyright 2020-2021 Signal Messenger, LLC
->>>>>>> 819554f6
 # SPDX-License-Identifier: AGPL-3.0-only
 
 name: CI
@@ -20,18 +16,6 @@
       with:
         node-version: '12.18.3'
     - run: npm install -g yarn@1.22.0
-
-<<<<<<< HEAD
-    - name: Cache node modules
-      uses: actions/cache@v2
-      env:
-        cache-name: cache-node-modules
-      with:
-        path: node_modules
-        key: ${{ runner.os }}-node_modules-${{ hashFiles('yarn.lock') }}-${{ hashFiles('patches/*') }}
-
-=======
->>>>>>> 819554f6
     - run: yarn install --frozen-lockfile
     - run: yarn generate
     - run: yarn lint
@@ -51,18 +35,6 @@
       with:
         node-version: '12.18.3'
     - run: npm install -g yarn@1.22.0
-
-<<<<<<< HEAD
-    - name: Cache node modules
-      uses: actions/cache@v2
-      env:
-        cache-name: cache-node-modules
-      with:
-        path: node_modules
-        key: ${{ runner.os }}-node_modules-${{ hashFiles('yarn.lock') }}-${{ hashFiles('patches/*') }}
-
-=======
->>>>>>> 819554f6
     - run: yarn install --frozen-lockfile
     - run: yarn generate
     - run: yarn prepare-beta-build
@@ -86,18 +58,6 @@
         node-version: '12.18.3'
     - run: sudo apt-get install xvfb
     - run: npm install -g yarn@1.22.0
-
-<<<<<<< HEAD
-    - name: Cache node modules
-      uses: actions/cache@v2
-      env:
-        cache-name: cache-node-modules
-      with:
-        path: node_modules
-        key: ${{ runner.os }}-node_modules-${{ hashFiles('yarn.lock') }}-${{ hashFiles('patches/*') }}
-
-=======
->>>>>>> 819554f6
     - run: yarn install --frozen-lockfile
     - run: yarn generate
     - run: yarn prepare-beta-build
@@ -124,18 +84,6 @@
       with:
         node-version: '12.18.3'
     - run: npm install -g yarn@1.22.0
-
-<<<<<<< HEAD
-    - name: Cache node modules
-      uses: actions/cache@v2
-      env:
-        cache-name: cache-node-modules
-      with:
-        path: node_modules
-        key: ${{ runner.os }}-node_modules-${{ hashFiles('yarn.lock') }}-${{ hashFiles('patches/*') }}
-
-=======
->>>>>>> 819554f6
     - run: yarn install --frozen-lockfile
     - run: yarn generate
     - run: node build\grunt.js
