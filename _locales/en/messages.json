{
  "softwareAcknowledgments": {
    "message": "Software Acknowledgments",
    "description": "Shown in the about box for the link to software acknowledgments"
  },
  "privacyPolicy": {
    "message": "Terms & Privacy Policy",
    "description": "Shown in the about box for the link to https://signal.org/legal"
  },
  "copyErrorAndQuit": {
    "message": "Copy error and quit",
    "description": "Shown in the top-level error popup, allowing user to copy the error text and close the app"
  },
  "unknownContact": {
    "message": "Unknown contact",
    "description": "Shown as the name of a contact if we don't have any displayable information about them"
  },
  "unknownGroup": {
    "message": "Unknown group",
    "description": "Shown as the name of a group if we don't have any information about it"
  },
  "databaseError": {
    "message": "Database Error",
    "description": "Shown in a popup if the database cannot start up properly"
  },
  "deleteAndRestart": {
    "message": "Delete all data and restart",
    "description": "Shown in a popup if the database cannot start up properly; allows user to delete database and restart"
  },
  "mainMenuFile": {
    "message": "&File",
    "description": "The label that is used for the File menu in the program main menu. The '&' indicates that the following letter will be used as the keyboard 'shortcut letter' for accessing the menu with the Alt-<letter> combination."
  },
  "mainMenuCreateStickers": {
    "message": "Create/upload sticker pack",
    "description": "The label that is used for the Create/upload sticker pack option in the File menu in the program main menu. The '&' indicates that the following letter will be used as the keyboard 'shortcut letter' for accessing the menu with the Alt-<letter> combination."
  },
  "mainMenuEdit": {
    "message": "&Edit",
    "description": "The label that is used for the Edit menu in the program main menu. The '&' indicates that the following letter will be used as the keyboard 'shortcut letter' for accessing the menu with the Alt-<letter> combination."
  },
  "mainMenuView": {
    "message": "&View",
    "description": "The label that is used for the View menu in the program main menu. The '&' indicates that the following letter will be used as the keyboard 'shortcut letter' for accessing the menu with the Alt-<letter> combination."
  },
  "mainMenuWindow": {
    "message": "&Window",
    "description": "The label that is used for the Window menu in the program main menu. The '&' indicates that the following letter will be used as the keyboard 'shortcut letter' for accessing the menu with the Alt-<letter> combination."
  },
  "mainMenuHelp": {
    "message": "&Help",
    "description": "The label that is used for the Help menu in the program main menu. The '&' indicates that the following letter will be used as the keyboard 'shortcut letter' for accessing the menu with the Alt-<letter> combination."
  },
  "mainMenuSettings": {
    "message": "Preferences…",
    "description": "The label that is used for the Preferences menu in the program main menu. This should be consistent with the standard naming for ‘Preferences’ on the operating system."
  },
  "appMenuServices": {
    "message": "Services",
    "description": "Application menu item for macOS 'Services'"
  },
  "appMenuHide": {
    "message": "Hide",
    "description": "Application menu command to hide the window"
  },
  "appMenuHideOthers": {
    "message": "Hide Others",
    "description": "Application menu command to hide all other windows"
  },
  "appMenuUnhide": {
    "message": "Show All",
    "description": "Application menu command to show all application windows"
  },
  "appMenuQuit": {
    "message": "Quit Signal",
    "description": "Application menu command to close the application"
  },
  "editMenuUndo": {
    "message": "Undo",
    "description": "Edit menu command to remove recently-typed text"
  },
  "editMenuRedo": {
    "message": "Redo",
    "description": "Edit menu command to restore previously undone typed text"
  },
  "editMenuCut": {
    "message": "Cut",
    "description": "Edit menu command to remove selected text and add it to clipboard"
  },
  "editMenuCopy": {
    "message": "Copy",
    "description": "Edit menu command to add selected text to clipboard"
  },
  "editMenuPaste": {
    "message": "Paste",
    "description": "Edit menu command to insert text from clipboard at cursor location"
  },
  "editMenuPasteAndMatchStyle": {
    "message": "Paste and Match Style",
    "description": "Edit menu command to insert text from clipboard at cursor location, taking only text and not style information"
  },
  "editMenuDelete": {
    "message": "Delete",
    "description": "Edit menu command to remove the selected text"
  },
  "editMenuSelectAll": {
    "message": "Select All",
    "description": "Edit menu command to select all of the text in selected text box"
  },
  "editMenuStartSpeaking": {
    "message": "Start speaking",
    "description": "Edit menu item under 'speech' to start dictation"
  },
  "editMenuStopSpeaking": {
    "message": "Stop speaking",
    "description": "Edit menu item under 'speech' to stop dictation"
  },
  "windowMenuClose": {
    "message": "Close Window",
    "description": "Window menu command to close the current window"
  },
  "windowMenuMinimize": {
    "message": "Minimize",
    "description": "Window menu command to minimize the current window"
  },
  "windowMenuZoom": {
    "message": "Zoom",
    "description": "Window menu command to make the current window the size of the whole screen"
  },
  "windowMenuBringAllToFront": {
    "message": "Bring All to Front",
    "description": "Window menu command to bring all windows of current application to front"
  },
  "viewMenuResetZoom": {
    "message": "Actual Size",
    "description": "View menu command to go back to the default zoom"
  },
  "viewMenuZoomIn": {
    "message": "Zoom In",
    "description": "View menu command to make everything bigger"
  },
  "viewMenuZoomOut": {
    "message": "Zoom Out",
    "description": "View menu command to make everything smaller"
  },
  "viewMenuToggleFullScreen": {
    "message": "Toggle Full Screen",
    "description": "View menu command to enter or leave Full Screen mode"
  },
  "viewMenuToggleDevTools": {
    "message": "Toggle Developer Tools",
    "description": "View menu command to show or hide the developer tools"
  },
  "menuSetupAsNewDevice": {
    "message": "Set Up as New Device",
    "description": "When the application is not yet set up, menu option to start up the set up as fresh device"
  },
  "menuSetupAsStandalone": {
    "message": "Set Up as Standalone Device",
    "description": "Only available on development modes, menu option to open up the standalone device setup sequence"
  },
  "messageContextMenuButton": {
    "message": "More actions",
    "description": "Label for context button next to each message"
  },
  "contextMenuCopyLink": {
    "message": "Copy Link",
    "description": "Shown in the context menu for a link to indicate that the user can copy the link"
  },
  "contextMenuCopyImage": {
    "message": "Copy Image",
    "description": "Shown in the context menu for an image to indicate that the user can copy the image"
  },
  "contextMenuNoSuggestions": {
    "message": "No Suggestions",
    "description": "Shown in the context menu for a misspelled word to indicate that there are no suggestions to replace the misspelled word"
  },
  "avatarMenuViewArchive": {
    "message": "View Archive",
    "description": "One of the menu options available in the Avatar popup menu"
  },
  "avatarMenuChatColors": {
    "message": "Chat Color",
    "description": "One of the menu options available in the Avatar popup menu"
  },
  "avatarMenuUpdateAvailable": {
    "message": "Update Signal",
    "description": "One of the menu options available in the Avatar popup menu"
  },
  "loading": {
    "message": "Loading...",
    "description": "Message shown on the loading screen before we've loaded any messages"
  },
  "optimizingApplication": {
    "message": "Optimizing application...",
    "description": "Message shown on the loading screen while we are doing application optimizations"
  },
  "migratingToSQLCipher": {
    "message": "Optimizing messages... $status$ complete.",
    "description": "Message shown on the loading screen while we are doing application optimizations",
    "placeholders": {
      "status": {
        "content": "$1",
        "example": "45/200"
      }
    }
  },
  "archivedConversations": {
    "message": "Archived Conversations",
    "description": "Shown in place of the search box when showing archived conversation list"
  },
  "LeftPane--pinned": {
    "message": "Pinned",
    "description": "Shown as a header for pinned conversations in the left pane"
  },
  "LeftPane--chats": {
    "message": "Chats",
    "description": "Shown as a header for non-pinned conversations in the left pane"
  },
  "archiveHelperText": {
    "message": "These conversations are archived and will only appear in the Inbox if new messages are received.",
    "description": "Shown at the top of the archived conversations list in the left pane"
  },
  "archiveConversation": {
    "message": "Archive",
    "description": "Shown in menu for conversation, and moves conversation out of main conversation list"
  },
  "markUnread": {
    "message": "Mark as unread",
    "description": "Shown in menu for conversation, and marks conversation as unread"
  },
  "moveConversationToInbox": {
    "message": "Unarchive",
    "description": "Undoes Archive Conversation action, and moves archived conversation back to the main conversation list"
  },
  "pinConversation": {
    "message": "Pin Conversation",
    "description": "Shown in menu for conversation, and pins the conversation to the top of the conversation list"
  },
  "unpinConversation": {
    "message": "Unpin Conversation",
    "description": "Undoes Archive Conversation action, and unpins the conversation from the top of the conversation list"
  },
  "pinnedConversationsFull": {
    "message": "You can only pin up to 4 chats",
    "descriptin": "Shown in a toast when a user attempts to pin more than the maximum number of chats"
  },
  "chooseDirectory": {
    "message": "Choose folder",
    "description": "Button to allow the user to find a folder on disk"
  },
  "chooseFile": {
    "message": "Choose file",
    "description": "Button to allow the user to find a file on disk"
  },
  "loadDataHeader": {
    "message": "Load your data",
    "description": "Header shown on the first screen in the data import process"
  },
  "loadDataDescription": {
    "message": "You've just gone through the export process, and your contacts and messages are waiting patiently on your computer. Select the folder that contains your saved Signal data.",
    "description": "Introduction to the process of importing messages and contacts from disk"
  },
  "importChooserTitle": {
    "message": "Choose directory with exported data",
    "description": "Title of the popup window used to select data previously exported"
  },
  "importErrorHeader": {
    "message": "Something went wrong!",
    "description": "Header of the error screen after a failed import"
  },
  "importingHeader": {
    "message": "Loading contacts and messages",
    "description": "Header of screen shown as data is import"
  },
  "importErrorFirst": {
    "message": "Make sure you have chosen the correct directory that contains your saved Signal data. Its name should begin with 'Signal Export.' You can also save a new copy of your data from the Chrome App.",
    "description": "Message shown if the import went wrong; first paragraph"
  },
  "importErrorSecond": {
    "message": "If these steps don't work for you, please submit a debug log (View -> Debug Log) so that we can help you get migrated!",
    "description": "Message shown if the import went wrong; second paragraph"
  },
  "importAgain": {
    "message": "Choose folder and try again",
    "description": "Button shown if the user runs into an error during import, allowing them to start over"
  },
  "importCompleteHeader": {
    "message": "Success!",
    "description": "Header shown on the screen at the end of a successful import process"
  },
  "importCompleteStartButton": {
    "message": "Start using Signal Desktop",
    "description": "Button shown at end of successful import process, nothing left but a restart"
  },
  "importCompleteLinkButton": {
    "message": "Link this device to your phone",
    "description": "Button shown at end of successful 'light' import process, so the standard linking process still needs to happen"
  },
  "selectedLocation": {
    "message": "your selected location",
    "description": "Message shown as the export location if we didn't capture the target directory"
  },
  "upgradingDatabase": {
    "message": "Upgrading database. This may take some time...",
    "description": "Message shown on the loading screen when we're changing database structure on first run of a new version"
  },
  "loadingMessages": {
    "message": "Loading messages. $count$ so far...",
    "description": "Message shown on the loading screen when we're catching up on the backlog of messages",
    "placeholders": {
      "count": {
        "content": "$1",
        "example": "5"
      }
    }
  },
  "view": {
    "message": "View",
    "description": "Used as a label on a button allowing user to see more information"
  },
  "youLeftTheGroup": {
    "message": "You are no longer a member of the group.",
    "description": "Displayed when a user can't send a message because they have left the group"
  },
  "invalidConversation": {
    "message": "This group is invalid. Please create a new group.",
    "description": "Displayed when a user can't send a message because something has gone wrong in the conversation."
  },
  "scrollDown": {
    "message": "Scroll to bottom of conversation",
    "description": "Alt text for button to take user down to bottom of conversation, shown when user scrolls up"
  },
  "messagesBelow": {
    "message": "New messages below",
    "description": "Alt text for button to take user down to bottom of conversation with more than one message out of screen"
  },
  "unreadMessage": {
    "message": "1 Unread Message",
    "description": "Text for unread message separator, just one message"
  },
  "unreadMessages": {
    "message": "$count$ Unread Messages",
    "description": "Text for unread message separator, with count",
    "placeholders": {
      "count": {
        "content": "$1",
        "example": "5"
      }
    }
  },
  "messageHistoryUnsynced": {
    "message": "For your security, conversation history isn't transferred to new linked devices.",
    "description": "Shown in the conversation history when a user links a new device to explain what is not supported."
  },
  "youMarkedAsVerified": {
    "message": "You marked your Safety Number with $name$ as verified",
    "description": "Shown in the conversation history when the user marks a contact as verified.",
    "placeholders": {
      "name": {
        "content": "$1",
        "example": "Bob"
      }
    }
  },
  "youMarkedAsNotVerified": {
    "message": "You marked your Safety Number with $name$ as not verified",
    "description": "Shown in the conversation history when the user marks a contact as not verified, whether on the Safety Number screen or by dismissing a banner or dialog.",
    "placeholders": {
      "name": {
        "content": "$1",
        "example": "Bob"
      }
    }
  },
  "youMarkedAsVerifiedOtherDevice": {
    "message": "You marked your Safety Number with $name$ as verified from another device",
    "description": "Shown in the conversation history when we discover that the user marked a contact as verified on another device.",
    "placeholders": {
      "name": {
        "content": "$1",
        "example": "Bob"
      }
    }
  },
  "youMarkedAsNotVerifiedOtherDevice": {
    "message": "You marked your Safety Number with $name$ as not verified from another device",
    "description": "Shown in the conversation history when we discover that the user marked a contact as not verified on another device.",
    "placeholders": {
      "name": {
        "content": "$1",
        "example": "Bob"
      }
    }
  },
  "membersNeedingVerification": {
    "message": "Your safety numbers with these group members have changed since you last verified. Click a group member to see your new safety number with them.",
    "description": "When there are multiple previously-verified group members with safety number changes, a banner will be shown. The list of contacts with safety number changes is shown, and this text introduces that list."
  },
  "changedRightAfterVerify": {
    "message": "The safety number you are trying to verify has changed. Please review your new safety number with $name1$. Remember, this change could mean that someone is trying to intercept your communication or that $name2$ has simply reinstalled Signal.",
    "description": "Shown on the safety number screen when the user has selected to verify/unverify a contact's safety number, and we immediately discover a safety number change",
    "placeholders": {
      "name1": {
        "content": "$1",
        "example": "Bob"
      },
      "name2": {
        "content": "$2",
        "example": "Bob"
      }
    }
  },
  "changedVerificationWarning": {
    "message": "The following people may have reinstalled or changed devices. Verify your safety number with them to ensure privacy.",
    "description": "Shown on confirmation dialog when user attempts to send a message"
  },
  "safetyNumberChangeDialog__pending-messages--1": {
    "message": "Send pending message",
    "description": "Shown on confirmation dialog when user attempts to send a message in the outbox"
  },
  "safetyNumberChangeDialog__pending-messages--many": {
    "message": "Send $count$ pending messages",
    "description": "Shown on confirmation dialog when user attempts to send a message in the outbox",
    "placeholders": {
      "count": {
        "content": "$1",
        "example": 123
      }
    }
  },
  "identityKeyErrorOnSend": {
    "message": "Your safety number with $name1$ has changed. This could either mean that someone is trying to intercept your communication or that $name2$ has simply reinstalled Signal. You may wish to verify your safety number with this contact.",
    "description": "Shown when user clicks on a failed recipient in the message detail view after an identity key change",
    "placeholders": {
      "name1": {
        "content": "$1",
        "example": "Bob"
      },
      "name2": {
        "content": "$2",
        "example": "Bob"
      }
    }
  },
  "sendAnyway": {
    "message": "Send Anyway",
    "description": "Used on a warning dialog to make it clear that it might be risky to send the message."
  },
  "callAnyway": {
    "message": "Call Anyway",
    "description": "Used on a warning dialog to make it clear that it might be risky to call the conversation."
  },
  "continueCall": {
    "message": "Continue Call",
    "description": "Used on a warning dialog to make it clear that it might be risky to continue the group call."
  },
  "noLongerVerified": {
    "message": "Your safety number with $name$ has changed and is no longer verified. Click to show.",
    "description": "Shown in conversation banner when user's safety number has changed, but they were previously verified.",
    "placeholders": {
      "name": {
        "content": "$1",
        "example": "Bob"
      }
    }
  },
  "multipleNoLongerVerified": {
    "message": "Your safety numbers with multiple members of this group have changed and are no longer verified. Click to show.",
    "description": "Shown in conversation banner when more than one group member's safety number has changed, but they were previously verified."
  },
  "debugLogExplanation": {
    "message": "This log will be posted publicly online for contributors to view. You may examine and edit it before submitting."
  },
  "debugLogError": {
    "message": "Something went wrong with the upload! Please consider manually adding your log to the bug you file."
  },
  "debugLogCopy": {
    "message": "Copy",
    "description": "Shown as the text for the copy button on the debug log screen"
  },
  "debugLogCopyAlt": {
    "message": "Copy link to your clipboard",
    "description": "Shown as the alt text for the copy button on the debug log screen"
  },
  "debugLogLinkCopied": {
    "message": "Link Copied to Your Clipboard",
    "description": "Shown in a toast to let the user know that the link to the debug log has been copied to their clipboard"
  },
  "reportIssue": {
    "message": "Report an issue",
    "description": "Link to open the issue tracker"
  },
  "gotIt": {
    "message": "Got it!",
    "description": "Label for a button that dismisses a dialog. The user clicks it to confirm that they understand the message in the dialog."
  },
  "submit": {
    "message": "Submit"
  },
  "acceptNewKey": {
    "message": "Accept",
    "description": "Label for a button to accept a new safety number"
  },
  "verify": {
    "message": "Mark as verified"
  },
  "unverify": {
    "message": "Mark as not verified"
  },
  "isVerified": {
    "message": "You have verified your safety number with $name$.",
    "description": "Summary state shown at top of the safety number screen if user has verified contact.",
    "placeholders": {
      "name": {
        "content": "$1",
        "example": "Bob"
      }
    }
  },
  "isNotVerified": {
    "message": "You have not verified your safety number with $name$.",
    "description": "Summary state shown at top of the safety number screen if user has not verified contact.",
    "placeholders": {
      "name": {
        "content": "$1",
        "example": "Bob"
      }
    }
  },
  "verified": {
    "message": "Verified"
  },
  "newIdentity": {
    "message": "New safety number",
    "description": "Header for a key change dialog"
  },
  "identityChanged": {
    "message": "Your safety number with this contact has changed. This could either mean that someone is trying to intercept your communication, or this contact simply reinstalled Signal. You may wish to verify the new safety number below."
  },
  "incomingError": {
    "message": "Error handling incoming message"
  },
  "media": {
    "message": "Media",
    "description": "Header of the default pane in the media gallery, showing images and videos"
  },
  "mediaEmptyState": {
    "message": "You don’t have any media in this conversation",
    "description": "Message shown to user in the media gallery when there are no messages with media attachments (images or video)"
  },
  "allMedia": {
    "message": "All Media",
    "description": "Header for the media gallery"
  },
  "documents": {
    "message": "Documents",
    "description": "Header of the secondary pane in the media gallery, showing every non-media attachment"
  },
  "documentsEmptyState": {
    "message": "You don’t have any documents in this conversation",
    "description": "Message shown to user in the media gallery when there are no messages with document attachments (anything other than images or video)"
  },
  "today": {
    "message": "Today",
    "description": "Section header in the media gallery"
  },
  "yesterday": {
    "message": "Yesterday",
    "description": "Section header in the media gallery"
  },
  "thisWeek": {
    "message": "This Week",
    "description": "Section header in the media gallery"
  },
  "thisMonth": {
    "message": "This Month",
    "description": "Section header in the media gallery"
  },
  "unsupportedAttachment": {
    "message": "Unsupported attachment type. Click to save.",
    "description": "Displayed for incoming unsupported attachment"
  },
  "clickToSave": {
    "message": "Click to save",
    "description": "Hover text for attachment filenames"
  },
  "unnamedFile": {
    "message": "Unnamed File",
    "description": "Hover text for attachment filenames"
  },
  "voiceMessage": {
    "message": "Voice Message",
    "description": "Name for a voice message attachment"
  },
  "dangerousFileType": {
    "message": "Attachment type not allowed for security reasons",
    "description": "Shown in toast when user attempts to send .exe file, for example"
  },
  "loadingPreview": {
    "message": "Loading Preview...",
    "description": "Shown while Signal Desktop is fetching metadata for a url in composition area"
  },
  "stagedPreviewThumbnail": {
    "message": "Draft thumbnail link preview for $domain$",
    "description": "Shown while Signal Desktop is fetching metadata for a url in composition area",
    "placeholders": {
      "path": {
        "content": "$1",
        "example": "instagram.com"
      }
    }
  },
  "previewThumbnail": {
    "message": "Thumbnail link preview for $domain$",
    "description": "Shown while Signal Desktop is fetching metadata for a url in composition area",
    "placeholders": {
      "path": {
        "content": "$1",
        "example": "instagram.com"
      }
    }
  },
  "stagedImageAttachment": {
    "message": "Draft image attachment: $path$",
    "description": "Alt text for staged attachments",
    "placeholders": {
      "path": {
        "content": "$1",
        "example": "dog.jpg"
      }
    }
  },
  "decryptionErrorToast": {
    "message": "Desktop ran into a decryption error. Click to submit a debug log.",
    "description": "An error popup when we haven't added an error for decryption error."
  },
  "oneNonImageAtATimeToast": {
    "message": "When including a non-image attachment, the limit is one attachment per message.",
    "description": "An error popup when the user has attempted to add an attachment"
  },
  "cannotMixImageAndNonImageAttachments": {
    "message": "You cannot mix non-image and image attachments in one message.",
    "description": "An error popup when the user has attempted to add an attachment"
  },
  "maximumAttachments": {
    "message": "You cannot add any more attachments to this message.",
    "description": "An error popup when the user has attempted to add an attachment"
  },
  "fileSizeWarning": {
    "message": "Sorry, the selected file exceeds message size restrictions."
  },
  "unableToLoadAttachment": {
    "message": "Unable to load selected attachment."
  },
  "disconnected": {
    "message": "Disconnected",
    "description": "Displayed when the desktop client cannot connect to the server."
  },
  "connecting": {
    "message": "Connecting...",
    "description": "Displayed when the desktop client is currently connecting to the server."
  },
  "connect": {
    "message": "Click to reconnect.",
    "description": "Shown to allow the user to manually attempt a reconnect."
  },
  "connectingHangOn": {
    "message": "Shouldn't be long",
    "description": "Subtext description for when the client is connecting to the server."
  },
  "offline": {
    "message": "Offline",
    "description": "Displayed when the desktop client has no network connection."
  },
  "checkNetworkConnection": {
    "message": "Check your network connection.",
    "description": "Obvious instructions for when a user's computer loses its network connection"
  },
  "submitDebugLog": {
    "message": "Debug log",
    "description": "Menu item and header text for debug log modal (sentence case)"
  },
  "debugLog": {
    "message": "Debug Log",
    "description": "View menu item to open the debug log (title case)"
  },
  "forceUpdate": {
    "message": "Force Update",
    "description": "View menu item to force the app to update download and install"
  },
  "helpMenuShowKeyboardShortcuts": {
    "message": "Show Keyboard Shortcuts",
    "description": "Item under the help menu, pops up a screen showing the application's keyboard shortcuts"
  },
  "contactUs": {
    "message": "Contact Us",
    "description": "Item under the help menu, takes you to the contact us support page"
  },
  "goToReleaseNotes": {
    "message": "Go to Release Notes",
    "description": "Item under the help menu, takes you to GitHub page for release notes"
  },
  "goToForums": {
    "message": "Go to Forums",
    "description": "Item under the Help menu, takes you to the forums"
  },
  "goToSupportPage": {
    "message": "Go to Support Page",
    "description": "Item under the Help menu, takes you to the support page"
  },
  "joinTheBeta": {
    "message": "Join the Beta",
    "description": "Item under the Help menu, takes you to an article describing how to install the beta release of Signal Desktop"
  },
  "signalDesktopPreferences": {
    "message": "Signal Desktop Preferences",
    "description": "Title of the window that pops up with Signal Desktop preferences in it"
  },
  "signalDesktopStickerCreator": {
    "message": "Sticker pack creator",
    "description": "Title of the window that pops up with Signal Desktop preferences in it"
  },
  "aboutSignalDesktop": {
    "message": "About Signal Desktop",
    "description": "Item under the Help menu, which opens a small about window"
  },
  "screenShareWindow": {
    "message": "Sharing screen",
    "description": "Title for screen sharing window"
  },
  "speech": {
    "message": "Speech",
    "description": "Item under the Edit menu, with 'start/stop speaking' items below it"
  },
  "show": {
    "message": "Show",
    "description": "Command under Window menu, to show the window"
  },
  "hide": {
    "message": "Hide",
    "description": "Command in the tray icon menu, to hide the window"
  },
  "quit": {
    "message": "Quit",
    "description": "Command in the tray icon menu, to quit the application"
  },
  "signalDesktop": {
    "message": "Signal Desktop",
    "description": "Tooltip for the tray icon"
  },
  "search": {
    "message": "Search",
    "description": "Placeholder text in the search input"
  },
  "clearSearch": {
    "message": "Clear Search",
    "description": "Aria label for clear search button"
  },
  "searchIn": {
    "message": "Search in $conversationName$",
    "description": "Shown in the search box before text is entered when searching in a specific conversation",
    "placeholders": {
      "conversationName": {
        "content": "$1",
        "example": "Friends"
      }
    }
  },
  "noSearchResults": {
    "message": "No results for \"$searchTerm$\"",
    "description": "Shown in the search left pane when no results were found",
    "placeholders": {
      "searchTerm": {
        "content": "$1",
        "example": "dog"
      }
    }
  },
  "noSearchResults--sms-only": {
    "message": "SMS/MMS contacts are not available on Desktop.",
    "description": "Shown in the search left pane when no results were found and primary device has SMS/MMS handling enabled"
  },
  "noSearchResultsInConversation": {
    "message": "No results for \"$searchTerm$\" in $conversationName$",
    "description": "Shown in the search left pane when no results were found",
    "placeholders": {
      "searchTerm": {
        "content": "$1",
        "example": "dog"
      },
      "conversationName": {
        "content": "$2",
        "example": "Friends"
      }
    }
  },
  "conversationsHeader": {
    "message": "Conversations",
    "description": "Shown to separate the types of search results"
  },
  "contactsHeader": {
    "message": "Contacts",
    "description": "Shown to separate the types of search results"
  },
  "groupsHeader": {
    "message": "Groups",
    "description": "Shown to separate the types of search results"
  },
  "messagesHeader": {
    "message": "Messages",
    "description": "Shown to separate the types of search results"
  },
  "welcomeToSignal": {
    "message": "Welcome to Signal"
  },
  "whatsNew": {
    "message": "See $whatsNew$ in this update",
    "description": "Shown in the main window",
    "placeholders": {
      "name": {
        "content": "$1",
        "example": "what's new"
      }
    }
  },
  "viewReleaseNotes": {
    "message": "what's new",
    "description": "Clickable link that displays the latest release notes"
  },
  "selectAContact": {
    "message": "Select a contact or group to start chatting."
  },
  "typingAlt": {
    "message": "Typing animation for this conversation",
    "description": "Used as the 'title' attribute for the typing animation"
  },
  "contactInAddressBook": {
    "message": "This person is in your contacts.",
    "description": "Description of icon denoting that contact is from your address book"
  },
  "contactAvatarAlt": {
    "message": "Avatar for contact $name$",
    "description": "Used in the alt tag for the image avatar of a contact",
    "placeholders": {
      "name": {
        "content": "$1",
        "example": "John"
      }
    }
  },
  "sendMessageToContact": {
    "message": "Send Message",
    "description": "Shown when you are sent a contact and that contact has a signal account"
  },
  "home": {
    "message": "home",
    "description": "Shown on contact detail screen as a label for an address/phone/email"
  },
  "work": {
    "message": "work",
    "description": "Shown on contact detail screen as a label for an address/phone/email"
  },
  "mobile": {
    "message": "mobile",
    "description": "Shown on contact detail screen as a label for a phone or email"
  },
  "email": {
    "message": "email",
    "description": "Generic label shown if contact email has custom type but no label"
  },
  "phone": {
    "message": "phone",
    "description": "Generic label shown if contact phone has custom type but no label"
  },
  "address": {
    "message": "address",
    "description": "Generic label shown if contact address has custom type but no label"
  },
  "poBox": {
    "message": "PO Box",
    "description": "When rendering an address, used to provide context to a post office box"
  },
  "downloading": {
    "message": "Downloading",
    "description": "Shown in the message bubble while a long message attachment is being downloaded"
  },
  "downloadAttachment": {
    "message": "Download Attachment",
    "description": "Shown in a message's triple-dot menu if there isn't room for a dedicated download button"
  },
  "reactToMessage": {
    "message": "React to Message",
    "description": "Shown in triple-dot menu next to message to allow user to react to the associated message"
  },
  "replyToMessage": {
    "message": "Reply to Message",
    "description": "Shown in triple-dot menu next to message to allow user to start crafting a message with a quotation"
  },
  "originalMessageNotFound": {
    "message": "Original message not found",
    "description": "Shown in quote if reference message was not found as message was initially downloaded and processed"
  },
  "originalMessageNotAvailable": {
    "message": "Original message no longer available",
    "description": "Shown in toast if user clicks on quote that references message no longer in database"
  },
  "messageFoundButNotLoaded": {
    "message": "Original message found, but not loaded. Scroll up to load it.",
    "description": "Shown in toast if user clicks on quote references messages not loaded in view, but in database"
  },
  "voiceRecordingInterruptedMax": {
    "message": "Voice message recording stopped because the maximum time limit was reached.",
    "description": "Confirmation dialog message for when the voice recording is interrupted due to max time limit"
  },
  "voiceRecordingInterruptedBlur": {
    "message": "Voice message recording stopped because you switched to another app.",
    "description": "Confirmation dialog message for when the voice recording is interrupted due to app losing focus"
  },
  "voiceNoteLimit": {
    "message": "Voice messages are limited to five minutes. Recording will stop if you switch to another app.",
    "description": "Shown in toast to warn user about limited time and that window must be in focus"
  },
  "voiceNoteMustBeOnlyAttachment": {
    "message": "A voice message must have only one attachment.",
    "description": "Shown in toast if tries to record a voice note with any staged attachments"
  },
  "attachmentSaved": {
    "message": "Attachment saved. Click to show in folder.",
    "description": "Shown after user selects to save to downloads",
    "placeholders": {
      "name": {
        "content": "$1",
        "example": "proof.jpg"
      }
    }
  },
  "you": {
    "message": "You",
    "description": "Shown when the user represented is the current user."
  },
  "replyingTo": {
    "message": "Replying to $name$",
    "description": "Shown in iOS theme when you or someone quotes to a message which is not from you",
    "placeholders": {
      "name": {
        "content": "$1",
        "example": "John"
      }
    }
  },
  "audioPermissionNeeded": {
    "message": "To send audio messages, allow Signal Desktop to access your microphone.",
    "description": "Shown if the user attempts to send an audio message without audio permissions turned on"
  },
  "audioCallingPermissionNeeded": {
    "message": "For calling, you must allow Signal Desktop to access your microphone.",
    "description": "Shown if the user attempts access the microphone for calling without audio permissions turned on"
  },
  "videoCallingPermissionNeeded": {
    "message": "For video calling, you must allow Signal Desktop to access your camera.",
    "description": "Shown if the user attempts access the camera for video calling without video permissions turned on"
  },
  "allowAccess": {
    "message": "Allow Access",
    "description": "Button shown in popup asking to enable microphone/video permissions to send audio messages"
  },
  "showSettings": {
    "message": "Show Settings",
    "description": "A button shown in dialog requesting the user to turn on audio permissions"
  },
  "audio": {
    "message": "Audio",
    "description": "Shown in a quotation of a message containing an audio attachment if no text was originally provided with that attachment"
  },
  "video": {
    "message": "Video",
    "description": "Shown in a quotation of a message containing a video if no text was originally provided with that video"
  },
  "photo": {
    "message": "Photo",
    "description": "Shown in a quotation of a message containing a photo if no text was originally provided with that image"
  },
  "text": {
    "message": "Text",
    "description": "Label for the word 'text'"
  },
  "cannotUpdate": {
    "message": "Cannot Update",
    "description": "Shown as the title of our update error dialogs on windows"
  },
  "cannotUpdateDetail": {
    "message": "Signal Desktop failed to update, but there is a new version available. Please go to $url$ and install the new version manually, then either contact support or file a bug about this problem.",
    "description": "Shown if a general error happened while trying to install update package",
    "placeholders": {
      "url": {
        "content": "$1",
        "example": "https://signal.org/download"
      }
    }
  },
  "readOnlyVolume": {
    "message": "Signal Desktop is likely in a macOS quarantine, and will not be able to auto-update. Please try moving $app$ to $folder$ with Finder.",
    "description": "Shown on MacOS if running on a read-only volume and we cannot update",
    "placeholders": {
      "app": {
        "content": "$1",
        "example": "Signal.app"
      },
      "folder": {
        "content": "$2",
        "example": "/Applications"
      }
    }
  },
  "ok": {
    "message": "OK"
  },
  "cancel": {
    "message": "Cancel"
  },
  "discard": {
    "message": "Discard"
  },
  "failedToSend": {
    "message": "Failed to send to some recipients. Check your network connection."
  },
  "error": {
    "message": "Error"
  },
  "messageDetail": {
    "message": "Message Detail"
  },
  "delete": {
    "message": "Delete"
  },
  "accept": {
    "message": "Accept"
  },
  "done": {
    "message": "Done",
    "description": "Label for done"
  },
  "on": {
    "message": "On",
    "description": "Label for when something is turned on"
  },
  "off": {
    "message": "Off",
    "description": "Label for when something is turned off"
  },
  "deleteWarning": {
    "message": "This message will be deleted from this device.",
    "description": "Text shown in the confirmation dialog for deleting a message locally"
  },
  "deleteForEveryoneWarning": {
    "message": "This message will be deleted for everyone in the conversation if they’re on a recent version of Signal. They will be able to see that you deleted a message.",
    "description": "Text shown in the confirmation dialog for deleting a message for everyone"
  },
  "from": {
    "message": "From",
    "description": "Label for the sender of a message"
  },
  "to": {
    "message": "To",
    "description": "Label for the receiver of a message"
  },
  "toJoiner": {
    "message": "to",
    "description": "Joiner for message search results - like 'Jon' to 'Friends Group'"
  },
  "sent": {
    "message": "Sent",
    "description": "Label for the time a message was sent"
  },
  "received": {
    "message": "Received",
    "description": "Label for the time a message was received"
  },
  "sendMessage": {
    "message": "Send a message",
    "description": "Placeholder text in the message entry field"
  },
  "groupMembers": {
    "message": "Group members"
  },
  "showMembers": {
    "message": "Show members"
  },
  "resetSession": {
    "message": "Reset session",
    "description": "This is a menu item for resetting the session, using the imperative case, as in a command."
  },
  "showSafetyNumber": {
    "message": "View safety number"
  },
  "viewRecentMedia": {
    "message": "View recent media",
    "description": "This is a menu item for viewing all media (images + video) in a conversation, using the imperative case, as in a command."
  },
  "verifyHelp": {
    "message": "If you wish to verify the security of your end-to-end encryption with $name$, compare the numbers above with the numbers on their device.",
    "placeholders": {
      "name": {
        "content": "$1",
        "example": "John"
      }
    }
  },
  "theirIdentityUnknown": {
    "message": "You haven't exchanged any messages with this contact yet. Your safety number with them will be available after the first message."
  },
  "back": {
    "message": "Back",
    "description": "Generic label for back"
  },
  "goBack": {
    "message": "Go back",
    "description": "Label for back button in a conversation"
  },
  "moreInfo": {
    "message": "More Info",
    "description": "Shown on the drop-down menu for an individual message, takes you to message detail screen"
  },
  "retrySend": {
    "message": "Retry Send",
    "description": "Shown on the drop-down menu for an individual message, but only if it is an outgoing message that failed to send"
  },
  "forwardMessage": {
    "message": "Forward message",
    "description": "Shown on the drop-down menu for an individual message, forwards a message"
  },
  "deleteMessage": {
    "message": "Delete message for me",
    "description": "Shown on the drop-down menu for an individual message, deletes single message"
  },
  "deleteMessageForEveryone": {
    "message": "Delete message for everyone",
    "description": "Shown on the drop-down menu for an individual message, deletes single message for everyone"
  },
  "deleteMessages": {
    "message": "Delete",
    "description": "Menu item for deleting messages, title case."
  },
  "deleteConversationConfirmation": {
    "message": "Permanently delete this conversation?",
    "description": "Confirmation dialog text that asks the user if they really wish to delete the conversation. Answer buttons use the strings 'ok' and 'cancel'. The deletion is permanent, i.e. it cannot be undone."
  },
  "sessionEnded": {
    "message": "Secure session reset",
    "description": "This is a past tense, informational message. In other words, your secure session has been reset."
  },
  "ChatRefresh--notification": {
    "message": "Chat session refreshed",
    "description": "Shown in timeline when a error happened, and the session was automatically reset."
  },
  "ChatRefresh--learnMore": {
    "message": "Learn More",
    "description": "Shown in timeline when session is automatically reset, to provide access to a popup info dialog"
  },
  "ChatRefresh--summary": {
    "message": "Signal uses end-to-end encryption and it may need to refresh your chat session sometimes. This doesn’t affect your chat’s security but you may have missed a message from this contact and you can ask them to resend it.",
    "description": "Shown on explainer dialog available from chat session refreshed timeline events"
  },
  "ChatRefresh--contactSupport": {
    "message": "Contact Support",
    "description": "Shown on explainer dialog available from chat session refreshed timeline events"
  },
  "DeliveryIssue--preview": {
    "message": "Delivery issue",
    "description": "Shown in left pane preview when message delivery issue happens"
  },
  "DeliveryIssue--notification": {
    "message": "A message from $sender$ couldn’t be delivered",
    "description": "Shown in timeline when message delivery issue happens",
    "placeholders": {
      "name": {
        "content": "$1",
        "example": "Alice"
      }
    }
  },
  "DeliveryIssue--learnMore": {
    "message": "Learn More",
    "description": "Shown in timeline when message delivery issue happens, to provide access to a popup info dialog"
  },
  "DeliveryIssue--title": {
    "message": "Delivery Issue",
    "description": "Shown on explainer dialog available from delivery issue timeline events"
  },
  "DeliveryIssue--summary": {
    "message": "A message, sticker, reaction, read receipt or media couldn’t be delivered to you from $sender$. They may have tried sending it to you directly, or in a group.",
    "description": "Shown on explainer dialog available from delivery issue timeline events in 1:1 conversations",
    "placeholders": {
      "name": {
        "content": "$1",
        "example": "Alice"
      }
    }
  },
  "DeliveryIssue--summary--group": {
    "message": "A message, sticker, reaction, read receipt or media couldn’t be delivered to you from $sender$ in this chat.",
    "description": "Shown on explainer dialog available from delivery issue timeline events in groups",
    "placeholders": {
      "name": {
        "content": "$1",
        "example": "Alice"
      }
    }
  },
  "ChangeNumber--notification": {
    "message": "$sender$ changed their number to a new number",
    "description": "Shown in timeline when a member of a conversation changes their phone number",
    "placeholders": {
      "sender": {
        "content": "$1",
        "example": "Sam"
      }
    }
  },
  "quoteThumbnailAlt": {
    "message": "Thumbnail of image from quoted message",
    "description": "Used in alt tag of thumbnail images inside of an embedded message quote"
  },
  "imageAttachmentAlt": {
    "message": "Image attached to message",
    "description": "Used in alt tag of image attachment"
  },
  "videoAttachmentAlt": {
    "message": "Screenshot of video attached to message",
    "description": "Used in alt tag of video attachment preview"
  },
  "lightboxImageAlt": {
    "message": "Image sent in conversation",
    "description": "Used in the alt tag for the image shown in a full-screen lightbox view"
  },
  "imageCaptionIconAlt": {
    "message": "Icon showing that this image has a caption",
    "description": "Used for the icon layered on top of an image in message bubbles"
  },
  "addACaption": {
    "message": "Add a caption...",
    "description": "Used as the placeholder text in the caption editor text field"
  },
  "save": {
    "message": "Save",
<<<<<<< HEAD
    "description": "Used as a 'commit changes' button in the caption editor for outgoing image attachments"
=======
    "description": "Used on save buttons"
  },
  "reset": {
    "message": "Reset",
    "description": "Used on reset buttons"
>>>>>>> 1913752f
  },
  "fileIconAlt": {
    "message": "File icon",
    "description": "Used in the media gallery documents tab to visually represent a file"
  },
  "installWelcome": {
    "message": "Welcome to Signal Desktop",
    "description": "Welcome title on the install page"
  },
  "installTagline": {
    "message": "Privacy is possible. Signal makes it easy.",
    "description": "Tagline displayed under 'installWelcome' string on the install page"
  },
  "linkYourPhone": {
    "message": "Link your phone to Signal Desktop",
    "description": "Shown on the front page when the application first starts, above the QR code"
  },
  "signalSettings": {
    "message": "Signal Settings",
    "description": "Used in the guidance to help people find the 'link new device' area of their Signal mobile app"
  },
  "linkedDevices": {
    "message": "Linked Devices",
    "description": "Used in the guidance to help people find the 'link new device' area of their Signal mobile app"
  },
  "plusButton": {
    "message": "'+' Button",
    "description": "The button used in Signal Android to add a new linked device"
  },
  "linkNewDevice": {
    "message": "Link New Device",
    "description": "The menu option shown in Signal iOS to add a new linked device"
  },
  "Preferences--device-name": {
    "message": "Device name",
    "description": "The label in settings panel shown for the user-provided name for this desktop instance"
  },
  "chooseDeviceName": {
    "message": "Choose this device's name",
    "description": "The header shown on the 'choose device name' screen in the device linking process"
  },
  "finishLinkingPhone": {
    "message": "Finish linking phone",
    "description": "The text on the button to finish the linking process, after choosing the device name"
  },
  "initialSync": {
    "message": "Syncing contacts and groups",
    "description": "Shown during initial link while contacts and groups are being pulled from mobile device"
  },
  "installConnectionFailed": {
    "message": "Failed to connect to server.",
    "description": "Displayed when we can't connect to the server."
  },
  "installTooManyDevices": {
    "message": "Sorry, you have too many devices linked already. Try removing some."
  },
  "installTooOld": {
    "message": "Update Signal on this device to link your phone."
  },
  "installErrorHeader": {
    "message": "Something went wrong!"
  },
  "installTryAgain": {
    "message": "Try again"
  },
  "Preferences--theme": {
    "message": "Theme",
    "description": "Header for theme settings"
  },
  "calling": {
    "message": "Calling",
    "description": "Header for calling options on the settings screen"
  },
  "calling__call-back": {
    "message": "Call Back",
    "description": "Button to call someone back"
  },
  "calling__call-again": {
    "message": "Call Again",
    "description": "Button to call someone again"
  },
  "calling__start": {
    "message": "Start Call",
    "description": "Button label in the call lobby for starting a call"
  },
  "calling__join": {
    "message": "Join Call",
    "description": "Button label in the call lobby for joining a call"
  },
  "calling__return": {
    "message": "Return to Call",
    "description": "Button label in the call lobby for returning to a call"
  },
  "calling__call-is-full": {
    "message": "Call is full",
    "description": "Text in the call lobby when you can't join because the call is full"
  },
  "calling__button--video__label": {
    "message": "Camera",
    "description": "Label under the video button"
  },
  "calling__button--video-disabled": {
    "message": "Camera disabled",
    "description": "Button tooltip label when the camera is disabled"
  },
  "calling__button--video-off": {
    "message": "Turn off camera",
    "description": "Button tooltip label for turning off the camera"
  },
  "calling__button--video-on": {
    "message": "Turn on camera",
    "description": "Button tooltip label for turning on the camera"
  },
  "calling__button--audio__label": {
    "message": "Mute",
    "description": "Label under the audio button"
  },
  "calling__button--audio-disabled": {
    "message": "Microphone disabled",
    "description": "Button tooltip label when the microphone is disabled"
  },
  "calling__button--audio-off": {
    "message": "Mute mic",
    "description": "Button tooltip label for turning off the microphone"
  },
  "calling__button--audio-on": {
    "message": "Unmute mic",
    "description": "Button tooltip label for turning on the microphone"
  },
  "calling__button--presenting__label": {
    "message": "Share",
    "description": "Label under the share screen button"
  },
  "calling__button--presenting-disabled": {
    "message": "Presenting disabled",
    "description": "Button tooltip label for when screen sharing is disabled"
  },
  "calling__button--presenting-on": {
    "message": "Start presenting",
    "description": "Button tooltip label for starting to share screen"
  },
  "calling__button--presenting-off": {
    "message": "Stop presenting",
    "description": "Button tooltip label for stopping screen sharing"
  },
  "calling__button--ring__label": {
    "message": "Ring",
    "description": "Label under the ring button"
  },
  "calling__button--ring__disabled-because-group-is-too-large": {
    "message": "Group is too large to ring the participants.",
    "description": "Button tooltip label when you can't ring because the group is too large"
  },
  "calling__button--ring__off": {
    "message": "Notify, don't ring",
    "description": "Button tooltip label for turning ringing off"
  },
  "calling__button--ring__on": {
    "message": "Enable ringing",
    "description": "Button tooltip label for turning ringing on"
  },
  "calling__your-video-is-off": {
    "message": "Your camera is off",
    "description": "Label in the calling lobby indicating that your camera is off"
  },
  "calling__pre-call-info--empty-group": {
    "message": "No one else is here",
    "description": "Shown in the calling lobby to describe who is in the call"
  },
  "calling__pre-call-info--1-person-in-call": {
    "message": "$first$ is in this call",
    "description": "Shown in the calling lobby to describe who is in the call",
    "placeholders": {
      "first": {
        "content": "$1",
        "example": "Sam"
      }
    }
  },
  "calling__pre-call-info--another-device-in-call": {
    "message": "One of your other devices is in this call",
    "description": "Shown in the calling lobby to describe when it is just you"
  },
  "calling__pre-call-info--2-people-in-call": {
    "message": "$first$ and $second$ are in this call",
    "description": "Shown in the calling lobby to describe who is in the call",
    "placeholders": {
      "first": {
        "content": "$1",
        "example": "Sam"
      },
      "second": {
        "content": "$2",
        "example": "Cayce"
      }
    }
  },
  "calling__pre-call-info--3-people-in-call": {
    "message": "$first$, $second$, and $third$ are in this call",
    "description": "Shown in the calling lobby to describe who is in the call",
    "placeholders": {
      "first": {
        "content": "$1",
        "example": "Sam"
      },
      "second": {
        "content": "$2",
        "example": "Cayce"
      },
      "third": {
        "content": "$3",
        "example": "April"
      }
    }
  },
  "calling__pre-call-info--many-people-in-call": {
    "message": "$first$, $second$, and $others$ others are in this call",
    "description": "Shown in the calling lobby to describe who is in the call",
    "placeholders": {
      "first": {
        "content": "$1",
        "example": "Sam"
      },
      "second": {
        "content": "$2",
        "example": "Cayce"
      },
      "others": {
        "content": "$3",
        "example": "5"
      }
    }
  },
  "calling__pre-call-info--will-ring-1": {
    "message": "Signal will ring $person$",
    "description": "Shown in the calling lobby to describe who will be rung",
    "placeholders": {
      "person": {
        "content": "$1",
        "example": "Sam"
      }
    }
  },
  "calling__pre-call-info--will-ring-2": {
    "message": "Signal will ring $first$ and $second$",
    "description": "Shown in the calling lobby to describe who will be rang",
    "placeholders": {
      "first": {
        "content": "$1",
        "example": "Sam"
      },
      "second": {
        "content": "$2",
        "example": "Cayce"
      }
    }
  },
  "calling__pre-call-info--will-ring-3": {
    "message": "Signal will ring $first$, $second$, and $third$",
    "description": "Shown in the calling lobby to describe who will be rang",
    "placeholders": {
      "first": {
        "content": "$1",
        "example": "Sam"
      },
      "second": {
        "content": "$2",
        "example": "Cayce"
      },
      "third": {
        "content": "$3",
        "example": "April"
      }
    }
  },
  "calling__pre-call-info--will-ring-many": {
    "message": "Signal will ring $first$, $second$, and $others$ others",
    "description": "Shown in the calling lobby to describe who will be rang",
    "placeholders": {
      "person": {
        "content": "$1",
        "example": "Sam"
      },
      "second": {
        "content": "$2",
        "example": "Cayce"
      },
      "others": {
        "content": "$3",
        "example": "5"
      }
    }
  },
  "calling__pre-call-info--will-notify-1": {
    "message": "$person$ will be notified",
    "description": "Shown in the calling lobby to describe who will be notified",
    "placeholders": {
      "person": {
        "content": "$1",
        "example": "Sam"
      }
    }
  },
  "calling__pre-call-info--will-notify-2": {
    "message": "$first$ and $second$ will be notified",
    "description": "Shown in the calling lobby to describe who will be notified",
    "placeholders": {
      "first": {
        "content": "$1",
        "example": "Sam"
      },
      "second": {
        "content": "$2",
        "example": "Cayce"
      }
    }
  },
  "calling__pre-call-info--will-notify-3": {
    "message": "$first$, $second$, and $third$ will be notified",
    "description": "Shown in the calling lobby to describe who will be notified",
    "placeholders": {
      "first": {
        "content": "$1",
        "example": "Sam"
      },
      "second": {
        "content": "$2",
        "example": "Cayce"
      },
      "third": {
        "content": "$3",
        "example": "April"
      }
    }
  },
  "calling__pre-call-info--will-notify-many": {
    "message": "$first$, $second$, and $others$ others will be notified",
    "description": "Shown in the calling lobby to describe who will be notified",
    "placeholders": {
      "person": {
        "content": "$1",
        "example": "Sam"
      },
      "second": {
        "content": "$2",
        "example": "Cayce"
      },
      "others": {
        "content": "$3",
        "example": "5"
      }
    }
  },
  "calling__in-this-call--zero": {
    "message": "No one else is here",
    "description": "Shown in the participants list to describe how many people are in the call"
  },
  "calling__in-this-call--one": {
    "message": "In this call · 1 person",
    "description": "Shown in the participants list to describe how many people are in the call"
  },
  "calling__in-this-call--many": {
    "message": "In this call · $people$ people",
    "description": "Shown in the participants list to describe how many people are in the call",
    "placeholders": {
      "people": {
        "content": "$1",
        "example": "15"
      }
    }
  },
  "calling__you-have-blocked": {
    "message": "You have blocked $name$",
    "description": "when you block someone and cannot view their video",
    "placeholders": {
      "name": {
        "content": "$1",
        "example": "Henry Richard"
      }
    }
  },
  "calling__block-info": {
    "message": "You won't receive their audio or video and they won't receive yours.",
    "description": "Shown in the modal dialog to describe how blocking works in a group call"
  },
  "calling__overflow__scroll-up": {
    "message": "Scroll up",
    "description": "Label for the \"scroll up\" button in a call's overflow area"
  },
  "calling__overflow__scroll-down": {
    "message": "Scroll down",
    "description": "Label for the \"scroll down\" button in a call's overflow area"
  },
  "calling__presenting--notification-title": {
    "message": "You're presenting to everyone.",
    "description": "Title for the share screen notification"
  },
  "calling__presenting--notification-body": {
    "message": "Click here to return to the call when you're ready to stop presenting.",
    "description": "Body text for the share screen notification"
  },
  "calling__presenting--info": {
    "message": "Signal is sharing $window$.",
    "description": "Text that appears in the screen sharing controller to inform person that they are presenting",
    "placeholders": {
      "name": {
        "content": "$1",
        "example": "Application"
      }
    }
  },
  "calling__presenting--stop": {
    "message": "Stop sharing",
    "description": "Button for stopping screen sharing"
  },
  "calling__presenting--you-stopped": {
    "message": "You stopped presenting",
    "description": "Toast that appears when someone stops presenting"
  },
  "calling__presenting--person-ongoing": {
    "message": "$name$ is presenting",
    "description": "Title of call when someone is presenting",
    "placeholders": {
      "name": {
        "content": "$1",
        "example": "Maddie"
      }
    }
  },
  "calling__presenting--person-stopped": {
    "message": "$name$ stopped presenting",
    "description": "Toast that appears when someone stops presenting",
    "placeholders": {
      "name": {
        "content": "$1",
        "example": "Maddie"
      }
    }
  },
  "calling__presenting--permission-title": {
    "message": "Permission needed",
    "description": "Shown as the title for the modal that requests screen recording permissions"
  },
  "calling__presenting--macos-permission-description": {
    "message": "Signal needs permission to access your computer's screen recording.",
    "description": "Shown as the description for the modal that requests screen recording permissions"
  },
  "calling__presenting--permission-instruction-step1": {
    "message": "Go to System Preferences.",
    "description": "Shown as the description for the modal that requests screen recording permissions"
  },
  "calling__presenting--permission-instruction-step2": {
    "message": "Click on the lock icon on the bottom left and enter your computer’s password.",
    "description": "Shown as the description for the modal that requests screen recording permissions"
  },
  "calling__presenting--permission-instruction-step3": {
    "message": "On the right, check the box next to Signal. If you don’t see Signal in the list, click the + to add it.",
    "description": "Shown as the description for the modal that requests screen recording permissions"
  },
  "calling__presenting--permission-open": {
    "message": "Open System Preferences",
    "description": "The button that opens your system preferences for the needs screen record permissions modal"
  },
  "calling__presenting--permission-cancel": {
    "message": "Dismiss",
    "description": "The cancel button for the needs screen record permissions modal"
  },
  "alwaysRelayCallsDescription": {
    "message": "Always relay calls",
    "description": "Description of the always relay calls setting"
  },
  "alwaysRelayCallsDetail": {
    "message": "Relay all calls through the Signal server to avoid revealing your IP address to your contact. Enabling will reduce call quality.",
    "description": "Details describing the always relay calls setting"
  },
  "permissions": {
    "message": "Permissions",
    "description": "Header for permissions section of settings"
  },
  "mediaPermissionsDescription": {
    "message": "Allow access to the microphone",
    "description": "Description of the media permission description"
  },
  "mediaCameraPermissionsDescription": {
    "message": "Allow access to the camera",
    "description": "Description of the media permission description"
  },
  "general": {
    "message": "General",
    "description": "Header for general options on the settings screen"
  },
  "spellCheckDescription": {
    "message": "Spell check text entered in message composition box",
    "description": "Description of the spell check setting"
  },
  "spellCheckWillBeEnabled": {
    "message": "Spell check will be enabled the next time Signal starts.",
    "description": "Shown when the user enables spellcheck to indicate that they must restart Signal."
  },
  "spellCheckWillBeDisabled": {
    "message": "Spell check will be disabled the next time Signal starts.",
    "description": "Shown when the user disables spellcheck to indicate that they must restart Signal."
  },
  "SystemTraySetting__minimize-to-system-tray": {
    "message": "Minimize to system tray",
    "description": "In the settings, shown next to the checkbox option for minimizing to the system tray"
  },
  "SystemTraySetting__minimize-to-and-start-in-system-tray": {
    "message": "Start minimized to tray",
    "description": "In the settings, shown next to the checkbox option for starting in the system tray"
  },
  "autoLaunchDescription": {
    "message": "Open at computer login",
    "description": "Description for the automatic launch setting"
  },
  "clearDataHeader": {
    "message": "Clear application data",
    "description": "Header in the settings dialog for the section dealing with data deletion"
  },
  "clearDataExplanation": {
    "message": "This will clear all data in the application, removing all messages and saved account information.",
    "description": "Text describing what the clear data button will do."
  },
  "clearDataButton": {
    "message": "Clear data",
    "description": "Button in the settings dialog starting process to delete all data"
  },
  "deleteAllDataHeader": {
    "message": "Delete all data?",
    "description": "Header of the full-screen delete data confirmation screen"
  },
  "deleteAllDataBody": {
    "message": "You are about to delete all of this application's saved account information, including all contacts and all messages. You can always link with your mobile device again, but that will not restore deleted messages.",
    "description": "Text describing what exactly will happen if the user clicks the button to delete all data"
  },
  "deleteAllDataButton": {
    "message": "Delete all data",
    "description": "Text of the button that deletes all data"
  },
  "deleteAllDataProgress": {
    "message": "Disconnecting and deleting all data",
    "description": "Message shown to user when app is disconnected and data deleted"
  },
  "deleteOldIndexedDBData": {
    "message": "You have obsolete data from a prior installation of Signal Desktop. If you choose to continue, it will be deleted and you will start from scratch.",
    "description": "Shown if user last ran Signal Desktop before October 2018"
  },
  "deleteOldData": {
    "message": "Delete Old Data",
    "description": "Button to make the delete happen"
  },
  "notifications": {
    "message": "Notifications",
    "description": "Header for notification settings"
  },
  "notificationSettingsDialog": {
    "message": "When messages arrive, display notifications that reveal:",
    "description": "Explain the purpose of the notification settings"
  },
  "disableNotifications": {
    "message": "Disable notifications",
    "description": "Label for disabling notifications"
  },
  "nameAndMessage": {
    "message": "Name, content, and actions",
    "description": "Label for setting notifications to display name and message text"
  },
  "noNameOrMessage": {
    "message": "No name or content",
    "description": "Label for setting notifications to display no name and no message text"
  },
  "nameOnly": {
    "message": "Name only",
    "description": "Label for setting notifications to display sender name only"
  },
  "newMessage": {
    "message": "New Message",
    "description": "Displayed in notifications for only 1 message"
  },
  "notificationSenderInGroup": {
    "message": "$sender$ in $group$",
    "description": "Displayed in notifications for messages in a group",
    "placeholders": {
      "sender": {
        "content": "$1",
        "example": "John"
      },
      "group": {
        "content": "$1",
        "example": "NYC Rock Climbers"
      }
    }
  },
  "notificationReaction": {
    "message": "$sender$ reacted $emoji$ to your message",
    "placeholders": {
      "sender": {
        "content": "$1",
        "example": "John"
      },
      "emoji": {
        "content": "$2",
        "example": "👍"
      }
    }
  },
  "notificationReactionMessage": {
    "message": "$sender$ reacted $emoji$ to: $message$",
    "placeholders": {
      "sender": {
        "content": "$1",
        "example": "John"
      },
      "emoji": {
        "content": "$2",
        "example": "👍"
      },
      "message": {
        "content": "$3",
        "example": "Sounds good."
      }
    }
  },
  "sendFailed": {
    "message": "Send failed",
    "description": "Shown on outgoing message if it fails to send"
  },
  "sendPaused": {
    "message": "Send paused",
    "description": "Shown on outgoing message if it cannot be sent immediately"
  },
  "partiallySent": {
    "message": "Partially sent, click for details",
    "description": "Shown on outgoing message if it is partially sent"
  },
  "showMore": {
    "message": "Details",
    "description": "Displays the details of a key change"
  },
  "showLess": {
    "message": "Hide details",
    "description": "Hides the details of a key change"
  },
  "learnMore": {
    "message": "Learn more about verifying safety numbers",
    "description": "Text that links to a support article on verifying safety numbers"
  },
  "expiredWarning": {
    "message": "This version of Signal Desktop has expired. Please upgrade to the latest version to continue messaging.",
    "description": "Warning notification that this version of the app has expired"
  },
  "upgrade": {
    "message": "Click to go to signal.org/download",
    "description": "Label text for button to upgrade the app to the latest version"
  },
  "mediaMessage": {
    "message": "Media Message",
    "description": "Description of a message that has an attachment and no text, displayed in the conversation list as a preview."
  },
  "unregisteredUser": {
    "message": "Number is not registered",
    "description": "Error message displayed when sending to an unregistered user."
  },
  "sync": {
    "message": "Import contacts",
    "description": "Label for contact and group sync settings"
  },
  "syncExplanation": {
    "message": "Import all Signal groups and contacts from your mobile device.",
    "description": "Explanatory text for sync settings"
  },
  "lastSynced": {
    "message": "Last import at",
    "description": "Label for date and time of last sync operation"
  },
  "syncNow": {
    "message": "Import now",
    "description": "Label for a button that syncs contacts and groups from your phone"
  },
  "syncing": {
    "message": "Importing...",
    "description": "Label for a disabled sync button while sync is in progress."
  },
  "syncFailed": {
    "message": "Import failed. Make sure your computer and your phone are connected to the internet.",
    "description": "Informational text displayed if a sync operation times out."
  },
  "timestamp_s": {
    "message": "now",
    "description": "Brief timestamp for messages sent less than a minute ago. Displayed in the conversation list and message bubble."
  },
  "timestamp_m": {
    "message": "1m",
    "description": "Brief timestamp for messages sent about one minute ago. Displayed in the conversation list and message bubble."
  },
  "timestamp_h": {
    "message": "1h",
    "description": "Brief timestamp for messages sent about one hour ago. Displayed in the conversation list and message bubble."
  },
  "hoursAgo": {
    "message": "$hours$h",
    "description": "Contracted form of 'X hours ago' which works both for singular and plural",
    "placeholders": {
      "hours": {
        "content": "$1",
        "example": "2"
      }
    }
  },
  "minutesAgo": {
    "message": "$minutes$m",
    "description": "Contracted form of 'X minutes ago' which works both for singular and plural",
    "placeholders": {
      "minutes": {
        "content": "$1",
        "example": "10"
      }
    }
  },
  "justNow": {
    "message": "now",
    "description": "Shown if a message is very recent, less than 60 seconds old"
  },
  "timestampFormat_M": {
    "message": "MMM D",
    "description": "Timestamp format string for displaying month and day (but not the year) of a date within the current year, ex: use 'MMM D' for 'Aug 8', or 'D MMM' for '8 Aug'."
  },
  "messageBodyTooLong": {
    "message": "Message body is too long.",
    "description": "Shown if the user tries to send more than 64kb of text"
  },
  "unblockToSend": {
    "message": "Unblock this contact to send a message.",
    "description": "Brief message shown when trying to message a blocked number"
  },
  "unblockGroupToSend": {
    "message": "Unblock this group to send a message.",
    "description": "Brief message shown when trying to message a blocked group"
  },
  "youChangedTheTimer": {
    "message": "You set the disappearing message time to $time$.",
    "description": "Message displayed when you change the message expiration timer in a conversation.",
    "placeholders": {
      "time": {
        "content": "$1",
        "example": "10m"
      }
    }
  },
  "timerSetOnSync": {
    "message": "Updated the disappearing message time to $time$.",
    "description": "Message displayed when timer is set on initial link of desktop device.",
    "placeholders": {
      "time": {
        "content": "$1",
        "example": "10m"
      }
    }
  },
  "timerSetByMember": {
    "message": "A member set the disappearing message time to $time$.",
    "description": "Message displayed when timer is by an unknown group member.",
    "placeholders": {
      "time": {
        "content": "$1",
        "example": "10m"
      }
    }
  },
  "theyChangedTheTimer": {
    "message": "$name$ set the disappearing message time to $time$.",
    "description": "Message displayed when someone else changes the message expiration timer in a conversation.",
    "placeholders": {
      "name": {
        "content": "$1",
        "example": "Bob"
      },
      "time": {
        "content": "$2",
        "example": "10m"
      }
    }
  },
  "disappearingMessages__off": {
    "message": "off",
    "description": "Label for option to turn off message expiration in the timer menu"
  },
  "disappearingMessages": {
    "message": "Disappearing messages",
    "description": "Conversation menu option to enable disappearing messages. Title of the settings section for Disappearing Messages. Label of the disappearing timer select in group creation flow"
  },
  "disappearingMessagesDisabled": {
    "message": "Disappearing messages disabled",
    "description": "Displayed in the left pane when the timer is turned off"
  },
  "disappearingMessagesDisabledByMember": {
    "message": "A member disabled disappearing messages.",
    "description": "Displayed in the left pane when the timer is turned off"
  },
  "disabledDisappearingMessages": {
    "message": "$name$ disabled disappearing messages.",
    "description": "Displayed in the conversation list when the timer is turned off",
    "placeholders": {
      "name": {
        "content": "$1",
        "example": "John"
      }
    }
  },
  "youDisabledDisappearingMessages": {
    "message": "You disabled disappearing messages.",
    "description": "Displayed in the conversation list when the timer is turned off"
  },
  "timerSetTo": {
    "message": "Timer set to $time$",
    "description": "Displayed in the conversation list when the timer is updated by some automatic action, or in the left pane",
    "placeholders": {
      "time": {
        "content": "$1",
        "example": "1w"
      }
    }
  },
  "audioNotificationDescription": {
    "message": "Play notification sounds",
    "description": "Description for audio notification setting"
  },
  "callRingtoneNotificationDescription": {
    "message": "Play calling sounds",
    "description": "Description for call ringtone notification setting"
  },
  "callSystemNotificationDescription": {
    "message": "Show notifications for calls",
    "description": "Description for call notification setting"
  },
  "incomingCallNotificationDescription": {
    "message": "Enable incoming calls",
    "description": "Description for incoming calls setting"
  },
  "contactChangedProfileName": {
    "message": "$sender$ changed their profile name from $oldProfile$ to $newProfile$.",
    "description": "Description for incoming calls setting",
    "placeholders": {
      "sender": {
        "content": "$1",
        "example": "Bob"
      },
      "oldProfile": {
        "content": "$2",
        "example": ".x8Skillz8x."
      },
      "newProfile": {
        "content": "$3",
        "example": "Bob Smith"
      }
    }
  },
  "changedProfileName": {
    "message": "$oldProfile$ changed their profile name to $newProfile$.",
    "description": "Shown when a contact not in your address book changes their profile name",
    "placeholders": {
      "oldProfile": {
        "content": "$2",
        "example": ".x8Skillz8x."
      },
      "newProfile": {
        "content": "$3",
        "example": "Bob Smith"
      }
    }
  },
  "safetyNumberChanged": {
    "message": "Safety Number has changed",
    "description": "A notification shown in the conversation when a contact reinstalls"
  },
  "safetyNumberChanges": {
    "message": "Safety Number Changes",
    "description": "Title for safety number changed modal"
  },
  "safetyNumberChangedGroup": {
    "message": "Safety Number with $name$ has changed",
    "description": "A notification shown in a group conversation when a contact reinstalls, showing the contact name",
    "placeholders": {
      "name": {
        "content": "$1",
        "example": "John"
      }
    }
  },
  "verifyNewNumber": {
    "message": "Verify Safety Number",
    "description": "Label on button included with safety number change notification in the conversation"
  },
  "cannotGenerateSafetyNumber": {
    "message": "This user can't be verified until you've exchanged messages with them.",
    "description": "Shown on the safety number screen if you have never exchanged messages with that contact"
  },
  "yourSafetyNumberWith": {
    "message": "Your safety number with $name1$:",
    "description": "Heading for safety number view",
    "placeholders": {
      "name1": {
        "content": "$1",
        "example": "John"
      }
    }
  },
  "themeLight": {
    "message": "Light",
    "description": "Label text for light theme (normal)"
  },
  "themeDark": {
    "message": "Dark",
    "description": "Label text for dark theme"
  },
  "themeSystem": {
    "message": "System",
    "description": "Label text for system theme"
  },
  "noteToSelf": {
    "message": "Note to Self",
    "description": "Name for the conversation with your own phone number"
  },
  "noteToSelfHero": {
    "message": "You can add notes for yourself in this conversation. If your account has any linked devices, new notes will be synced.",
    "description": "Description for the Note to Self conversation"
  },
  "notificationDrawAttention": {
    "message": "Draw attention to this window when a notification arrives",
    "description": "Label text for the setting that controls whether new notifications draw attention to the window"
  },
  "hideMenuBar": {
    "message": "Hide menu bar",
    "description": "Label text for menu bar visibility setting"
  },
  "startConversation": {
    "message": "Start new conversation…",
    "description": "Label underneath number a user enters that is not an existing contact"
  },
  "newConversation": {
    "message": "New conversation",
    "description": "Label for header when starting a new conversation"
  },
  "contactSearchPlaceholder": {
    "message": "Search by name or phone number",
    "description": "Placeholder to use when searching for contacts in the composer"
  },
  "noContactsFound": {
    "message": "No contacts found",
    "description": "Label shown when there are no contacts to compose to"
  },
  "noConversationsFound": {
    "message": "No conversations found",
    "description": "Label shown when there are no conversations to compose to"
  },
  "chooseGroupMembers__title": {
    "message": "Choose members",
    "description": "The title for the 'choose group members' left pane screen"
  },
  "chooseGroupMembers__back-button": {
    "message": "Back",
    "description": "Used as alt-text of the back button on the 'choose group members' left pane screen"
  },
  "chooseGroupMembers__skip": {
    "message": "Skip",
    "description": "The 'skip' button text in the 'choose group members' left pane screen"
  },
  "chooseGroupMembers__next": {
    "message": "Next",
    "description": "The 'next' button text in the 'choose group members' left pane screen"
  },
  "chooseGroupMembers__maximum-group-size__title": {
    "message": "Maximum group size reached",
    "description": "Shown in the alert when you add the maximum number of group members"
  },
  "chooseGroupMembers__maximum-group-size__body": {
    "message": "Signal groups can have a maximum of $max$ members.",
    "description": "Shown in the alert when you add the maximum number of group members",
    "placeholders": {
      "max": {
        "content": "$1",
        "example": "1000"
      }
    }
  },
  "chooseGroupMembers__maximum-recommended-group-size__title": {
    "message": "Recommended member limit reached",
    "description": "Shown in the alert when you add the maximum recommended number of group members"
  },
  "chooseGroupMembers__maximum-recommended-group-size__body": {
    "message": "Signal groups perform best with $max$ members or less. Adding more members will cause delays sending and receiving messages.",
    "description": "Shown in the alert when you add the maximum recommended number of group members",
    "placeholders": {
      "max": {
        "content": "$1",
        "example": "150"
      }
    }
  },
  "chooseGroupMembers__cant-add-member__title": {
    "message": "Can’t add member",
    "description": "Shown in the alert when you try to add someone who can't be added to a group"
  },
  "chooseGroupMembers__cant-add-member__body": {
    "message": "\"$name$\" can’t be added to the group because they’re using an old version of Signal. You can add them to the group after they’ve updated Signal.",
    "description": "Shown in the alert when you try to add someone who can't be added to a group",
    "placeholders": {
      "max": {
        "content": "$1",
        "example": "Jane Doe"
      }
    }
  },
  "setGroupMetadata__title": {
    "message": "Name this group",
    "description": "The title for the 'set group metadata' left pane screen"
  },
  "setGroupMetadata__back-button": {
    "message": "Back to member selection",
    "description": "Used as alt-text of the back button on the 'set group metadata' left pane screen"
  },
  "setGroupMetadata__group-name-placeholder": {
    "message": "Group name (required)",
    "description": "The placeholder for the group name placeholder"
  },
  "setGroupMetadata__group-description-placeholder": {
    "message": "Description",
    "description": "The placeholder for the group description"
  },
  "setGroupMetadata__create-group": {
    "message": "Create",
    "description": "The 'create group' button text in the 'set group metadata' left pane screen"
  },
  "setGroupMetadata__members-header": {
    "message": "Members",
    "description": "The header for the members list in the 'set group metadata' left pane screen"
  },
  "setGroupMetadata__error-message": {
    "message": "This group couldn’t be created. Check your connection and try again.",
    "description": "Shown in the modal when we can't create a group"
  },
  "updateGroupAttributes__title": {
    "message": "Edit group",
    "description": "Shown in the modal when we want to update a group"
  },
  "updateGroupAttributes__error-message": {
    "message": "Failed to update the group. Check your connection and try again.",
    "description": "Shown in the modal when we can't update a group"
  },
  "notSupportedSMS": {
    "message": "SMS/MMS messages are not supported.",
    "description": "Label underneath number informing user that SMS is not supported on desktop"
  },
  "newPhoneNumber": {
    "message": "Enter a phone number to add a contact.",
    "description": "Placeholder for adding a new number to a contact"
  },
  "invalidNumberError": {
    "message": "Invalid number",
    "description": "When a person inputs a number that is invalid"
  },
  "unlinkedWarning": {
    "message": "Click to relink Signal Desktop to your mobile device to continue messaging."
  },
  "unlinked": {
    "message": "Unlinked"
  },
  "relink": {
    "message": "Relink"
  },
  "autoUpdateNewVersionTitle": {
    "message": "Update available"
  },
  "autoUpdateNewVersionMessage": {
    "message": "Click to restart Signal"
  },
  "downloadNewVersionMessage": {
    "message": "Click to download update"
  },
  "autoUpdateNewVersionInstructions": {
    "message": "Press Restart Signal to apply the updates."
  },
  "autoUpdateRestartButtonLabel": {
    "message": "Restart Signal"
  },
  "autoUpdateLaterButtonLabel": {
    "message": "Later"
  },
  "autoUpdateIgnoreButtonLabel": {
    "message": "Ignore update"
  },
  "leftTheGroup": {
    "message": "$name$ left the group.",
    "description": "Shown in the conversation history when a single person leaves the group",
    "placeholders": {
      "name": {
        "content": "$1",
        "example": "Bob"
      }
    }
  },
  "multipleLeftTheGroup": {
    "message": "$name$ left the group.",
    "description": "Shown in the conversation history when multiple people leave the group",
    "placeholders": {
      "name": {
        "content": "$1",
        "example": "Alice, Bob"
      }
    }
  },
  "updatedTheGroup": {
    "message": "$name$ updated the group.",
    "description": "Shown in the conversation history when someone updates the group",
    "placeholders": {
      "name": {
        "content": "$1",
        "example": "Alice"
      }
    }
  },
  "youUpdatedTheGroup": {
    "message": "You updated the group.",
    "description": "Shown in the conversation history when you update a group"
  },
  "updatedGroupAvatar": {
    "message": "Group avatar was updated.",
    "description": "Shown in the conversation history when someone updates the group"
  },
  "titleIsNow": {
    "message": "Group name is now '$name$'.",
    "description": "Shown in the conversation history when someone changes the title of the group",
    "placeholders": {
      "name": {
        "content": "$1",
        "example": "Book Club"
      }
    }
  },
  "youJoinedTheGroup": {
    "message": "You joined the group.",
    "description": "Shown in the conversation history when you are added to a group."
  },
  "joinedTheGroup": {
    "message": "$name$ joined the group.",
    "description": "Shown in the conversation history when a single person joins the group",
    "placeholders": {
      "name": {
        "content": "$1",
        "example": "Alice"
      }
    }
  },
  "multipleJoinedTheGroup": {
    "message": "$names$ joined the group.",
    "description": "Shown in the conversation history when more than one person joins the group",
    "placeholders": {
      "names": {
        "content": "$1",
        "example": "Alice, Bob"
      }
    }
  },

  "ConversationListItem--message-request": {
    "message": "Message Request",
    "description": "Preview shown for conversation if the user has not yet accepted an incoming message request"
  },
  "ConversationListItem--draft-prefix": {
    "message": "Draft:",
    "description": "Prefix shown in italic in conversation view when a draft is saved"
  },
  "message--getNotificationText--gif": {
    "message": "GIF",
    "description": "Shown in notifications and in the left pane when a GIF is received."
  },
  "message--getNotificationText--photo": {
    "message": "Photo",
    "description": "Shown in notifications and in the left pane when a photo is received."
  },
  "message--getNotificationText--video": {
    "message": "Video",
    "description": "Shown in notifications and in the left pane when a video is received."
  },
  "message--getNotificationText--voice-message": {
    "message": "Voice Message",
    "description": "Shown in notifications and in the left pane when a voice message is received."
  },
  "message--getNotificationText--audio-message": {
    "message": "Audio Message",
    "description": "Shown in notifications and in the left pane when an audio message is received."
  },
  "message--getNotificationText--file": {
    "message": "File",
    "description": "Shown in notifications and in the left pane when a generic file is received."
  },
  "message--getNotificationText--stickers": {
    "message": "Sticker message",
    "description": "Shown in notifications and in the left pane instead of sticker image."
  },
  "message--getNotificationText--text-with-emoji": {
    "message": "$emoji$ $text$",
    "description": "Shown in notifications and in the left pane when text has an emoji. Probably always [emoji] [text] on LTR languages and [text] [emoji] on RTL languages.",
    "placeholders": {
      "emoji": {
        "content": "$1",
        "example": "📷"
      },
      "text": {
        "content": "$2",
        "example": "Photo"
      }
    }
  },
  "message--getDescription--unsupported-message": {
    "message": "Unsupported message",
    "description": "Shown in notifications and in the left pane when a message has features too new for this signal install."
  },
  "message--getDescription--disappearing-media": {
    "message": "View-once Media",
    "description": "Shown in notifications and in the left pane after view-once message is deleted. Also shown when quoting a view once media."
  },
  "message--getDescription--disappearing-photo": {
    "message": "View-once Photo",
    "description": "Shown in notifications and in the left pane when a message is a view once photo. Also shown when quoting a view once photo."
  },
  "message--getDescription--disappearing-video": {
    "message": "View-once Video",
    "description": "Shown in notifications and in the left pane when a message is a view once video. Also shown when quoting a view once video."
  },
  "message--deletedForEveryone": {
    "message": "This message was deleted.",
    "description": "Shown in a message's bubble when the message has been deleted for everyone."
  },
  "stickers--toast--InstallFailed": {
    "message": "Sticker pack could not be installed",
    "description": "Shown in a toast if the user attempts to install a sticker pack and it fails"
  },
  "stickers--StickerManager--InstalledPacks": {
    "message": "Installed Stickers",
    "description": "Shown in the sticker pack manager above your installed sticker packs."
  },
  "stickers--StickerManager--InstalledPacks--Empty": {
    "message": "No stickers installed",
    "description": "Shown in the sticker pack manager when you don't have any installed sticker packs."
  },
  "stickers--StickerManager--BlessedPacks": {
    "message": "Signal Artist Series",
    "description": "Shown in the sticker pack manager above the default sticker packs."
  },
  "stickers--StickerManager--BlessedPacks--Empty": {
    "message": "No Signal Artist stickers available",
    "description": "Shown in the sticker pack manager when there are no blessed sticker packs available."
  },
  "stickers--StickerManager--ReceivedPacks": {
    "message": "Stickers You Received",
    "description": "Shown in the sticker pack manager above sticker packs which you have received in messages."
  },
  "stickers--StickerManager--ReceivedPacks--Empty": {
    "message": "Stickers from incoming messages will appear here",
    "description": "Shown in the sticker pack manager when you have not received any sticker packs in messages."
  },
  "stickers--StickerManager--Install": {
    "message": "Install",
    "description": "Shown in the sticker pack manager next to sticker packs which can be installed."
  },
  "stickers--StickerManager--Uninstall": {
    "message": "Uninstall",
    "description": "Shown in the sticker pack manager next to sticker packs which are already installed."
  },
  "stickers--StickerManager--UninstallWarning": {
    "message": "You may not be able to re-install this sticker pack if you no longer have the source message.",
    "description": "Shown in the sticker pack manager next to sticker packs which are already installed."
  },
  "stickers--StickerManager--Introduction--Image": {
    "message": "Introducing Stickers: Bandit the Cat",
    "description": "Alt text on a tooltip image when the user upgrades to a version of Signal supporting stickers."
  },
  "stickers--StickerManager--Introduction--Title": {
    "message": "Introducing Stickers",
    "description": "Shown as the title on a tooltip when the user upgrades to a version of Signal supporting stickers."
  },
  "stickers--StickerManager--Introduction--Body": {
    "message": "Why use words when you can use stickers?",
    "description": "Shown as the body on a tooltip when the user upgrades to a version of Signal supporting stickers."
  },
  "stickers--StickerPicker--Open": {
    "message": "Open the sticker picker",
    "description": "Label for the open button for the sticker picker"
  },
  "stickers--StickerPicker--AddPack": {
    "message": "Add a sticker pack",
    "description": "Label for the add pack button in the sticker picker"
  },
  "stickers--StickerPicker--NextPage": {
    "message": "Next Page",
    "description": "Label for the next page button in the sticker picker"
  },
  "stickers--StickerPicker--PrevPage": {
    "message": "Previous Page",
    "description": "Label for the previous page button in the sticker picker"
  },
  "stickers--StickerPicker--Recents": {
    "message": "Recent Sticker",
    "description": "Label for the recent stickers button in the sticker picker"
  },
  "stickers--StickerPicker--DownloadError": {
    "message": "Some stickers could not be downloaded.",
    "description": "Shown in the sticker picker when one or more stickers could not be downloaded."
  },
  "stickers--StickerPicker--DownloadPending": {
    "message": "Installing sticker pack...",
    "description": "Shown in the sticker picker when one or more stickers are still downloading."
  },
  "stickers--StickerPicker--Empty": {
    "message": "No stickers found",
    "description": "Shown in the sticker picker when there are no stickers to show."
  },
  "stickers--StickerPicker--Hint": {
    "message": "New sticker packs from your messages are available to install",
    "description": "Shown in the sticker picker the first time you have received new packs you can install."
  },
  "stickers--StickerPicker--NoPacks": {
    "message": "No sticker packs found",
    "description": "Shown in the sticker picker when there are no installed sticker packs."
  },
  "stickers--StickerPicker--NoRecents": {
    "message": "Recently used stickers will appear here.",
    "description": "Shown in the sticker picker when there are no recent stickers to show."
  },
  "stickers--StickerPreview--Title": {
    "message": "Sticker Pack",
    "description": "The title that appears in the sticker pack preview modal."
  },
  "stickers--StickerPreview--Error": {
    "message": "Error opening sticker pack. Check your internet connection and try again.",
    "description": "The message that appears in the sticker preview modal when there is an error."
  },
  "EmojiPicker--empty": {
    "message": "No emoji found",
    "description": "Shown in the emoji picker when a search yields 0 results."
  },
  "EmojiPicker--search-placeholder": {
    "message": "Search Emoji",
    "description": "Shown as a placeholder inside the emoji picker search field."
  },
  "EmojiPicker--skin-tone": {
    "message": "Skin tone $tone$",
    "description": "Shown as a tooltip over the emoji tone buttons.",
    "placeholders": {
      "status": {
        "content": "$1",
        "example": "2"
      }
    }
  },
  "EmojiPicker__button--recents": {
    "message": "Recents",
    "description": "Label for recents emoji picker button"
  },
  "EmojiPicker__button--emoji": {
    "message": "Emoji",
    "description": "Label for emoji emoji picker button"
  },
  "EmojiPicker__button--animal": {
    "message": "Animal",
    "description": "Label for animal emoji picker button"
  },
  "EmojiPicker__button--food": {
    "message": "Food",
    "description": "Label for food emoji picker button"
  },
  "EmojiPicker__button--activity": {
    "message": "Activity",
    "description": "Label for activity emoji picker button"
  },
  "EmojiPicker__button--travel": {
    "message": "Travel",
    "description": "Label for travel emoji picker button"
  },
  "EmojiPicker__button--object": {
    "message": "Object",
    "description": "Label for object emoji picker button"
  },
  "EmojiPicker__button--symbol": {
    "message": "Symbol",
    "description": "Label for symbol emoji picker button"
  },
  "EmojiPicker__button--flag": {
    "message": "Flag",
    "description": "Label for flag emoji picker button"
  },
  "confirmation-dialog--Cancel": {
    "message": "Cancel",
    "description": "Appears on the cancel button in confirmation dialogs."
  },
  "Message--unsupported-message": {
    "message": "$contact$ sent you a message that can't be processed or displayed because it uses a new Signal feature.",
    "placeholders": {
      "contact": {
        "content": "$1",
        "example": "Alice"
      }
    }
  },
  "Message--unsupported-message-ask-to-resend": {
    "message": "You can ask $contact$ to re-send this message now that you are using an up-to-date version of Signal.",
    "placeholders": {
      "contact": {
        "content": "$1",
        "example": "Alice"
      }
    }
  },
  "Message--from-me-unsupported-message": {
    "message": "One of your devices sent a message that can't be processed or displayed because it uses a new Signal feature."
  },
  "Message--from-me-unsupported-message-ask-to-resend": {
    "message": "Future messages like this will be synchronized now that you are using an up-to-date version of Signal."
  },
  "Message--update-signal": {
    "message": "Update Signal",
    "description": "Text for a button which will take user to Signal download page"
  },
  "Message--tap-to-view-expired": {
    "message": "Viewed",
    "description": "Text shown on messages with with individual timers, after user has viewed it"
  },
  "Message--tap-to-view--outgoing": {
    "message": "Media",
    "description": "Text shown on outgoing messages with with individual timers (inaccessible)"
  },
  "Message--tap-to-view--incoming--expired-toast": {
    "message": "You already viewed this message.",
    "description": "Shown when user clicks on an expired incoming view-once bubble"
  },
  "Message--tap-to-view--outgoing--expired-toast": {
    "message": "View-once messages are not stored in your conversation history.",
    "description": "Shown when user clicks on an expired outgoing view-once bubble"
  },
  "Message--tap-to-view--incoming": {
    "message": "View Photo",
    "description": "Text shown on photo messages with with individual timers, before user has viewed it"
  },
  "Message--tap-to-view--incoming-video": {
    "message": "View Video",
    "description": "Text shown on video messages with with individual timers, before user has viewed it"
  },
  "Conversation--getDraftPreview--attachment": {
    "message": "(attachment)",
    "description": "Text shown in left pane as preview for conversation with saved a saved draft message"
  },
  "Conversation--getDraftPreview--quote": {
    "message": "(quote)",
    "description": "Text shown in left pane as preview for conversation with saved a saved draft message"
  },
  "Conversation--getDraftPreview--draft": {
    "message": "(draft)",
    "description": "Text shown in left pane as preview for conversation with saved a saved draft message"
  },
  "Keyboard--navigate-by-section": {
    "message": "Navigate by section",
    "description": "Shown in the shortcuts guide"
  },
  "Keyboard--previous-conversation": {
    "message": "Previous conversation",
    "description": "Shown in the shortcuts guide"
  },
  "Keyboard--next-conversation": {
    "message": "Next conversation",
    "description": "Shown in the shortcuts guide"
  },
  "Keyboard--previous-unread-conversation": {
    "message": "Previous unread conversation",
    "description": "Shown in the shortcuts guide"
  },
  "Keyboard--next-unread-conversation": {
    "message": "Next unread conversation",
    "description": "Shown in the shortcuts guide"
  },
  "Keyboard--preferences": {
    "message": "Preferences",
    "description": "Shown in the shortcuts guide"
  },
  "Keyboard--open-conversation-menu": {
    "message": "Open conversation menu",
    "description": "Shown in the shortcuts guide"
  },
  "Keyboard--new-conversation": {
    "message": "Start new conversation",
    "description": "Shown in the shortcuts guide"
  },
  "Keyboard--archive-conversation": {
    "message": "Archive conversation",
    "description": "Shown in the shortcuts guide"
  },
  "Keyboard--unarchive-conversation": {
    "message": "Unarchive conversation",
    "description": "Shown in the shortcuts guide"
  },
  "Keyboard--search": {
    "message": "Search",
    "description": "Shown in the shortcuts guide"
  },
  "Keyboard--search-in-conversation": {
    "message": "Search in conversation",
    "description": "Shown in the shortcuts guide"
  },
  "Keyboard--focus-composer": {
    "message": "Focus composer",
    "description": "Shown in the shortcuts guide"
  },
  "Keyboard--open-all-media-view": {
    "message": "Open All Media view",
    "description": "Shown in the shortcuts guide"
  },
  "Keyboard--open-emoji-chooser": {
    "message": "Open emoji chooser",
    "description": "Shown in the shortcuts guide"
  },
  "Keyboard--open-sticker-chooser": {
    "message": "Open sticker chooser",
    "description": "Shown in the shortcuts guide"
  },
  "Keyboard--begin-recording-voice-note": {
    "message": "Begin recording voice note",
    "description": "Shown in the shortcuts guide"
  },
  "Keyboard--default-message-action": {
    "message": "Default action for selected message",
    "description": "Shown in the shortcuts guide"
  },
  "Keyboard--view-details-for-selected-message": {
    "message": "View selected message details",
    "description": "Shown in the shortcuts guide"
  },
  "Keyboard--toggle-reply": {
    "message": "Toggle reply to selected message",
    "description": "Shown in the shortcuts guide"
  },
  "Keyboard--toggle-reaction-picker": {
    "message": "Toggle emoji-reaction picker for selected message",
    "description": "Shown in the shortcuts guide"
  },
  "Keyboard--save-attachment": {
    "message": "Save attachment from selected message",
    "description": "Shown in the shortcuts guide"
  },
  "Keyboard--delete-message": {
    "message": "Delete selected message",
    "description": "Shown in the shortcuts guide"
  },
  "Keyboard--add-newline": {
    "message": "Add newline to message",
    "description": "Shown in the shortcuts guide"
  },
  "Keyboard--expand-composer": {
    "message": "Expand composer",
    "description": "Shown in the shortcuts guide"
  },
  "Keyboard--send-in-expanded-composer": {
    "message": "Send (in expanded composer)",
    "description": "Shown in the shortcuts guide"
  },
  "Keyboard--attach-file": {
    "message": "Attach file",
    "description": "Shown in the shortcuts guide"
  },
  "Keyboard--remove-draft-link-preview": {
    "message": "Remove draft link preview",
    "description": "Shown in the shortcuts guide"
  },
  "Keyboard--remove-draft-attachments": {
    "message": "Remove all draft attachments",
    "description": "Shown in the shortcuts guide"
  },
  "Keyboard--conversation-by-index": {
    "message": "Jump to conversation",
    "description": "A shortcut allowing direct navigation to conversations 1 to 9 in list"
  },
  "Keyboard--Key--ctrl": {
    "message": "Ctrl",
    "description": "Key shown in shortcut combination in shortcuts guide"
  },
  "Keyboard--Key--option": {
    "message": "Option",
    "description": "Key shown in shortcut combination in shortcuts guide"
  },
  "Keyboard--Key--alt": {
    "message": "Alt",
    "description": "Key shown in shortcut combination in shortcuts guide"
  },
  "Keyboard--Key--shift": {
    "message": "Shift",
    "description": "Key shown in shortcut combination in shortcuts guide"
  },
  "Keyboard--Key--enter": {
    "message": "Enter",
    "description": "Key shown in shortcut combination in shortcuts guide"
  },
  "Keyboard--Key--tab": {
    "message": "Tab",
    "description": "Key shown in shortcut combination in shortcuts guide"
  },
  "Keyboard--Key--one-to-nine-range": {
    "message": "1 to 9",
    "description": "Expresses that 1, 2, 3, up to 9 are available shortcut keys"
  },
  "Keyboard--header": {
    "message": "Keyboard Shortcuts",
    "description": "Title header of the keyboard shortcuts guide"
  },
  "Keyboard--navigation-header": {
    "message": "Navigation",
    "description": "Header of the keyboard shortcuts guide - navigation section"
  },
  "Keyboard--messages-header": {
    "message": "Messages",
    "description": "Header of the keyboard shortcuts guide - messages section"
  },
  "Keyboard--composer-header": {
    "message": "Composer",
    "description": "Header of the keyboard shortcuts guide - composer section"
  },
  "Keyboard--scroll-to-top": {
    "message": "Scroll to top of list",
    "description": "Shown in the shortcuts guide"
  },
  "Keyboard--scroll-to-bottom": {
    "message": "Scroll to bottom of list",
    "description": "Shown in the shortcuts guide"
  },
  "Keyboard--close-curent-conversation": {
    "message": "Close current conversation",
    "description": "Shown in the shortcuts guide"
  },
  "Keyboard--calling-header": {
    "message": "Calling",
    "description": "Header of the keyboard shortcuts guide - calling section"
  },
  "Keyboard--toggle-audio": {
    "message": "Toggle mute on and off",
    "description": "Shown in the shortcuts guide"
  },
  "Keyboard--toggle-video": {
    "message": "Toggle video on and off",
    "description": "Shown in the shortcuts guide"
  },
  "close-popup": {
    "message": "Close Popup",
    "description": "Used as alt text for any button closing a popup"
  },
  "add-image-attachment": {
    "message": "Add image attachment",
    "description": "Used in draft attachment list for the big 'add new attachment' button"
  },
  "remove-attachment": {
    "message": "Remove attachment",
    "description": "Used in draft attachment list to remove an individual attachment"
  },
  "backToInbox": {
    "message": "Back to inbox",
    "description": "Used as alt-text of button on archived conversations screen"
  },
  "conversationArchived": {
    "message": "Conversation archived",
    "description": "A toast that shows up when user archives a conversation"
  },
  "conversationReturnedToInbox": {
    "message": "Conversation returned to inbox",
    "description": "A toast that shows up when the user unarchives a conversation"
  },
  "conversationMarkedUnread": {
    "message": "Conversation marked unread",
    "description": "A toast that shows up when user marks a conversation as unread"
  },
  "StickerCreator--title": {
    "message": "Sticker pack creator",
    "description": "The title of the Sticker Pack Creator window"
  },
  "StickerCreator--DropZone--staticText": {
    "message": "Click to add or drop images here",
    "description": "Text which appears on the Sticker Creator drop zone when there is no active drag"
  },
  "StickerCreator--DropZone--activeText": {
    "message": "Drop images here",
    "description": "Text which appears on the Sticker Creator drop zone when there is an active drag"
  },
  "StickerCreator--Preview--title": {
    "message": "Sticker pack",
    "description": "The 'title' of the sticker pack preview 'modal'"
  },
  "StickerCreator--ConfirmDialog--cancel": {
    "message": "Cancel",
    "description": "The default text for the confirm dialog cancel button"
  },
  "StickerCreator--CopyText--button": {
    "message": "Copy",
    "description": "The text which appears on the copy button for the sticker creator share screen"
  },
  "StickerCreator--ShareButtons--facebook": {
    "message": "Facebook",
    "description": "Title for Facebook button"
  },
  "StickerCreator--ShareButtons--twitter": {
    "message": "Twitter",
    "description": "Title for Twitter button"
  },
  "StickerCreator--ShareButtons--pinterest": {
    "message": "Pinterest",
    "description": "Title for Pinterest button"
  },
  "StickerCreator--ShareButtons--whatsapp": {
    "message": "WhatsApp",
    "description": "Title for WhatsApp button"
  },
  "StickerCreator--AppStage--next": {
    "message": "Next",
    "description": "Default text for the next button on all stages of the sticker creator"
  },
  "StickerCreator--AppStage--prev": {
    "message": "Back",
    "description": "Default text for the previous button on all stages of the sticker creator"
  },
  "StickerCreator--DropStage--title": {
    "message": "Add your stickers",
    "description": "Title for the drop stage of the sticker creator"
  },
  "StickerCreator--DropStage--help": {
    "message": "Stickers must be in PNG, APNG, or WebP format with a transparent background and 512x512 pixels. Recommended margin is 16px.",
    "description": "Help text for the drop stage of the sticker creator"
  },
  "StickerCreator--DropStage--showMargins": {
    "message": "Show margins",
    "description": "Text for the show margins toggle on the drop stage of the sticker creator"
  },
  "StickerCreator--DropStage--addMore": {
    "message": "Add $count$ or more",
    "description": "Text to show user how many more stickers they must add",
    "placeholders": {
      "hashtag": {
        "content": "$1",
        "example": "4"
      }
    }
  },
  "StickerCreator--EmojiStage--title": {
    "message": "Add an emoji to each sticker",
    "description": "Title for the drop stage of the sticker creator"
  },
  "StickerCreator--EmojiStage--help": {
    "message": "This allows us to suggest stickers to you as you're messaging.",
    "description": "Help text for the drop stage of the sticker creator"
  },
  "StickerCreator--MetaStage--title": {
    "message": "Just a few more details...",
    "description": "Title for the meta stage of the sticker creator"
  },
  "StickerCreator--MetaStage--Field--title": {
    "message": "Title",
    "description": "Label for the title input of the meta stage of the sticker creator"
  },
  "StickerCreator--MetaStage--Field--author": {
    "message": "Author",
    "description": "Label for the author input of the meta stage of the sticker creator"
  },
  "StickerCreator--MetaStage--Field--cover": {
    "message": "Cover image",
    "description": "Label for the cover image picker of the meta stage of the sticker creator"
  },
  "StickerCreator--MetaStage--Field--cover--help": {
    "message": "This is the image that will show up when you share your sticker pack",
    "description": "Help text for the cover image picker of the meta stage of the sticker creator"
  },
  "StickerCreator--MetaStage--ConfirmDialog--title": {
    "message": "Are you sure you want to upload your sticker pack?",
    "description": "Title for the confirm dialog on the meta stage of the sticker creator"
  },
  "StickerCreator--MetaStage--ConfirmDialog--confirm": {
    "message": "Upload",
    "description": "Text for the upload button in the confirmation dialog on the meta stage of the sticker creator"
  },
  "StickerCreator--MetaStage--ConfirmDialog--text": {
    "message": "You will no longer be able to make edits or delete after creating a sticker pack.",
    "description": "The text inside the confirmation dialog on the meta stage of the sticker creator"
  },
  "StickerCreator--UploadStage--title": {
    "message": "Creating your sticker pack",
    "description": "Title for the upload stage of the sticker creator"
  },
  "StickerCreator--UploadStage-uploaded": {
    "message": "$count$ of $total$ uploaded",
    "description": "Title for the upload stage of the sticker creator",
    "placeholders": {
      "count": {
        "content": "$1",
        "example": "3"
      },
      "total": {
        "content": "$2",
        "example": "20"
      }
    }
  },
  "StickerCreator--ShareStage--title": {
    "message": "Congratulations! You created a sticker pack.",
    "description": "Title for the share stage of the sticker creator"
  },
  "StickerCreator--ShareStage--help": {
    "message": "Access your new stickers through the sticker icon, or share with your friends using the link below.",
    "description": "Help text for the share stage of the sticker creator"
  },
  "StickerCreator--ShareStage--callToAction": {
    "message": "Use the hashtag $hashtag$ to help other people find the URLs for any custom sticker packs that you would like to make publicly accessible.",
    "description": "Call to action text for the share stage of the sticker creator",
    "placeholders": {
      "hashtag": {
        "content": "$1",
        "example": "<strong>#makeprivacystick</strong>"
      }
    }
  },
  "StickerCreator--ShareStage--copyTitle": {
    "message": "Sticker Pack URL",
    "description": "Title for the copy button on the share stage of the sticker creator"
  },
  "StickerCreator--ShareStage--close": {
    "message": "Close",
    "description": "Text for the close button on the share stage of the sticker creator"
  },
  "StickerCreator--ShareStage--createAnother": {
    "message": "Create another sticker pack",
    "description": "Text for the create another sticker pack button on the share stage of the sticker creator"
  },
  "StickerCreator--ShareStage--socialMessage": {
    "message": "Check out this new sticker pack I created for Signal. #makeprivacystick",
    "description": "Text which is shared to social media platforms for sticker packs"
  },
  "StickerCreator--Toasts--imagesAdded": {
    "message": "$count$ image(s) added",
    "description": "Text for the toast when images are added to the sticker creator",
    "placeholders": {
      "count": {
        "content": "$1",
        "example": "3"
      }
    }
  },
  "StickerCreator--Toasts--animated": {
    "message": "Animated stickers are not currently supported",
    "description": "Text for the toast when an image that is animated was dropped on the sticker creator"
  },
  "StickerCreator--Toasts--tooLarge": {
    "message": "Dropped image is too large",
    "description": "Text for the toast when an image that is too large was dropped on the sticker creator"
  },
  "StickerCreator--Toasts--errorProcessing": {
    "message": "Error processing image",
    "description": "Text for the toast when an image cannot be processed was dropped on the sticker creator with a generic error"
  },
  "StickerCreator--Toasts--APNG--notSquare": {
    "message": "Animated PNG stickers must be square",
    "description": "Text for the toast when someone tries to upload a non-square APNG"
  },
  "StickerCreator--Toasts--mustLoopForever": {
    "message": "Animated stickers must loop forever",
    "description": "Text for the toast when an image in the sticker creator does not animate forever"
  },
  "StickerCreator--Toasts--APNG--dimensionsTooLarge": {
    "message": "Animated PNG sticker dimensions are too large",
    "description": "Text for the toast when an APNG image in the sticker creator is too large"
  },
  "StickerCreator--Toasts--APNG--dimensionsTooSmall": {
    "message": "Animated PNG sticker dimensions are too small",
    "description": "Text for the toast when an APNG image in the sticker creator is too small"
  },
  "StickerCreator--Toasts--errorUploading": {
    "message": "Error uploading stickers: $message$",
    "description": "Text for the toast when a sticker pack cannot be uploaded",
    "placeholders": {
      "message": {
        "content": "$1",
        "example": "Not connected"
      }
    }
  },
  "StickerCreator--Toasts--linkedCopied": {
    "message": "Link copied",
    "description": "Text for the toast when a link for sharing is copied from the Sticker Creator"
  },
  "StickerCreator--StickerPreview--light": {
    "message": "My sticker in light theme",
    "description": "Text for the sticker preview for the light theme"
  },
  "StickerCreator--StickerPreview--dark": {
    "message": "My sticker in dark theme",
    "description": "Text for the sticker preview for the dark theme"
  },
  "StickerCreator--Authentication--error": {
    "message": "Please set up Signal on your phone and desktop to use the Sticker Pack Creator",
    "description": "The error message which appears when the user has not linked their account and attempts to use the Sticker Creator"
  },
  "Reactions--remove": {
    "message": "Remove reaction",
    "describe": "Shown when you want to remove a reaction you've made"
  },
  "Reactions--error": {
    "message": "Failed to send reaction. Please try again.",
    "description": "Shown when a reaction fails to send"
  },
  "Reactions--more": {
    "message": "More",
    "description": "Use in the reaction picker as the alt text for the 'more' button"
  },
  "ReactionsViewer--all": {
    "message": "All",
    "description": "Shown in reaction viewer as the title for the 'all' category"
  },
  "MessageRequests--message-direct": {
    "message": "Let $name$ message you and share your name and photo with them? They won’t know you’ve seen their messages until you accept.",
    "description": "Shown as the message for a message request in a direct message",
    "placeholders": {
      "name": {
        "content": "$1",
        "example": "Cayce"
      }
    }
  },
  "MessageRequests--message-direct-blocked": {
    "message": "Let $name$ message you and share your name and photo with them? You won't receive any messages until you unblock them.",
    "description": "Shown as the message for a message request in a direct message with a blocked account",
    "placeholders": {
      "name": {
        "content": "$1",
        "example": "Cayce"
      }
    }
  },
  "MessageRequests--message-group": {
    "message": "Join this group and share your name and photo with its members? They won’t know you’ve seen their messages until you accept.",
    "description": "Shown as the message for a message request in a group",
    "placeholders": {
      "name": {
        "content": "$1",
        "example": "Cayce Pollard"
      }
    }
  },
  "MessageRequests--message-group-blocked": {
    "message": "Unblock this group and share your name and photo with its members? You won't receive any messages until you unblock them.",
    "description": "Shown as the message for a message request in a blocked group"
  },
  "MessageRequests--block": {
    "message": "Block",
    "description": "Shown as a button to let the user block a message request"
  },
  "MessageRequests--unblock": {
    "message": "Unblock",
    "description": "Shown as a button to let the user unblock a message request"
  },
  "MessageRequests--unblock-confirm-title": {
    "message": "Unblock $name$?",
    "description": "Shown as a button to let the user unblock a message request",
    "placeholders": {
      "name": {
        "content": "$1",
        "example": "Cayce Pollard"
      }
    }
  },
  "MessageRequests--unblock-direct-confirm-body": {
    "message": "You will be able to message and call each other.",
    "description": "Shown as the body in the confirmation modal for unblocking a private message request",
    "placeholders": {
      "name": {
        "content": "$1",
        "example": "Cayce Pollard"
      }
    }
  },
  "MessageRequests--unblock-group-confirm-body": {
    "message": "Group members will be able to add you to this group again.",
    "description": "Shown as the body in the confirmation modal for unblocking a group message request",
    "placeholders": {
      "name": {
        "content": "$1",
        "example": "Cayce Pollard"
      }
    }
  },
  "MessageRequests--block-and-report-spam": {
    "message": "Report Spam and Block",
    "description": "Shown as a button to let the user block a message request and report spam"
  },
  "MessageRequests--block-and-report-spam-success-toast": {
    "message": "Reported as spam and blocked.",
    "description": "Shown in a toast when you successfully block a user and report them as spam"
  },
  "MessageRequests--block-direct-confirm-title": {
    "message": "Block $name$?",
    "description": "Shown as the title in the confirmation modal for blocking a private message request",
    "placeholders": {
      "name": {
        "content": "$1",
        "example": "Cayce Pollard"
      }
    }
  },
  "MessageRequests--block-direct-confirm-body": {
    "message": "Blocked people won't be able to call you or send you messages.",
    "description": "Shown as the body in the confirmation modal for blocking a private message request"
  },
  "MessageRequests--block-group-confirm-title": {
    "message": "Block and Leave $group$?",
    "description": "Shown as the title in the confirmation modal for blocking a group message request",
    "placeholders": {
      "group": {
        "content": "$1",
        "example": "Friends 🌿"
      }
    }
  },
  "MessageRequests--block-group-confirm-body": {
    "message": "You will no longer receive messages or updates from this group and members won't be able to add you to this group again.",
    "description": "Shown as the body in the confirmation modal for blocking a group message request"
  },
  "MessageRequests--delete": {
    "message": "Delete",
    "description": "Shown as a button to let the user delete any message request"
  },
  "MessageRequests--delete-direct-confirm-title": {
    "message": "Delete conversation?",
    "description": "Shown as the title in the confirmation modal for deleting a private message request"
  },
  "MessageRequests--delete-direct-confirm-body": {
    "message": "This conversation will be deleted from all of your devices.",
    "description": "Shown as the body in the confirmation modal for deleting a private message request"
  },
  "MessageRequests--delete-group-confirm-title": {
    "message": "Delete and Leave $group$?",
    "description": "Shown as the title in the confirmation modal for deleting a group message request",
    "placeholders": {
      "group": {
        "content": "$1",
        "example": "Friends 🌿"
      }
    }
  },
  "MessageRequests--delete-direct": {
    "message": "Delete",
    "description": "Shown as a button to let the user delete a direct message request"
  },
  "MessageRequests--delete-group": {
    "message": "Delete and Leave",
    "description": "Shown as a button to let the user delete a group message request"
  },
  "MessageRequests--delete-group-confirm-body": {
    "message": "You will leave this group, and it will be deleted from all your devices.",
    "description": "Shown as the body in the confirmation modal for deleting a group message request"
  },
  "MessageRequests--accept": {
    "message": "Accept",
    "description": "Shown as a button to let the user accept a message request"
  },
  "MessageRequests--continue": {
    "message": "Continue",
    "description": "Shown as a button to share your profile, necessary to continue messaging in a conversation"
  },
  "MessageRequests--profile-sharing--group": {
    "message": "Continue your conversation with this group and share your name and photo with its members? $learnMore$",
    "description": "Shown when user hasn't shared their profile in a group yet",
    "placeholders": {
      "learnMore": {
        "content": "$1",
        "example": "Learn More."
      }
    }
  },
  "MessageRequests--profile-sharing--direct": {
    "message": "Continue this conversation with $firstName$ and share your name and photo with them? $learnMore$",
    "description": "Shown when user hasn't shared their profile in a 1:1 conversation yet",
    "placeholders": {
      "firstName": {
        "content": "$1",
        "example": "Alice"
      },
      "learnMore": {
        "content": "$2",
        "example": "Learn More."
      }
    }
  },
  "MessageRequests--learn-more": {
    "message": "Learn more.",
    "description": "Shown at the end of profile sharing messages as a link."
  },
  "ConversationHero--members": {
    "message": "$count$ members",
    "description": "Specifies the number of members in a group conversation",
    "placeholders": {
      "count": {
        "content": "$1",
        "example": "22"
      }
    }
  },
  "ConversationHero--members-1": {
    "message": "1 member",
    "description": "Specifies the number of members in a group conversation when there is one member",
    "placeholders": {
      "count": {
        "content": "$1",
        "example": "22"
      }
    }
  },
  "member-of-1-group": {
    "message": "Member of $group$",
    "description": "Shown in the conversation hero to indicate this user is a member of a mutual group",
    "placeholders": {
      "group": {
        "content": "$1",
        "example": "NYC Rock Climbers"
      }
    }
  },
  "member-of-2-groups": {
    "message": "Member of $group1$ and $group2$",
    "description": "Shown in the conversation hero to indicate this user is a member of two mutual groups",
    "placeholders": {
      "group1": {
        "content": "$1",
        "example": "NYC Rock Climbers"
      },
      "group2": {
        "content": "$2",
        "example": "Dinner Party"
      }
    }
  },
  "member-of-3-groups": {
    "message": "Member of $group1$, $group2$, and $group3$",
    "description": "Shown in the conversation hero to indicate this user is a member of three mutual groups",
    "placeholders": {
      "group1": {
        "content": "$1",
        "example": "NYC Rock Climbers"
      },
      "group2": {
        "content": "$2",
        "example": "Dinner Party"
      },
      "group3": {
        "content": "$3",
        "example": "Friends 🌿"
      }
    }
  },
  "member-of-more-than-3-groups--one-more": {
    "message": "Member of $group1$, $group2$, $group3$ and one more",
    "description": "Shown in the conversation hero to indicate this user is a member of four mutual groups",
    "placeholders": {
      "group1": {
        "content": "$1",
        "example": "NYC Rock Climbers"
      },
      "group2": {
        "content": "$2",
        "example": "Dinner Party"
      },
      "group3": {
        "content": "$3",
        "example": "Friends 🌿"
      }
    }
  },
  "member-of-more-than-3-groups--multiple-more": {
    "message": "Member of $group1$, $group2$, $group3$ and $remainingCount$ more",
    "description": "Shown in the conversation hero to indicate this user is a member of 5+ mutual groups.",
    "placeholders": {
      "group1": {
        "content": "$1",
        "example": "NYC Rock Climbers"
      },
      "group2": {
        "content": "$2",
        "example": "Dinner Party"
      },
      "group3": {
        "content": "$3",
        "example": "Friends 🌿"
      },
      "remainingCount": {
        "content": "$4",
        "example": "3"
      }
    }
  },
  "ConversationHero--membership-added": {
    "message": "$name$ added you to the group.",
    "description": "Shown Indicates that you were added to a group by a given individual.",
    "placeholders": {
      "name": {
        "content": "$1",
        "example": "Jeff Smith"
      }
    }
  },
  "no-groups-in-common": {
    "message": "No groups in common",
    "description": "Shown to indicate this user is not a member of any groups"
  },
  "no-groups-in-common-warning": {
    "message": "No groups in common. Review requests carefully.",
    "description": "When a user has no common groups, show this warning"
  },
  "acceptCall": {
    "message": "Answer",
    "description": "Shown in tooltip for the button to accept a call (audio or video)"
  },
  "acceptCallWithoutVideo": {
    "message": "Answer without video",
    "description": "Shown in tooltip for the button to accept a video call without video"
  },
  "declineCall": {
    "message": "Decline",
    "description": "Shown in tooltip for the button to decline a call (audio or video)"
  },
  "declinedIncomingAudioCall": {
    "message": "You declined an audio call",
    "description": "Shown in conversation history when you declined an incoming audio call"
  },
  "declinedIncomingVideoCall": {
    "message": "You declined a video call",
    "description": "Shown in conversation history when you declined an incoming video call"
  },
  "acceptedIncomingAudioCall": {
    "message": "Incoming audio call",
    "description": "Shown in conversation history when you accepted an incoming audio call"
  },
  "acceptedIncomingVideoCall": {
    "message": "Incoming video call",
    "description": "Shown in conversation history when you accepted an incoming video call"
  },
  "missedIncomingAudioCall": {
    "message": "Missed audio call",
    "description": "Shown in conversation history when you missed an incoming audio call"
  },
  "missedIncomingVideoCall": {
    "message": "Missed video call",
    "description": "Shown in conversation history when you missed an incoming video call"
  },
  "acceptedOutgoingAudioCall": {
    "message": "Outgoing audio call",
    "description": "Shown in conversation history when you made an outgoing audio call"
  },
  "acceptedOutgoingVideoCall": {
    "message": "Outgoing video call",
    "description": "Shown in conversation history when you made an outgoing video call"
  },
  "missedOrDeclinedOutgoingAudioCall": {
    "message": "Unanswered audio call",
    "description": "Shown in conversation history when your audio call is missed or declined"
  },
  "missedOrDeclinedOutgoingVideoCall": {
    "message": "Unanswered video call",
    "description": "Shown in conversation history when your video call is missed or declined"
  },
  "incomingAudioCall": {
    "message": "Incoming audio call...",
    "description": "Shown in both the incoming call bar and notification for an incoming audio call"
  },
  "incomingVideoCall": {
    "message": "Incoming video call...",
    "description": "Shown in both the incoming call bar and notification for an incoming video call"
  },
  "incomingGroupCall__ringing-you": {
    "message": "$ringer$ is calling you",
    "description": "Shown in the incoming call bar when someone is ringing you for a group call",
    "placeholders": {
      "ringer": {
        "content": "$1",
        "example": "Alice"
      }
    }
  },
  "incomingGroupCall__ringing-1-other": {
    "message": "$ringer$ is calling you and $otherMember$",
    "description": "Shown in the incoming call bar when someone is ringing you for a group call",
    "placeholders": {
      "ringer": {
        "content": "$1",
        "example": "Alice"
      },
      "otherMember": {
        "content": "$2",
        "example": "Bob"
      }
    }
  },
  "incomingGroupCall__ringing-2-others": {
    "message": "$ringer$ is calling you, $first$, and $second$",
    "description": "Shown in the incoming call bar when someone is ringing you for a group call",
    "placeholders": {
      "ringer": {
        "content": "$1",
        "example": "Alice"
      },
      "first": {
        "content": "$2",
        "example": "Bob"
      },
      "second": {
        "content": "$3",
        "example": "Charlie"
      }
    }
  },
  "incomingGroupCall__ringing-3-others": {
    "message": "$ringer$ is calling you, $first$, $second$, and 1 other",
    "description": "Shown in the incoming call bar when someone is ringing you for a group call",
    "placeholders": {
      "ringer": {
        "content": "$1",
        "example": "Alice"
      },
      "first": {
        "content": "$2",
        "example": "Bob"
      },
      "second": {
        "content": "$3",
        "example": "Charlie"
      }
    }
  },
  "incomingGroupCall__ringing-many": {
    "message": "$ringer$ is calling you, $first$, $second$, and $remaining$ others",
    "description": "Shown in the incoming call bar when someone is ringing you for a group call",
    "placeholders": {
      "ringer": {
        "content": "$1",
        "example": "Alice"
      },
      "first": {
        "content": "$2",
        "example": "Bob"
      },
      "second": {
        "content": "$3",
        "example": "Charlie"
      },
      "remaining": {
        "content": "$4",
        "example": "5"
      }
    }
  },
  "outgoingCallRinging": {
    "message": "Ringing...",
    "description": "Shown in the call screen when placing an outgoing call that is now ringing"
  },
  "makeOutgoingCall": {
    "message": "Start a call",
    "description": "Title for the call button in a conversation"
  },
  "makeOutgoingVideoCall": {
    "message": "Start a video call",
    "description": "Title for the video call button in a conversation"
  },
  "joinOngoingCall": {
    "message": "Join",
    "description": "Text that appears in a group when a call is active"
  },
  "callNeedPermission": {
    "message": "$title$ will get a message request from you. You can call once your message request has been accepted.",
    "description": "Shown when a call is rejected because the other party hasn't approved the message/call request",
    "placeholders": {
      "title": {
        "content": "$1",
        "example": "Alice"
      }
    }
  },
  "callReconnecting": {
    "message": "Reconnecting...",
    "description": "Shown in the call screen when the call is reconnecting due to network issues"
  },
  "callDuration": {
    "message": "Signal $duration$",
    "description": "Shown in the call screen to indicate how long the call has been connected",
    "placeholders": {
      "duration": {
        "content": "$1",
        "example": "00:01"
      }
    }
  },
  "callingDeviceSelection__settings": {
    "message": "Settings",
    "description": "Title for device selection settings"
  },
  "calling__participants": {
    "message": "$people$ in call",
    "description": "Title for participants list toggle",
    "placeholders": {
      "people": {
        "content": "$1",
        "example": "16"
      }
    }
  },
  "calling__call-notification__ended": {
    "message": "The group call has ended",
    "description": "Notification message when a group call has ended"
  },
  "calling__call-notification__started-by-someone": {
    "message": "A group call was started",
    "description": "Notification message when a group call has started, but we don't know who started it"
  },
  "calling__call-notification__started-by-you": {
    "message": "You started a group call",
    "description": "Notification message when a group call has started by you"
  },
  "calling__call-notification__started": {
    "message": "$name$ started a group call",
    "description": "Notification message when a group call has started",
    "placeholders": {
      "name": {
        "content": "$1",
        "example": "Alice"
      }
    }
  },
  "calling__call-notification__button__in-another-call-tooltip": {
    "message": "You are already in a call",
    "description": "Tooltip in disabled notification button when you're on another call"
  },
  "calling__call-notification__button__call-full-tooltip": {
    "message": "Call has reached capacity of $max$ participants",
    "description": "Tooltip in disabled notification button when the call is full",
    "placeholders": {
      "max": {
        "content": "$1",
        "example": "5"
      }
    }
  },
  "calling__pip--on": {
    "message": "Minimize call",
    "description": "Title for picture-in-picture toggle"
  },
  "calling__pip--off": {
    "message": "Fullscreen call",
    "description": "Title for picture-in-picture toggle"
  },
  "calling__switch-view--to-grid": {
    "message": "Switch to grid view",
    "description": "Title for grid/speaker view toggle when on a call"
  },
  "calling__switch-view--to-speaker": {
    "message": "Switch to speaker view",
    "description": "Title for grid/speaker view toggle when on a call"
  },
  "calling__hangup": {
    "message": "Leave call",
    "description": "Title for hang up button"
  },
  "calling__SelectPresentingSourcesModal--title": {
    "message": "Share your screen",
    "description": "Title for the select your screen sharing sources modal"
  },
  "calling__SelectPresentingSourcesModal--confirm": {
    "message": "Start sharing",
    "description": "Confirm button for sharing screen modal"
  },
  "calling__SelectPresentingSourcesModal--entireScreen": {
    "message": "Entire screen",
    "description": "Title for the select your screen sharing sources modal and 'Entire Screen' source"
  },
  "calling__SelectPresentingSourcesModal--screen": {
    "message": "Screen $id$",
    "description": "Title for `Screen #N` source in screen sharing sources modal and overlay",
    "placeholders": {
      "id": {
        "content": "$1",
        "example": "1"
      }
    }
  },
  "calling__SelectPresentingSourcesModal--window": {
    "message": "A window",
    "description": "Title for the select your screen sharing sources modal"
  },
  "callingDeviceSelection__label--video": {
    "message": "Video",
    "description": "Label for video input selector"
  },
  "callingDeviceSelection__label--audio-input": {
    "message": "Microphone",
    "description": "Label for audio input selector"
  },
  "callingDeviceSelection__label--audio-output": {
    "message": "Speakers",
    "description": "Label for audio output selector"
  },
  "callingDeviceSelection__select--no-device": {
    "message": "No devices available",
    "description": "Message for when there are no available devices to select for input/output audio or video"
  },
  "callingDeviceSelection__select--default": {
    "message": "Default",
    "description": "Shown when the device is the default device"
  },
  "muteNotificationsTitle": {
    "message": "Mute notifications",
    "description": "Label for the mute notifications drop-down selector"
  },
  "notMuted": {
    "message": "Not muted",
    "description": "Label when the conversation is not muted"
  },
  "muteHour": {
    "message": "Mute for one hour",
    "description": "Label for muting the conversation"
  },
  "muteEightHours": {
    "message": "Mute for eight hours",
    "description": "Label for muting the conversation"
  },
  "muteDay": {
    "message": "Mute for one day",
    "description": "Label for muting the conversation"
  },
  "muteWeek": {
    "message": "Mute for one week",
    "description": "Label for muting the conversation"
  },
  "muteAlways": {
    "message": "Mute always",
    "description": "Label for muting the conversation"
  },
  "unmute": {
    "message": "Unmute",
    "description": "Label for unmuting the conversation"
  },
  "muteExpirationLabelAlways": {
    "message": "Muted always",
    "description": "Shown in the mute notifications submenu whenever a conversation has been muted"
  },
  "muteExpirationLabel": {
    "message": "Muted until $duration$",
    "description": "Shown in the mute notifications submenu whenever a conversation has been muted",
    "placeholders": {
      "duration": {
        "content": "$1",
        "example": "10/23/2023, 7:10 PM"
      }
    }
  },
  "EmojiButton__label": {
    "message": "Emoji",
    "description": "Label for emoji button"
  },

  "ErrorModal--title": {
    "message": "Something went wrong!",
    "description": "Title of popup dialog when user-initiated task has gone wrong"
  },
  "ErrorModal--description": {
    "message": "Please try again or contact support.",
    "description": "Description text in popup dialog when user-initiated task has gone wrong"
  },
  "Confirmation--confirm": {
    "message": "Okay",
    "description": "Button to dismiss popup dialog when user-initiated task has gone wrong"
  },

  "unknown-sgnl-link": {
    "message": "Sorry, that sgnl:// link didn't make sense!",
    "description": "Shown if you click on a sgnl:// link not currently supported by Desktop"
  },

  "GroupV2--cannot-send": {
    "message": "You cannot send messages to that group.",
    "description": "Shown in toast when you attempt to forward a message to an announcement only group"
  },
  "GroupV2--add--missing-capability": {
    "message": "These people cannot be added to the group until they upgrade Signal.",
    "description": "Shown in a confirmation dialog when members who cannot view announcement only group cannot be added"
  },
  "GroupV2--cannot-start-group-call": {
    "message": "Only admins of the group can start a call.",
    "description": "Shown in toast when a non-admin starts a group call in an announcements only group"
  },
  "GroupV2--join--invalid-link--title": {
    "message": "Invalid Link",
    "description": "Shown if we are unable to parse a group link"
  },
  "GroupV2--join--invalid-link": {
    "message": "This is not a valid group link. Make sure the entire link is intact and correct before attempting to join.",
    "description": "Shown if we are unable to parse a group link"
  },
  "GroupV2--join--prompt": {
    "message": "Do you want to join this group and share your name and photo with its members?",
    "description": "Shown when you click on a group link to confirm"
  },
  "GroupV2--join--already-in-group": {
    "message": "You're already in this group.",
    "description": "Shown if you click a group link for a group where you're already a member"
  },
  "GroupV2--join--already-awaiting-approval": {
    "message": "You have already requested approval to join this group.",
    "description": "Shown if you click a group link for a group where you've already requested approval'"
  },

  "GroupV2--join--unknown-link-version--title": {
    "message": "Unknown link version",
    "description": "This group link is no longer valid."
  },
  "GroupV2--join--unknown-link-version": {
    "message": "This link is not supported by this version of Signal Desktop.",
    "description": "Shown if you click a group link and we can't get information about it"
  },
  "GroupV2--join--link-revoked--title": {
    "message": "Can’t Join Group",
    "description": "Shown if you click a group link and we can't get information about it"
  },
  "GroupV2--join--link-revoked": {
    "message": "This group link is no longer valid.",
    "description": "Shown if you click a group link and we can't get information about it"
  },
  "GroupV2--join--prompt-with-approval": {
    "message": "An admin of this group must approve your request before you can join this group. If approved, your name and photo will be shared with its members.",
    "description": "Shown when you click on a group link to confirm, if it requires admin approval"
  },
  "GroupV2--join--join-button": {
    "message": "Join",
    "description": "The button to join the group"
  },
  "GroupV2--join--request-to-join-button": {
    "message": "Request to Join",
    "description": "The button to join the group, if approval is required"
  },
  "GroupV2--join--cancel-request-to-join": {
    "message": "Cancel Request",
    "description": "The button to cancel request to join the group"
  },
  "GroupV2--join--cancel-request-to-join--confirmation": {
    "message": "Cancel your request to join this group?",
    "description": "A confirmation message that shows after you click the button"
  },
  "GroupV2--join--cancel-request-to-join--yes": {
    "message": "Yes",
    "description": "Choosing to continue in the cancel join confirmation dialog"
  },
  "GroupV2--join--cancel-request-to-join--no": {
    "message": "No",
    "description": "Choosing not to continue in the cancel join confirmation dialog"
  },
  "GroupV2--join--member-count--single": {
    "message": "1 member",
    "description": "Shown in the metadata section if group has just one member"
  },
  "GroupV2--join--member-count--multiple": {
    "message": "$count$ members",
    "description": "Shown in the metadata section if group has more than one member",
    "placeholders": {
      "count": {
        "content": "$1",
        "example": "12"
      }
    }
  },
  "GroupV2--join--group-metadata": {
    "message": "Group · $memberCount$",
    "description": "A holder for two pieces of information - the type of conversation, and the member count",
    "placeholders": {
      "memberCount": {
        "content": "$1",
        "example": "12 members"
      }
    }
  },
  "GroupV2--join--requested": {
    "message": "Your request to join has been sent to the group admin. You’ll be notified when they take action.",
    "description": "Shown in composition area when you've requested to join a group"
  },

  "GroupV2--join--general-join-failure--title": {
    "message": "Link Error",
    "description": "Shown if something went wrong when you try to join via a group link"
  },
  "GroupV2--join--general-join-failure": {
    "message": "Couldn't join group. Try again later.",
    "description": "Shown if something went wrong when you try to join via a group link"
  },

  "GroupV2--admin": {
    "message": "Admin",
    "description": "Label for a group administrator"
  },
  "GroupV2--only-admins": {
    "message": "Only Admins",
    "description": "Label for group administrators -- used in drop-downs to select permissions that apply to admins"
  },
  "GroupV2--all-members": {
    "message": "All members",
    "description": "Label for describing the general non-privileged members of a group"
  },
  "updating": {
    "message": "Updating...",
    "description": "Shown along with a spinner when an update operation takes longer than one second"
  },

  "GroupV2--create--you": {
    "message": "You created the group.",
    "description": "Shown in timeline or conversation preview when v2 group changes"
  },
  "GroupV2--create--other": {
    "message": "$memberName$ created the group.",
    "description": "Shown in timeline or conversation preview when v2 group changes",
    "placeholders": {
      "memberName": {
        "content": "$1",
        "example": "Bob"
      }
    }
  },
  "GroupV2--create--unknown": {
    "message": "The group was created.",
    "description": "Shown in timeline or conversation preview when v2 group changes"
  },
  "GroupV2--title--change--other": {
    "message": "$memberName$ changed the group name to \"$newTitle$\".",
    "description": "Shown in timeline or conversation preview when v2 group changes",
    "placeholders": {
      "memberName": {
        "content": "$1",
        "example": "Bob"
      },
      "newTitle": {
        "content": "$2",
        "example": "Saturday Hiking"
      }
    }
  },
  "GroupV2--title--change--you": {
    "message": "You changed the group name to \"$newTitle$\".",
    "description": "Shown in timeline or conversation preview when v2 group changes",
    "placeholders": {
      "newTitle": {
        "content": "$1",
        "example": "Saturday Hiking"
      }
    }
  },
  "GroupV2--title--change--unknown": {
    "message": "A member changed the group name to \"$newTitle$\".",
    "description": "Shown in timeline or conversation preview when v2 group changes",
    "placeholders": {
      "newTitle": {
        "content": "$1",
        "example": "Saturday Hiking"
      }
    }
  },

  "GroupV2--title--remove--other": {
    "message": "$memberName$ removed the group name.",
    "description": "Shown in timeline or conversation preview when v2 group changes",
    "placeholders": {
      "memberName": {
        "content": "$1",
        "example": "Bob"
      }
    }
  },
  "GroupV2--title--remove--you": {
    "message": "You removed the group name.",
    "description": "Shown in timeline or conversation preview when v2 group changes"
  },
  "GroupV2--title--remove--unknown": {
    "message": "A member removed the group name.",
    "description": "Shown in timeline or conversation preview when v2 group changes"
  },

  "GroupV2--avatar--change--other": {
    "message": "$memberName$ changed the group avatar.",
    "description": "Shown in timeline or conversation preview when v2 group changes",
    "placeholders": {
      "memberName": {
        "content": "$1",
        "example": "Bob"
      }
    }
  },
  "GroupV2--avatar--change--you": {
    "message": "You changed the group avatar.",
    "description": "Shown in timeline or conversation preview when v2 group changes"
  },
  "GroupV2--avatar--change--unknown": {
    "message": "A member changed the group avatar.",
    "description": "Shown in timeline or conversation preview when v2 group changes"
  },
  "GroupV2--avatar--remove--other": {
    "message": "$memberName$ removed the group avatar.",
    "description": "Shown in timeline or conversation preview when v2 group changes",
    "placeholders": {
      "memberName": {
        "content": "$1",
        "example": "Bob"
      }
    }
  },
  "GroupV2--avatar--remove--you": {
    "message": "You removed the group avatar.",
    "description": "Shown in timeline or conversation preview when v2 group changes"
  },
  "GroupV2--avatar--remove--unknown": {
    "message": "A member removed the group avatar.",
    "description": "Shown in timeline or conversation preview when v2 group changes"
  },

  "GroupV2--access-attributes--admins--other": {
    "message": "$adminName$ changed who can edit group info to \"Only admins.\"",
    "description": "Shown in timeline or conversation preview when v2 group changes",
    "placeholders": {
      "adminName": {
        "content": "$1",
        "example": "Bob"
      }
    }
  },
  "GroupV2--access-attributes--admins--you": {
    "message": "You changed who can edit group info to \"Only admins.\"",
    "description": "Shown in timeline or conversation preview when v2 group changes"
  },
  "GroupV2--access-attributes--admins--unknown": {
    "message": "An admin changed who can edit group info to \"Only admins.\"",
    "description": "Shown in timeline or conversation preview when v2 group changes"
  },
  "GroupV2--access-attributes--all--other": {
    "message": "$adminName$ changed who can edit group info to \"All members.\"",
    "description": "Shown in timeline or conversation preview when v2 group changes",
    "placeholders": {
      "adminName": {
        "content": "$1",
        "example": "Bob"
      }
    }
  },
  "GroupV2--access-attributes--all--you": {
    "message": "You changed who can edit group info to \"All members.\"",
    "description": "Shown in timeline or conversation preview when v2 group changes"
  },
  "GroupV2--access-attributes--all--unknown": {
    "message": "An admin changed who can edit group info to \"All members.\"",
    "description": "Shown in timeline or conversation preview when v2 group changes"
  },
  "GroupV2--access-members--admins--other": {
    "message": "$adminName$ changed who can edit group membership to \"Only admins.\"",
    "description": "Shown in timeline or conversation preview when v2 group changes",
    "placeholders": {
      "adminName": {
        "content": "$1",
        "example": "Bob"
      }
    }
  },
  "GroupV2--access-members--admins--you": {
    "message": "You changed who can edit group membership to \"Only admins.\"",
    "description": "Shown in timeline or conversation preview when v2 group changes"
  },
  "GroupV2--access-members--admins--unknown": {
    "message": "An admin changed who can edit group membership to \"Only admins.\"",
    "description": "Shown in timeline or conversation preview when v2 group changes"
  },
  "GroupV2--access-members--all--other": {
    "message": "$adminName$ changed who can edit group membership to \"All members.\"",
    "description": "Shown in timeline or conversation preview when v2 group changes",
    "placeholders": {
      "adminName": {
        "content": "$1",
        "example": "Bob"
      }
    }
  },
  "GroupV2--access-members--all--you": {
    "message": "You changed who can edit group membership to \"All members.\"",
    "description": "Shown in timeline or conversation preview when v2 group changes"
  },
  "GroupV2--access-members--all--unknown": {
    "message": "An admin changed who can edit group membership to \"All members.\"",
    "description": "Shown in timeline or conversation preview when v2 group changes"
  },
  "GroupV2--access-invite-link--disabled--you": {
    "message": "You disabled admin approval for the group link.",
    "description": "Shown in timeline or conversation preview when v2 group changes"
  },
  "GroupV2--access-invite-link--disabled--other": {
    "message": "$adminName$ disabled admin approval for the group link.",
    "description": "Shown in timeline or conversation preview when v2 group changes",
    "placeholders": {
      "adminName": {
        "content": "$1",
        "example": "Alice"
      }
    }
  },
  "GroupV2--access-invite-link--disabled--unknown": {
    "message": "Admin approval for the group link has been disabled.",
    "description": "Shown in timeline or conversation preview when v2 group changes"
  },
  "GroupV2--access-invite-link--enabled--you": {
    "message": "You enabled admin approval for the group link.",
    "description": "Shown in timeline or conversation preview when v2 group changes"
  },
  "GroupV2--access-invite-link--enabled--other": {
    "message": "$adminName$ enabled admin approval for the group link.",
    "description": "Shown in timeline or conversation preview when v2 group changes",
    "placeholders": {
      "adminName": {
        "content": "$1",
        "example": "Alice"
      }
    }
  },
  "GroupV2--access-invite-link--enabled--unknown": {
    "message": "Admin approval for the group link has been enabled.",
    "description": "Shown in timeline or conversation preview when v2 group changes"
  },
  "GroupV2--member-add--invited--you": {
    "message": "You added invited member $inviteeName$.",
    "description": "Shown in timeline or conversation preview when v2 group changes",
    "placeholders": {
      "inviteeName": {
        "content": "$1",
        "example": "Alice"
      }
    }
  },
  "GroupV2--member-add--invited--other": {
    "message": "$memberName$ added invited member $inviteeName$.",
    "description": "Shown in timeline or conversation preview when v2 group changes",
    "placeholders": {
      "memberName": {
        "content": "$1",
        "example": "Alice"
      },
      "inviteeName": {
        "content": "$2",
        "example": "Bob"
      }
    }
  },
  "GroupV2--member-add--invited--unknown": {
    "message": "A member added invited member $inviteeName$.",
    "description": "Shown in timeline or conversation preview when v2 group changes",
    "placeholders": {
      "inviteeName": {
        "content": "$1",
        "example": "Alice"
      }
    }
  },
  "GroupV2--member-add--from-invite--other": {
    "message": "$inviteeName$ accepted an invitation to the group from $inviterName$.",
    "description": "Shown in timeline or conversation preview when v2 group changes",
    "placeholders": {
      "inviteeName": {
        "content": "$1",
        "example": "Alice"
      },
      "inviterName": {
        "content": "$2",
        "example": "Bob"
      }
    }
  },
  "GroupV2--member-add--from-invite--other-no-from": {
    "message": "$inviteeName$ accepted an invitation to the group.",
    "description": "Shown in timeline or conversation preview when v2 group changes",
    "placeholders": {
      "inviteeName": {
        "content": "$1",
        "example": "Alice"
      }
    }
  },
  "GroupV2--member-add--from-invite--you": {
    "message": "You accepted an invitation to the group from $inviterName$.",
    "description": "Shown in timeline or conversation preview when v2 group changes",
    "placeholders": {
      "inviterName": {
        "content": "$1",
        "example": "Bob"
      }
    }
  },
  "GroupV2--member-add--from-invite--you-no-from": {
    "message": "You accepted an invitation to the group.",
    "description": "Shown in timeline or conversation preview when v2 group changes"
  },
  "GroupV2--member-add--from-invite--from-you": {
    "message": "$inviteeName$ accepted your invitation to the group.",
    "description": "Shown in timeline or conversation preview when v2 group changes",
    "placeholders": {
      "inviteeName": {
        "content": "$1",
        "example": "Bob"
      }
    }
  },
  "GroupV2--member-add--other--other": {
    "message": "$adderName$ added $addeeName$.",
    "description": "Shown in timeline or conversation preview when v2 group changes",
    "placeholders": {
      "adderName": {
        "content": "$1",
        "example": "Bob"
      },
      "addeeName": {
        "content": "$2",
        "example": "Alice"
      }
    }
  },
  "GroupV2--member-add--other--you": {
    "message": "You added $memberName$.",
    "description": "Shown in timeline or conversation preview when v2 group changes",
    "placeholders": {
      "memberName": {
        "content": "$1",
        "example": "Bob"
      }
    }
  },
  "GroupV2--member-add--other--unknown": {
    "message": "A member added $memberName$.",
    "description": "Shown in timeline or conversation preview when v2 group changes",
    "placeholders": {
      "memberName": {
        "content": "$1",
        "example": "Bob"
      }
    }
  },
  "GroupV2--member-add--you--other": {
    "message": "$memberName$ added you to the group.",
    "description": "Shown in timeline or conversation preview when v2 group changes",
    "placeholders": {
      "memberName": {
        "content": "$1",
        "example": "Bob"
      }
    }
  },
  "GroupV2--member-add--you--you": {
    "message": "You joined the group.",
    "description": "Shown in timeline or conversation preview when v2 group changes"
  },
  "GroupV2--member-add--you--unknown": {
    "message": "You were added to the group.",
    "description": "Shown in timeline or conversation preview when v2 group changes"
  },

  "GroupV2--member-add-from-link--you--you": {
    "message": "You joined the group via the group link.",
    "description": "Shown in timeline or conversation preview when v2 group changes"
  },
  "GroupV2--member-add-from-link--other": {
    "message": "$memberName$ joined the group via the group link.",
    "description": "Shown in timeline or conversation preview when v2 group changes",
    "placeholders": {
      "memberName": {
        "content": "$1",
        "example": "Alice"
      }
    }
  },

  "GroupV2--member-add-from-admin-approval--you--other": {
    "message": "$adminName$ approved your request to join the group.",
    "description": "Shown in timeline or conversation preview when v2 group changes",
    "placeholders": {
      "adminName": {
        "content": "$1",
        "example": "Alice"
      }
    }
  },
  "GroupV2--member-add-from-admin-approval--you--unknown": {
    "message": "Your request to join the group has been approved.",
    "description": "Shown in timeline or conversation preview when v2 group changes"
  },

  "GroupV2--member-add-from-admin-approval--other--you": {
    "message": "You approved a request to join the group from $joinerName$.",
    "description": "Shown in timeline or conversation preview when v2 group changes",
    "placeholders": {
      "joinerName": {
        "content": "$1",
        "example": "Alice"
      }
    }
  },
  "GroupV2--member-add-from-admin-approval--other--other": {
    "message": "$adminName$ approved a request to join the group from $joinerName$.",
    "description": "Shown in timeline or conversation preview when v2 group changes",
    "placeholders": {
      "adminName": {
        "content": "$1",
        "example": "Bob"
      },
      "joinerName": {
        "content": "$1",
        "example": "Alice"
      }
    }
  },
  "GroupV2--member-add-from-admin-approval--other--unknown": {
    "message": "A request to join the group from $joinerName$ has been approved.",
    "description": "Shown in timeline or conversation preview when v2 group changes",
    "placeholders": {
      "joinerName": {
        "content": "$1",
        "example": "Alice"
      }
    }
  },

  "GroupV2--member-remove--other--other": {
    "message": "$adminName$ removed $memberName$.",
    "description": "Shown in timeline or conversation preview when v2 group changes",
    "placeholders": {
      "adminName": {
        "content": "$1",
        "example": "Bob"
      },
      "memberName": {
        "content": "$2",
        "example": "Alice"
      }
    }
  },
  "GroupV2--member-remove--other--self": {
    "message": "$memberName$ left the group.",
    "description": "Shown in timeline or conversation preview when v2 group changes",
    "placeholders": {
      "memberName": {
        "content": "$1",
        "example": "Bob"
      }
    }
  },
  "GroupV2--member-remove--other--you": {
    "message": "You removed $memberName$.",
    "description": "Shown in timeline or conversation preview when v2 group changes",
    "placeholders": {
      "memberName": {
        "content": "$1",
        "example": "Bob"
      }
    }
  },
  "GroupV2--member-remove--other--unknown": {
    "message": "A member removed $memberName$.",
    "description": "Shown in timeline or conversation preview when v2 group changes",
    "placeholders": {
      "memberName": {
        "content": "$1",
        "example": "Bob"
      }
    }
  },
  "GroupV2--member-remove--you--other": {
    "message": "$adminName$ removed you.",
    "description": "Shown in timeline or conversation preview when v2 group changes",
    "placeholders": {
      "adminName": {
        "content": "$1",
        "example": "Bob"
      }
    }
  },
  "GroupV2--member-remove--you--you": {
    "message": "You left the group.",
    "description": "Shown in timeline or conversation preview when v2 group changes"
  },
  "GroupV2--member-remove--you--unknown": {
    "message": "You were removed from the group.",
    "description": "Shown in timeline or conversation preview when v2 group changes"
  },

  "GroupV2--member-privilege--promote--other--other": {
    "message": "$adminName$ made $memberName$ an admin.",
    "description": "Shown in timeline or conversation preview when v2 group changes",
    "placeholders": {
      "adminName": {
        "content": "$1",
        "example": "Bob"
      },
      "memberName": {
        "content": "$2",
        "example": "Alice"
      }
    }
  },
  "GroupV2--member-privilege--promote--other--you": {
    "message": "You made $memberName$ an admin.",
    "description": "Shown in timeline or conversation preview when v2 group changes",
    "placeholders": {
      "memberName": {
        "content": "$1",
        "example": "Bob"
      }
    }
  },
  "GroupV2--member-privilege--promote--other--unknown": {
    "message": "An admin made $memberName$ an admin.",
    "description": "Shown in timeline or conversation preview when v2 group changes",
    "placeholders": {
      "memberName": {
        "content": "$1",
        "example": "Bob"
      }
    }
  },
  "GroupV2--member-privilege--promote--you--other": {
    "message": "$adminName$ made you an admin.",
    "description": "Shown in timeline or conversation preview when v2 group changes",
    "placeholders": {
      "adminName": {
        "content": "$1",
        "example": "Bob"
      }
    }
  },
  "GroupV2--member-privilege--promote--you--unknown": {
    "message": "An admin made you an admin.",
    "description": "Shown in timeline or conversation preview when v2 group changes"
  },
  "GroupV2--member-privilege--demote--other--other": {
    "message": "$adminName$ revoked admin privileges from $memberName$.",
    "description": "Shown in timeline or conversation preview when v2 group changes",
    "placeholders": {
      "adminName": {
        "content": "$1",
        "example": "Bob"
      },
      "memberName": {
        "content": "$2",
        "example": "Alice"
      }
    }
  },
  "GroupV2--member-privilege--demote--other--you": {
    "message": "You revoked admin privileges from $memberName$.",
    "description": "Shown in timeline or conversation preview when v2 group changes",
    "placeholders": {
      "memberName": {
        "content": "$1",
        "example": "Bob"
      }
    }
  },
  "GroupV2--member-privilege--demote--other--unknown": {
    "message": "An admin revoked admin privileges from $memberName$.",
    "description": "Shown in timeline or conversation preview when v2 group changes",
    "placeholders": {
      "memberName": {
        "content": "$1",
        "example": "Bob"
      }
    }
  },
  "GroupV2--member-privilege--demote--you--other": {
    "message": "$adminName$ revoked your admin privileges.",
    "description": "Shown in timeline or conversation preview when v2 group changes",
    "placeholders": {
      "adminName": {
        "content": "$1",
        "example": "Bob"
      }
    }
  },
  "GroupV2--member-privilege--demote--you--unknown": {
    "message": "An admin revoked your admin privileges.",
    "description": "Shown in timeline or conversation preview when v2 group changes"
  },

  "GroupV2--pending-add--one--other--other": {
    "message": "$memberName$ invited 1 person to the group.",
    "description": "Shown in timeline or conversation preview when v2 group changes",
    "placeholders": {
      "memberName": {
        "content": "$1",
        "example": "Bob"
      }
    }
  },
  "GroupV2--pending-add--one--other--you": {
    "message": "You invited $inviteeName$ to the group.",
    "description": "Shown in timeline or conversation preview when v2 group changes",
    "placeholders": {
      "inviteeName": {
        "content": "$1",
        "example": "Bob"
      }
    }
  },
  "GroupV2--pending-add--one--other--unknown": {
    "message": "One person was invited to the group.",
    "description": "Shown in timeline or conversation preview when v2 group changes",
    "placeholders": {
      "inviteeName": {
        "content": "$1",
        "example": "Bob"
      }
    }
  },
  "GroupV2--pending-add--one--you--other": {
    "message": "$memberName$ invited you to the group.",
    "description": "Shown in timeline or conversation preview when v2 group changes",
    "placeholders": {
      "memberName": {
        "content": "$1",
        "example": "Bob"
      }
    }
  },
  "GroupV2--pending-add--one--you--unknown": {
    "message": "You were invited to the group.",
    "description": "Shown in timeline or conversation preview when v2 group changes"
  },
  "GroupV2--pending-add--many--other": {
    "message": "$memberName$ invited $count$ people to the group.",
    "description": "Shown in timeline or conversation preview when v2 group changes",
    "placeholders": {
      "memberName": {
        "content": "$1",
        "example": "Bob"
      },
      "count": {
        "content": "$2",
        "example": "5"
      }
    }
  },
  "GroupV2--pending-add--many--you": {
    "message": "You invited $count$ people to the group.",
    "description": "Shown in timeline or conversation preview when v2 group changes",
    "placeholders": {
      "count": {
        "content": "$1",
        "example": "5"
      }
    }
  },
  "GroupV2--pending-add--many--unknown": {
    "message": "$count$ people were invited to the group.",
    "description": "Shown in timeline or conversation preview when v2 group changes",
    "placeholders": {
      "count": {
        "content": "$1",
        "example": "5"
      }
    }
  },

  "GroupV2--pending-remove--decline--other": {
    "message": "1 person invited by $memberName$ declined the invitation to the group.",
    "description": "Shown in timeline or conversation preview when v2 group changes",
    "placeholders": {
      "memberName": {
        "content": "$1",
        "example": "Bob"
      }
    }
  },
  "GroupV2--pending-remove--decline--you": {
    "message": "$inviteeName$ declined your invitation to the group.",
    "description": "Shown in timeline or conversation preview when v2 group changes",
    "placeholders": {
      "inviteeName": {
        "content": "$1",
        "example": "Bob"
      }
    }
  },
  "GroupV2--pending-remove--decline--from-you": {
    "message": "You declined the invitation to the group.",
    "description": "Shown in timeline or conversation preview when v2 group changes"
  },
  "GroupV2--pending-remove--decline--unknown": {
    "message": "1 person declined their invitation to the group.",
    "description": "Shown in timeline or conversation preview when v2 group changes"
  },
  "GroupV2--pending-remove--revoke--one--other": {
    "message": "$memberName$ revoked an invitation to the group for 1 person.",
    "description": "Shown in timeline or conversation preview when v2 group changes",
    "placeholders": {
      "memberName": {
        "content": "$1",
        "example": "Bob"
      }
    }
  },
  "GroupV2--pending-remove--revoke--one--you": {
    "message": "You revoked an invitation to the group for 1 person.",
    "description": "Shown in timeline or conversation preview when v2 group changes",
    "placeholders": {
      "inviteeName": {
        "content": "$1",
        "example": "Bob"
      }
    }
  },
  "GroupV2--pending-remove--revoke-own--to-you": {
    "message": "$inviterName$ revoked their invitation to you.",
    "description": "Shown in timeline or conversation preview when v2 group changes",
    "placeholders": {
      "inviterName": {
        "content": "$1",
        "example": "Bob"
      }
    }
  },
  "GroupV2--pending-remove--revoke-own--unknown": {
    "message": "$inviterName$ revoked their invitation to 1 person.",
    "description": "Shown in timeline or conversation preview when v2 group changes",
    "placeholders": {
      "inviterName": {
        "content": "$1",
        "example": "Bob"
      }
    }
  },
  "GroupV2--pending-remove--revoke--one--unknown": {
    "message": "An admin revoked an invitation to the group for 1 person.",
    "description": "Shown in timeline or conversation preview when v2 group changes",
    "placeholders": {
      "inviteeName": {
        "content": "$1",
        "example": "Bob"
      }
    }
  },
  "GroupV2--pending-remove--revoke--many--other": {
    "message": "$memberName$ revoked invitations to the group for $count$ people.",
    "description": "Shown in timeline or conversation preview when v2 group changes",
    "placeholders": {
      "inviteeName": {
        "content": "$1",
        "example": "Bob"
      },
      "count": {
        "content": "$2",
        "example": "5"
      }
    }
  },
  "GroupV2--pending-remove--revoke--many--you": {
    "message": "You revoked invitations to the group for $count$ people.",
    "description": "Shown in timeline or conversation preview when v2 group changes",
    "placeholders": {
      "count": {
        "content": "$1",
        "example": "5"
      }
    }
  },
  "GroupV2--pending-remove--revoke--many--unknown": {
    "message": "An admin revoked invitations to the group for $count$ people.",
    "description": "Shown in timeline or conversation preview when v2 group changes",
    "placeholders": {
      "count": {
        "content": "$1",
        "example": "5"
      }
    }
  },
  "GroupV2--pending-remove--revoke-invite-from--one--other": {
    "message": "$adminName$ revoked an invitation to the group for 1 person invited by $memberName$.",
    "description": "Shown in timeline or conversation preview when v2 group changes",
    "placeholders": {
      "adminName": {
        "content": "$1",
        "example": "Bob"
      },
      "memberName": {
        "content": "$2",
        "example": "Alice"
      }
    }
  },
  "GroupV2--pending-remove--revoke-invite-from--one--you": {
    "message": "You revoked an invitation to the group for 1 person invited by $memberName$.",
    "description": "Shown in timeline or conversation preview when v2 group changes",
    "placeholders": {
      "memberName": {
        "content": "$1",
        "example": "Bob"
      }
    }
  },
  "GroupV2--pending-remove--revoke-invite-from--one--unknown": {
    "message": "An admin revoked an invitation to the group for 1 person invited by $memberName$.",
    "description": "Shown in timeline or conversation preview when v2 group changes",
    "placeholders": {
      "memberName": {
        "content": "$1",
        "example": "Bob"
      }
    }
  },
  "GroupV2--pending-remove--revoke-invite-from-you--one--other": {
    "message": "$adminName$ revoked the invitation to the group you sent to $inviteeName$.",
    "description": "Shown in timeline or conversation preview when v2 group changes",
    "placeholders": {
      "adminName": {
        "content": "$1",
        "example": "Bob"
      }
    }
  },
  "GroupV2--pending-remove--revoke-invite-from-you--one--you": {
    "message": "You rescinded your invitation to $inviteeName$.",
    "description": "Shown in timeline or conversation preview when v2 group changes",
    "placeholders": {
      "inviteeName": {
        "content": "$1",
        "example": "Bob"
      }
    }
  },
  "GroupV2--pending-remove--revoke-invite-from-you--one--unknown": {
    "message": "An admin revoked the invitation to the group you sent to $inviteeName$.",
    "description": "Shown in timeline or conversation preview when v2 group changes",
    "placeholders": {
      "inviteeName": {
        "content": "$1",
        "example": "Bob"
      }
    }
  },
  "GroupV2--pending-remove--revoke-invite-from--many--other": {
    "message": "$adminName$ revoked invitations to the group for $count$ people invited by $memberName$.",
    "description": "Shown in timeline or conversation preview when v2 group changes",
    "placeholders": {
      "adminName": {
        "content": "$1",
        "example": "Bob"
      },
      "memberName": {
        "content": "$2",
        "example": "Alice"
      }
    }
  },
  "GroupV2--pending-remove--revoke-invite-from--many--you": {
    "message": "You revoked invitations to the group for $count$ people invited by $memberName$.",
    "description": "Shown in timeline or conversation preview when v2 group changes",
    "placeholders": {
      "count": {
        "content": "$1",
        "example": "5"
      },
      "memberName": {
        "content": "$2",
        "example": "Bob"
      }
    }
  },
  "GroupV2--pending-remove--revoke-invite-from--many--unknown": {
    "message": "An admin revoked invitations to the group for $count$ people invited by $memberName$.",
    "description": "Shown in timeline or conversation preview when v2 group changes",
    "placeholders": {
      "count": {
        "content": "$1",
        "example": "5"
      },
      "memberName": {
        "content": "$2",
        "example": "Bob"
      }
    }
  },
  "GroupV2--pending-remove--revoke-invite-from-you--many--other": {
    "message": "$adminName$ revoked the invitations to the group you sent to $count$ people.",
    "description": "Shown in timeline or conversation preview when v2 group changes",
    "placeholders": {
      "adminName": {
        "content": "$1",
        "example": "Bob"
      },
      "count": {
        "content": "$2",
        "example": "5"
      }
    }
  },
  "GroupV2--pending-remove--revoke-invite-from-you--many--you": {
    "message": "You rescinded your invitation to $count$ people.",
    "description": "Shown in timeline or conversation preview when v2 group changes",
    "placeholders": {
      "count": {
        "content": "$1",
        "example": "5"
      }
    }
  },
  "GroupV2--pending-remove--revoke-invite-from-you--many--unknown": {
    "message": "An admin revoked the invitations to the group you sent to $count$ people.",
    "description": "Shown in timeline or conversation preview when v2 group changes",
    "placeholders": {
      "count": {
        "content": "$1",
        "example": "5"
      }
    }
  },
  "GroupV2--admin-approval-add-one--you": {
    "message": "You sent a request to join the group.",
    "description": "Shown in timeline or conversation preview when v2 group changes"
  },
  "GroupV2--admin-approval-add-one--other": {
    "message": "$joinerName$ requested to join via the group link.",
    "description": "Shown in timeline or conversation preview when v2 group changes",
    "placeholders": {
      "joinerName": {
        "content": "$1",
        "example": "Alice"
      }
    }
  },

  "GroupV2--admin-approval-remove-one--you--you": {
    "message": "You canceled your request to join the group.",
    "description": "Shown in timeline or conversation preview when v2 group changes"
  },
  "GroupV2--admin-approval-remove-one--you--unknown": {
    "message": "Your request to join the group has been denied by an admin.",
    "description": "Shown in timeline or conversation preview when v2 group changes"
  },

  "GroupV2--admin-approval-remove-one--other--you": {
    "message": "You denied a request to join the group from $joinerName$.",
    "description": "Shown in timeline or conversation preview when v2 group changes",
    "placeholders": {
      "joinerName": {
        "content": "$1",
        "example": "Alice"
      }
    }
  },
  "GroupV2--admin-approval-remove-one--other--own": {
    "message": "$joinerName$ canceled their request to join the group.",
    "description": "Shown in timeline or conversation preview when v2 group changes",
    "placeholders": {
      "joinerName": {
        "content": "$1",
        "example": "Alice"
      }
    }
  },
  "GroupV2--admin-approval-remove-one--other--other": {
    "message": "$adminName$ denied a request to join the group from $joinerName$.",
    "description": "Shown in timeline or conversation preview when v2 group changes",
    "placeholders": {
      "adminName": {
        "content": "$1",
        "example": "Bob"
      },
      "joinerName": {
        "content": "$2",
        "example": "Alice"
      }
    }
  },

  "GroupV2--group-link-add--disabled--you": {
    "message": "You turned on the group link with admin approval disabled.",
    "description": "Shown in timeline or conversation preview when v2 group changes"
  },
  "GroupV2--group-link-add--disabled--other": {
    "message": "$adminName$ turned on the group link with admin approval disabled.",
    "description": "Shown in timeline or conversation preview when v2 group changes",
    "placeholders": {
      "adminName": {
        "content": "$1",
        "example": "Alice"
      }
    }
  },
  "GroupV2--group-link-add--disabled--unknown": {
    "message": "The group link has been turned on with admin approval disabled.",
    "description": "Shown in timeline or conversation preview when v2 group changes"
  },
  "GroupV2--group-link-add--enabled--you": {
    "message": "You turned on the group link with admin approval enabled.",
    "description": "Shown in timeline or conversation preview when v2 group changes"
  },
  "GroupV2--group-link-add--enabled--other": {
    "message": "$adminName$ turned on the group link with admin approval enabled.",
    "description": "Shown in timeline or conversation preview when v2 group changes",
    "placeholders": {
      "adminName": {
        "content": "$1",
        "example": "Alice"
      }
    }
  },
  "GroupV2--group-link-add--enabled--unknown": {
    "message": "The group link has been turned on with admin approval enabled.",
    "description": "Shown in timeline or conversation preview when v2 group changes"
  },
  "GroupV2--group-link-remove--you": {
    "message": "You turned off the group link.",
    "description": "Shown in timeline or conversation preview when v2 group changes"
  },
  "GroupV2--group-link-remove--other": {
    "message": "$adminName$ turned off the group link.",
    "description": "Shown in timeline or conversation preview when v2 group changes",
    "placeholders": {
      "adminName": {
        "content": "$1",
        "example": "Alice"
      }
    }
  },
  "GroupV2--group-link-remove--unknown": {
    "message": "The group link has been turned off.",
    "description": "Shown in timeline or conversation preview when v2 group changes"
  },
  "GroupV2--group-link-reset--you": {
    "message": "You reset the group link.",
    "description": "Shown in timeline or conversation preview when v2 group changes"
  },
  "GroupV2--group-link-reset--other": {
    "message": "$adminName$ reset the group link.",
    "description": "Shown in timeline or conversation preview when v2 group changes",
    "placeholders": {
      "adminName": {
        "content": "$1",
        "example": "Alice"
      }
    }
  },
  "GroupV2--group-link-reset--unknown": {
    "message": "The group link has been reset.",
    "description": "Shown in timeline or conversation preview when v2 group changes"
  },

  "GroupV2--description--remove--you": {
    "message": "You removed the group description.",
    "description": "Shown in timeline or conversation preview when v2 group changes"
  },
  "GroupV2--description--remove--other": {
    "message": "$memberName$ removed the group description.",
    "description": "Shown in timeline or conversation preview when v2 group changes",
    "placeholders": {
      "adminName": {
        "content": "$1",
        "example": "Alice"
      }
    }
  },
  "GroupV2--description--remove--unknown": {
    "message": "The group description was removed.",
    "description": "Shown in timeline or conversation preview when v2 group changes"
  },
  "GroupV2--description--change--you": {
    "message": "You changed the group description.",
    "description": "Shown in timeline or conversation preview when v2 group changes"
  },
  "GroupV2--description--change--other": {
    "message": "$memberName$ changed the group description.",
    "description": "Shown in timeline or conversation preview when v2 group changes",
    "placeholders": {
      "adminName": {
        "content": "$1",
        "example": "Alice"
      }
    }
  },
  "GroupV2--description--change--unknown": {
    "message": "The group description was changed.",
    "description": "Shown in timeline or conversation preview when v2 group changes"
  },

  "GroupV2--announcements--admin--you": {
    "message": "You changed the group settings to only allow admins to send messages.",
    "description": "Shown in timeline or conversation preview when v2 group changes"
  },
  "GroupV2--announcements--admin--other": {
    "message": "$memberName$ changed the group settings to only allow admins to send messages.",
    "description": "Shown in timeline or conversation preview when v2 group changes",
    "placeholders": {
      "adminName": {
        "content": "$1",
        "example": "Alice"
      }
    }
  },
  "GroupV2--announcements--admin--unknown": {
    "message": "The group was changed to only allow admins to send messages.",
    "description": "Shown in timeline or conversation preview when v2 group changes"
  },
  "GroupV2--announcements--member--you": {
    "message": "You changed the group settings to allow all members to send messages.",
    "description": "Shown in timeline or conversation preview when v2 group changes"
  },
  "GroupV2--announcements--member--other": {
    "message": "$memberName$ changed the group settings to allow all members to send messages.",
    "description": "Shown in timeline or conversation preview when v2 group changes",
    "placeholders": {
      "adminName": {
        "content": "$1",
        "example": "Alice"
      }
    }
  },
  "GroupV2--announcements--member--unknown": {
    "message": "The group was changed to allow all members to send messages.",
    "description": "Shown in timeline or conversation preview when v2 group changes"
  },

  "GroupV1--Migration--disabled": {
    "message": "Upgrade this group to activate new features like @mentions and admins. Members who have not shared their name or photo in this group will be invited to join. $learnMore$",
    "description": "Shown instead of composition area when user is forced to migrate a legacy group (GV1).",
    "placeholders": {
      "learnMore": {
        "content": "$1",
        "example": "Learn more."
      }
    }
  },
  "GroupV1--Migration--was-upgraded": {
    "message": "This group was upgraded to a New Group.",
    "description": "Shown in timeline when a legacy group (GV1) is upgraded to a new group (GV2)"
  },
  "GroupV1--Migration--learn-more": {
    "message": "Learn More",
    "description": "Shown on a bubble below a 'group was migrated' timeline notification, or as button on Migrate dialog"
  },
  "GroupV1--Migration--migrate": {
    "message": "Upgrade",
    "description": "Shown on Migrate dialog to kick off the process"
  },
  "GroupV1--Migration--info--title": {
    "message": "What are New Groups?",
    "description": "Shown on Learn More popup after GV1 migration"
  },
  "GroupV1--Migration--migrate--title": {
    "message": "Upgrade to New Group",
    "description": "Shown on Migration popup after choosing to migrate group"
  },
  "GroupV1--Migration--info--summary": {
    "message": "New Groups have features like @mentions and group admins, and will support more features in the future.",
    "description": "Shown on Learn More popup after or Migration popup before GV1 migration"
  },
  "GroupV1--Migration--info--keep-history": {
    "message": "All message history and media has been kept from before the upgrade.",
    "description": "Shown on Learn More popup after GV1 migration"
  },
  "GroupV1--Migration--migrate--keep-history": {
    "message": "All message history and media will be kept from before the upgrade.",
    "description": "Shown on Migration popup before GV1 migration"
  },
  "GroupV1--Migration--info--invited--you": {
    "message": "You will need to accept an invite to join this group again, and will not receive group messages until you accept.",
    "description": "Shown on Learn More popup after GV1 migration"
  },
  "GroupV1--Migration--info--invited--many": {
    "message": "These members will need to accept an invite to join this group again, and will not receive group messages until they accept:",
    "description": "Shown on Learn More popup after or Migration popup before GV1 migration"
  },
  "GroupV1--Migration--info--invited--one": {
    "message": "This member will need to accept an invite to join this group again, and will not receive group messages until they accept:",
    "description": "Shown on Learn More popup after or Migration popup before GV1 migration"
  },
  "GroupV1--Migration--info--removed--before--many": {
    "message": "These members are not capable of joining New Groups, and will be removed from the group:",
    "description": "Shown on Learn More popup after or Migration popup before GV1 migration"
  },
  "GroupV1--Migration--info--removed--before--one": {
    "message": "This member is not capable of joining New Groups, and will be removed from the group:",
    "description": "Shown on Learn More popup after or Migration popup before GV1 migration"
  },
  "GroupV1--Migration--info--removed--after--many": {
    "message": "These members were not capable of joining New Groups, and were removed from the group:",
    "description": "Shown on Learn More popup after or Migration popup before GV1 migration"
  },
  "GroupV1--Migration--info--removed--after--one": {
    "message": "This member was not capable of joining New Groups, and was removed from the group:",
    "description": "Shown on Learn More popup after or Migration popup before GV1 migration"
  },
  "GroupV1--Migration--invited--you": {
    "message": "You couldn't be added to the New Group and have been invited to join.",
    "description": "Shown in timeline when a group is upgraded and you were invited instead of added"
  },
  "GroupV1--Migration--invited--one": {
    "message": "$contact$ couldn’t be added to the New Group and has been invited to join.",
    "description": "Shown in timeline when a group is upgraded and one person was invited, instead of added",
    "placeholders": {
      "contact": {
        "content": "$1",
        "example": "5"
      }
    }
  },
  "GroupV1--Migration--invited--many": {
    "message": "$count$ members couldn’t be added to the New Group and have been invited to join.",
    "description": "Shown in timeline when a group is upgraded and some people were invited, instead of added",
    "placeholders": {
      "contact": {
        "content": "$1",
        "example": "5"
      }
    }
  },
  "GroupV1--Migration--removed--one": {
    "message": "$contact$ was removed from the group.",
    "description": "Shown in timeline when a group is upgraded and one person was removed entirely during the upgrade",
    "placeholders": {
      "contact": {
        "content": "$1",
        "example": "5"
      }
    }
  },
  "GroupV1--Migration--removed--many": {
    "message": "$count$ members were removed from the group.",
    "description": "Shown in timeline when a group is upgraded and some people were removed entirely during the upgrade",
    "placeholders": {
      "contact": {
        "content": "$1",
        "example": "5"
      }
    }
  },
  "close": {
    "message": "Close",
    "description": "Generic close label"
  },
  "previous": {
    "message": "previous",
    "description": "Generic previous label"
  },
  "next": {
    "message": "next",
    "description": "Generic next label"
  },
  "CompositionArea--expand": {
    "message": "Expand",
    "description": "Aria label for expanding composition area"
  },
  "CompositionArea--attach-file": {
    "message": "Attach file",
    "description": "Aria label for file attachment button in composition area"
  },
  "CompositionArea--sms-only__title": {
    "message": "This person isn’t using Signal",
    "description": "Title for the composition area for the SMS-only contact"
  },
  "CompositionArea--sms-only__body": {
    "message": "Signal Desktop does not support messaging non-Signal contacts. Ask this person to install Signal for a more secure messaging experience.",
    "description": "Body for the composition area for the SMS-only contact"
  },
  "CompositionArea--sms-only__spinner-label": {
    "message": "Checking contact's registration status",
    "description": "Displayed while checking if the contact is SMS-only"
  },
  "countMutedConversationsDescription": {
    "message": "Include muted conversations in badge count",
    "description": "Description for counting muted conversations in badge setting"
  },
  "ContactModal--message": {
    "message": "Message",
    "description": "Button text for send message button in Group Contact Details modal"
  },
  "ContactModal--rm-admin": {
    "message": "Remove as admin",
    "description": "Button text for removing as admin button in Group Contact Details modal"
  },
  "ContactModal--make-admin": {
    "message": "Make admin",
    "description": "Button text for make admin button in Group Contact Details modal"
  },
  "ContactModal--make-admin-info": {
    "message": "$contact$ will be able to edit this group and its members.",
    "description": "Shown in a confirmation dialog when you are about to grant admin privileges to someone",
    "placeholders": {
      "contact": {
        "content": "$1",
        "example": "Homer"
      }
    }
  },
  "ContactModal--rm-admin-info": {
    "message": "Remove $contact$ as group admin?",
    "description": "Shown in a confirmation dialog when you are about to remove admin privileges from someone",
    "placeholders": {
      "contact": {
        "content": "$1",
        "example": "Homer"
      }
    }
  },
  "ContactModal--remove-from-group": {
    "message": "Remove from group",
    "description": "Button text for remove from group button in Group Contact Details modal"
  },
  "showChatColorEditor": {
    "message": "Chat color",
    "description": "This is a button in the conversation context menu to show the chat color editor"
  },
  "showConversationDetails": {
    "message": "Group settings",
    "description": "This is a button in the conversation context menu to show group settings"
  },
  "ConversationDetails--group-link": {
    "message": "Group link",
    "description": "This is the label for the group link management panel"
  },
  "ConversationDetails--disappearing-messages-label": {
    "message": "Disappearing messages",
    "description": "This is the label for the disappearing messages setting panel"
  },
  "ConversationDetails--disappearing-messages-info": {
    "message": "When enabled, messages sent and received in this group will disappear after they've been seen.",
    "description": "This is the info about the disappearing messages setting"
  },
  "ConversationDetails--notifications": {
    "message": "Notifications",
    "description": "This is the label for notifications in the conversation details screen"
  },
  "ConversationDetails--group-info-label": {
    "message": "Who can edit group info",
    "description": "This is the label for the 'who can edit the group' panel"
  },
  "ConversationDetails--group-info-info": {
    "message": "Choose who can edit group name, photo, description, and disappearing messages timer.",
    "description": "This is the additional info for the 'who can edit the group' panel"
  },
  "ConversationDetails--add-members-label": {
    "message": "Who can add members",
    "description": "This is the label for the 'who can add members' panel"
  },
  "ConversationDetails--add-members-info": {
    "message": "Choose who can add members to this group.",
    "description": "This is the additional info for the 'who can add members' panel"
  },
  "ConversationDetails--announcement-label": {
    "message": "Who can send messages",
    "description": "This is the additional info for the 'who can send messages' panel"
  },
  "ConversationDetails--announcement-info": {
    "message": "Choose who can send messages to the group.",
    "description": "This is the additional info for the 'who can send messages' panel"
  },
  "ConversationDetails--requests-and-invites": {
    "message": "Requests & Invites",
    "description": "This is a button to display which members have been invited but have not joined yet"
  },
  "ConversationDetailsActions--leave-group": {
    "message": "Leave group",
    "description": "This is a button to leave a group"
  },
  "ConversationDetailsActions--block-group": {
    "message": "Block group",
    "description": "This is a button to block a group"
  },
  "ConversationDetailsActions--leave-group-must-choose-new-admin": {
    "message": "Before you leave, you must choose at least one new admin for this group.",
    "description": "Shown if, before leaving a group, you need to choose an admin"
  },
  "ConversationDetailsActions--leave-group-modal-title": {
    "message": "Do you really want to leave?",
    "description": "This is the modal title for confirming leaving a group"
  },
  "ConversationDetailsActions--leave-group-modal-content": {
    "message": "You will no longer be able to send or receive messages in this group.",
    "description": "This is the modal content for confirming leaving a group"
  },
  "ConversationDetailsActions--leave-group-modal-confirm": {
    "message": "Leave",
    "description": "This is the modal button to confirm leaving a group"
  },
  "ConversationDetailsActions--block-group-modal-title": {
    "message": "Block and Leave the \"$groupName$\" Group?",
    "description": "This is the modal title for confirming blocking a group",
    "placeholders": {
      "groupName": {
        "content": "$1",
        "example": "Our Conversation"
      }
    }
  },
  "ConversationDetailsActions--block-group-modal-content": {
    "message": "You will no longer receive messages or updates from this group.",
    "description": "This is the modal content for confirming blocking a group"
  },
  "ConversationDetailsActions--block-group-modal-confirm": {
    "message": "Block",
    "description": "This is the modal button to confirm blocking a group"
  },
  "ConversationDetailsHeader--members": {
    "message": "$number$ members",
    "description": "This is the number of members in a group",
    "placeholders": {
      "number": {
        "content": "$1",
        "example": "10"
      }
    }
  },
  "ConversationDetailsMediaList--shared-media": {
    "message": "Shared media",
    "description": "Title for the media thumbnails in the conversation details screen"
  },
  "ConversationDetailsMediaList--show-all": {
    "message": "See all",
    "description": "This is a button on the conversation details to show all media"
  },
  "ConversationDetailsMembershipList--title": {
    "message": "$number$ members",
    "description": "The title of the membership list panel",
    "placeholders": {
      "number": {
        "content": "$1",
        "example": "10"
      }
    }
  },
  "ConversationDetailsMembershipList--add-members": {
    "message": "Add members",
    "description": "The button that you can click to add new members"
  },
  "ConversationDetailsMembershipList--show-all": {
    "message": "See all",
    "description": "This is a button on the conversation details to show all members"
  },
  "ConversationNotificationsSettings__mentions__label": {
    "message": "Mentions",
    "description": "In the conversation notifications settings, this is the label for the mentions option"
  },
  "ConversationNotificationsSettings__mentions__info": {
    "message": "Receive notifications when you're mentioned in muted chats",
    "description": "In the conversation notifications settings, this is the sub-label for the mentions option"
  },
  "ConversationNotificationsSettings__mentions__select__always-notify": {
    "message": "Always notify",
    "description": "In the conversation notifications settings, this is the option that always notifies you for @mentions"
  },
  "ConversationNotificationsSettings__mentions__select__dont-notify-for-mentions-if-muted": {
    "message": "Don't notify if muted",
    "description": "In the conversation notifications settings, this is the option that doesn't notify you for @mentions if the conversation is muted"
  },
  "GroupLinkManagement--clipboard": {
    "message": "Group link copied.",
    "description": "Shown in a toast when a user selects to copy group link"
  },
  "GroupLinkManagement--share": {
    "message": "Copy link",
    "description": "This lets users share their group link"
  },
  "GroupLinkManagement--confirm-reset": {
    "message": "Are you sure you want to reset the group link? People will no longer be able to join the group using the current link.",
    "description": "Shown in the confirmation dialog when an admin is about to reset the group link"
  },
  "GroupLinkManagement--reset": {
    "message": "Reset link",
    "description": "This lets users generate a new group link"
  },
  "GroupLinkManagement--approve-label": {
    "message": "Approve new members",
    "description": "Title for the approve new members select area"
  },
  "GroupLinkManagement--approve-info": {
    "message": "Require an admin to approve new members joining via the group link",
    "description": "Description for the approve new members select area"
  },
  "PendingInvites--tab-requests": {
    "message": "Requests ($count$)",
    "description": "Label for the tab to view pending requests",
    "placeholders": {
      "name": {
        "content": "$1",
        "example": "4"
      }
    }
  },
  "PendingInvites--tab-invites": {
    "message": "Invites ($count$)",
    "description": "Label for the tab to view pending invites",
    "placeholders": {
      "name": {
        "content": "$1",
        "example": "2"
      }
    }
  },
  "PendingRequests--approve-for": {
    "message": "Approve request from \"$name$\"?",
    "description": "This is the modal content when confirming approving a group request to join",
    "placeholders": {
      "name": {
        "content": "$1",
        "example": "Meowsy Purrington"
      }
    }
  },
  "PendingRequests--deny-for": {
    "message": "Deny request from \"$name$\"?",
    "description": "This is the modal content when confirming denying a group request to join",
    "placeholders": {
      "name": {
        "content": "$1",
        "example": "Meowsy Purrington"
      }
    }
  },
  "PendingInvites--invites": {
    "message": "Invited by you",
    "description": "This is the title list of all invites"
  },
  "PendingInvites--invited-by-you": {
    "message": "Invited by you",
    "description": "This is the title for the list of members you have invited"
  },
  "PendingInvites--invited-by-others": {
    "message": "Invited by others",
    "description": "This is the title for the list of members who have invited other people"
  },
  "PendingInvites--invited-count": {
    "message": "Invited $number$",
    "description": "This is the label for the number of members someone has invited",
    "placeholders": {
      "number": {
        "content": "$1",
        "example": "3"
      }
    }
  },
  "PendingInvites--revoke-for-label": {
    "message": "Revoke group invite",
    "description": "This is aria label for revoking a group invite icon"
  },
  "PendingInvites--revoke-for": {
    "message": "Revoke group invite for \"$name$\"?",
    "description": "This is the modal content when confirming revoking a single invite",
    "placeholders": {
      "number": {
        "content": "$1",
        "example": "3"
      },
      "name": {
        "content": "$2",
        "example": "Fred Riley III"
      }
    }
  },
  "PendingInvites--revoke-from-singular": {
    "message": "Revoke 1 invite sent by \"$name$\"?",
    "description": "This is the modal content when confirming revoking a single invite",
    "placeholders": {
      "name": {
        "content": "$2",
        "example": "Fred Riley III"
      }
    }
  },
  "PendingInvites--revoke-from-plural": {
    "message": "Revoke $number$ invites sent by \"$name$\"?",
    "description": "This is the modal content when confirming revoking multiple invites",
    "placeholders": {
      "number": {
        "content": "$1",
        "example": "3"
      },
      "name": {
        "content": "$2",
        "example": "Fred Riley III"
      }
    }
  },
  "PendingInvites--revoke": {
    "message": "Revoke",
    "description": "This is the modal button to confirm revoking invites"
  },
  "PendingRequests--approve": {
    "message": "Approve Request",
    "description": "This is the modal button to approve group request to join"
  },
  "PendingRequests--deny": {
    "message": "Deny Request",
    "description": "This is the modal button to deny group request to join"
  },
  "PendingRequests--info": {
    "message": "People on this list are attempting to join \"$name$\" via the group link.",
    "description": "Information shown below the pending admin approval list",
    "placeholders": {
      "name": {
        "content": "$1",
        "example": "Tahoe List"
      }
    }
  },
  "PendingInvites--info": {
    "message": "Details about people invited to this group aren’t shown until they join. Invitees will only see messages after they join the group.",
    "description": "Information shown below the invite list"
  },
  "AvatarInput--no-photo-label--group": {
    "message": "Add a group photo",
    "description": "The label for the avatar uploader when no group photo is selected"
  },
  "AvatarInput--no-photo-label--profile": {
    "message": "Add a photo",
    "description": "The label for the avatar uploader when no profile photo is selected"
  },
  "AvatarInput--change-photo-label": {
    "message": "Change photo",
    "description": "The label for the avatar uploader when a photo is selected"
  },
  "AvatarInput--upload-photo-choice": {
    "message": "Upload photo",
    "description": "The button text when you click on an uploaded avatar and want to upload a new one"
  },
  "AvatarInput--remove-photo-choice": {
    "message": "Remove photo",
    "description": "The button text when you click on an uploaded avatar and want to remove it"
  },
  "ContactPill--remove": {
    "message": "Remove contact",
    "description": "The label for the 'remove' button on the contact pill"
  },
  "ComposeErrorDialog--close": {
    "message": "Okay",
    "description": "The text on the button when there's an error in the composer"
  },
  "NewlyCreatedGroupInvitedContactsDialog--title--one": {
    "message": "Invitation sent",
    "description": "When creating a new group and inviting users, this is shown in the dialog"
  },
  "NewlyCreatedGroupInvitedContactsDialog--title--many": {
    "message": "$count$ invitations sent",
    "description": "When creating a new group and inviting users, this is shown in the dialog",
    "placeholders": {
      "count": {
        "content": "$1",
        "example": "3"
      }
    }
  },
  "NewlyCreatedGroupInvitedContactsDialog--body--user-paragraph--one": {
    "message": "$name$ can’t be automatically added to this group by you.",
    "description": "When creating a new group and inviting users, this is shown in the dialog",
    "placeholders": {
      "name": {
        "content": "$1",
        "example": "Jane Doe"
      }
    }
  },
  "NewlyCreatedGroupInvitedContactsDialog--body--user-paragraph--many": {
    "message": "These users can’t be automatically added to this group by you.",
    "description": "When creating a new group and inviting users, this is shown in the dialog"
  },
  "NewlyCreatedGroupInvitedContactsDialog--body--info-paragraph": {
    "message": "They’ve been invited to join, and won’t see any group messages until they accept.",
    "description": "When creating a new group and inviting users, this is shown in the dialog"
  },
  "NewlyCreatedGroupInvitedContactsDialog--body--learn-more": {
    "message": "Learn more",
    "description": "When creating a new group and inviting users, this is shown in the dialog"
  },
  "AddGroupMembersModal--title": {
    "message": "Add members",
    "description": "When adding new members to an existing group, this is shown in the dialog"
  },
  "AddGroupMembersModal--continue-to-confirm": {
    "message": "Update",
    "description": "When adding new members to an existing group, this is shown in the dialog"
  },
  "AddGroupMembersModal--confirm-title--one": {
    "message": "Add $person$ to \"$group$\"?",
    "description": "When adding new members to an existing group, this is shown in the confirmation dialog",
    "placeholders": {
      "person": {
        "content": "$1",
        "example": "Jane Doe"
      },
      "group": {
        "content": "$2",
        "example": "Tahoe Trip"
      }
    }
  },
  "AddGroupMembersModal--confirm-title--many": {
    "message": "Add $count$ members to \"$group$\"?",
    "description": "When adding new members to an existing group, this is shown in the confirmation dialog",
    "placeholders": {
      "count": {
        "content": "$1",
        "example": "5"
      },
      "group": {
        "content": "$2",
        "example": "Tahoe Trip"
      }
    }
  },
  "AddGroupMembersModal--confirm-button--one": {
    "message": "Add member",
    "description": "When adding new members to an existing group, this is shown on the confirmation dialog button"
  },
  "AddGroupMembersModal--confirm-button--many": {
    "message": "Add members",
    "description": "When adding new members to an existing group, this is shown on the confirmation dialog button"
  },
  "createNewGroupButton": {
    "message": "New group",
    "description": "The text of the button to create new groups"
  },
  "selectContact": {
    "message": "Select contact $name$",
    "description": "The label for contact checkboxes that are non-selected (clicking them should select the contact)",
    "placeholders": {
      "name": {
        "content": "$1",
        "example": "John"
      }
    }
  },
  "deselectContact": {
    "message": "De-select contact $name$",
    "description": "The label for contact checkboxes that are selected (clicking them should de-select the contact)",
    "placeholders": {
      "name": {
        "content": "$1",
        "example": "John"
      }
    }
  },
  "cannotSelectContact": {
    "message": "Cannot select contact $name$",
    "description": "The label for contact checkboxes that are disabled",
    "placeholders": {
      "name": {
        "content": "$1",
        "example": "John"
      }
    }
  },
  "alreadyAMember": {
    "message": "Already a member",
    "description": "The label for contact checkboxes that are disabled because they're already a member"
  },
  "MessageAudio--play": {
    "message": "Play audio attachment",
    "description": "Aria label for audio attachment's Play button"
  },
  "MessageAudio--pause": {
    "message": "Pause audio attachment",
    "description": "Aria label for audio attachment's Pause button"
  },
  "MessageAudio--download": {
    "message": "Download audio attachment",
    "description": "Aria label for audio attachment's Download button"
  },
  "MessageAudio--pending": {
    "message": "Downloading audio attachment...",
    "description": "Aria label for pending audio attachment spinner"
  },
  "MessageAudio--slider": {
    "message": "Playback time of audio attachment",
    "description": "Aria label for audio attachment's playback time slider"
  },
  "emptyInboxMessage": {
    "message": "Click the $composeIcon$ above and search for your contacts or groups to message.",
    "description": "Shown in the left-pane when the inbox is empty",
    "placeholders": {
      "composeIcon": {
        "content": "$1",
        "example": "compose button"
      }
    }
  },
  "composeIcon": {
    "message": "compose button",
    "description": "Shown in the left-pane when the inbox is empty. Describes the button that composes a new message."
  },
  "ForwardMessageModal--continue": {
    "message": "Continue",
    "description": "aria-label for the 'next' button in the forward a message modal dialog"
  },
  "MessageRequestWarning__learn-more": {
    "message": "Learn more",
    "description": "Shown on the message request warning. Clicking this button will open a dialog with more information"
  },
  "MessageRequestWarning__dialog__details": {
    "message": "You have no groups in common with this person. Review requests carefully before accepting to avoid unwanted messages.",
    "description": "Shown in the message request warning dialog. Gives more information about message requests"
  },
  "MessageRequestWarning__dialog__learn-even-more": {
    "message": "About Message Requests",
    "description": "Shown in the message request warning dialog. Clicking this button will open a page on Signal's support site"
  },
  "ContactSpoofing__same-name": {
    "message": "Review requests carefully. Signal found another contact with the same name. $link$",
    "description": "Shown in the timeline warning when you have a message request from someone with the same name as someone else",
    "placeholders": {
      "link": {
        "content": "$1",
        "example": "Review request"
      }
    }
  },
  "ContactSpoofing__same-name-in-group": {
    "message": "$count$ group members have the same name. $link$",
    "description": "Shown in the timeline warning when you multiple group members have the same name",
    "placeholders": {
      "count": {
        "content": "$1",
        "example": "3"
      },
      "link": {
        "content": "$2",
        "example": "Tap to review"
      }
    }
  },
  "ContactSpoofing__same-name__link": {
    "message": "Review request",
    "description": "Shown in the timeline warning when you have a message request from someone with the same name as someone else"
  },
  "ContactSpoofing__same-name-in-group__link": {
    "message": "Click to review",
    "description": "Shown in the timeline warning when you multiple group members have the same name"
  },
  "ContactSpoofingReviewDialog__title": {
    "message": "Review request",
    "description": "Title for the contact name spoofing review dialog"
  },
  "ContactSpoofingReviewDialog__description": {
    "message": "If you're not sure who the request is from, review the contacts below and take action.",
    "description": "Description for the contact spoofing review dialog"
  },
  "ContactSpoofingReviewDialog__possibly-unsafe-title": {
    "message": "Request",
    "description": "Header in the contact spoofing review dialog, shown above the potentially-unsafe user"
  },
  "ContactSpoofingReviewDialog__safe-title": {
    "message": "Your contact",
    "description": "Header in the contact spoofing review dialog, shown above the \"safe\" user"
  },
  "ContactSpoofingReviewDialog__group__title": {
    "message": "Review members",
    "description": "Title for the contact name spoofing review dialog in groups"
  },
  "ContactSpoofingReviewDialog__group__description": {
    "message": "$count$ group members have similar names. Review the members below or choose to take action.",
    "description": "Description for the group contact spoofing review dialog"
  },
  "ContactSpoofingReviewDialog__group__members-header": {
    "message": "Members",
    "description": "Header in the group contact spoofing review dialog. After this header, there will be a list of members"
  },
  "ContactSpoofingReviewDialog__group__name-change-info": {
    "message": "Recently changed their profile name from $oldName$ to $newName$",
    "description": "In the group contact spoofing review dialog, this text is shown when someone has changed their name recently",
    "placeholders": {
      "oldName": {
        "content": "$1",
        "example": "Jane Doe"
      },
      "newName": {
        "content": "$2",
        "example": "Doe Jane"
      }
    }
  },
  "RemoveGroupMemberConfirmation__remove-button": {
    "message": "Remove from group",
    "description": "When confirming the removal of a group member, show this text in the button"
  },
  "RemoveGroupMemberConfirmation__description": {
    "message": "Remove \"$name$\" from the group?",
    "description": "When confirming the removal of a group member, show this text in the dialog",
    "placeholders": {
      "name": {
        "content": "$1",
        "example": "Jane Doe"
      }
    }
  },
  "CaptchaDialog__title": {
    "message": "Verify to continue messaging",
    "description": "Header in the captcha dialog"
  },
  "CaptchaDialog__first-paragraph": {
    "message": "To help prevent spam on Signal, please complete verification.",
    "description": "First paragraph in the captcha dialog"
  },
  "CaptchaDialog__second-paragraph": {
    "message": "After verifying, you can continue messaging. Any paused messages will automatically be sent.",
    "description": "First paragraph in the captcha dialog"
  },
  "CaptchaDialog--can-close__title": {
    "message": "Continue without verifying?",
    "description": "Header in the captcha dialog that can be closed"
  },
  "CaptchaDialog--can-close__body": {
    "message": "If you choose to skip verification, you may miss messages from other people and your messages may fail to send.",
    "description": "Body of the captcha dialog that can be closed"
  },
  "CaptchaDialog--can_close__skip-verification": {
    "message": "Skip verification",
    "description": "Skip button of the captcha dialog that can be closed"
  },
  "verificationComplete": {
    "message": "Verification complete.",
    "description": "Displayed after successful captcha"
  },
  "verificationFailed": {
    "message": "Verification failed. Please retry later.",
    "description": "Displayed after unsuccessful captcha"
  },
  "deleteForEveryoneFailed": {
    "message": "Failed to delete message for everyone. Please retry later.",
    "description": "Displayed when delete-for-everyone has failed to send to all recipients"
  },
  "ChatColorPicker__delete--title": {
    "message": "Delete color",
    "description": "Confirm title for deleting custom color"
  },
  "ChatColorPicker__delete--message": {
    "message": "This custom color is used in $num$ chats. Do you want to delete it for all chats?",
    "description": "Confirm message for deleting custom color",
    "placeholders": {
      "num": {
        "content": "$1",
        "example": "5"
      }
    }
  },
  "ChatColorPicker__global-chat-color": {
    "message": "Global Chat Color",
    "description": "Modal title for the chat color picker and editor for all conversations"
  },
  "ChatColorPicker__menu-title": {
    "message": "Chat Color",
    "description": "View title for the chat color picker and editor"
  },
  "ChatColorPicker__reset": {
    "message": "Reset chat color",
    "description": "Button label for resetting chat colors"
  },
  "ChatColorPicker__resetDefault": {
    "message": "Reset Chat Colors",
    "description": "Confirmation dialog title for resetting all chat colors or only the global default one"
  },
  "ChatColorPicker__resetAll": {
    "message": "Reset all chat colors",
    "description": "Button label for resetting all chat colors"
  },
  "ChatColorPicker__confirm-reset-default": {
    "message": "Reset default",
    "description": "Button label for resetting only global chat color"
  },
  "ChatColorPicker__confirm-reset": {
    "message": "Reset",
    "description": "Confirm button label for resetting chat colors"
  },
  "ChatColorPicker__confirm-reset-message": {
    "message": "Would you like to override all chat colors?",
    "description": "Modal message text for confirming resetting of chat colors"
  },
  "ChatColorPicker__custom-color--label": {
    "message": "Show custom color editor",
    "description": "aria-label for custom color editor button"
  },
  "ChatColorPicker__sampleBubble1": {
    "message": "Here's a preview of the chat color.",
    "description": "An example message bubble for selecting the chat color"
  },
  "ChatColorPicker__sampleBubble2": {
    "message": "Another bubble.",
    "description": "An example message bubble for selecting the chat color"
  },
  "ChatColorPicker__sampleBubble3": {
    "message": "The color is visible to only you.",
    "description": "An example message bubble for selecting the chat color"
  },
  "ChatColorPicker__context--edit": {
    "message": "Edit color",
    "description": "Option in the custom color bubble context menu"
  },
  "ChatColorPicker__context--duplicate": {
    "message": "Duplicate",
    "description": "Option in the custom color bubble context menu"
  },
  "ChatColorPicker__context--delete": {
    "message": "Delete",
    "description": "Option in the custom color bubble context menu"
  },
  "CustomColorEditor__solid": {
    "message": "Solid",
    "description": "Tab label for selecting solid colors"
  },
  "CustomColorEditor__gradient": {
    "message": "Gradient",
    "description": "Tab label for selecting a gradient"
  },
  "CustomColorEditor__hue": {
    "message": "Hue",
    "description": "Label for the hue slider"
  },
  "CustomColorEditor__saturation": {
    "message": "Saturation",
    "description": "Label for the saturation slider"
  },
  "CustomColorEditor__title": {
    "message": "Custom Color",
    "description": "Modal title for the custom color editor"
  },
  "customDisappearingTimeOption": {
    "message": "Custom time...",
    "description": "Text for an option in Disappearing Messages menu and Conversation Details Disappearing Messages setting when no user value is available"
  },
  "selectedCustomDisappearingTimeOption": {
    "message": "Custom time",
    "description": "Text for an option in Conversation Details Disappearing Messages setting when user previously selected custom time"
  },
  "DisappearingTimeDialog__title": {
    "message": "Custom Time",
    "description": "Title for the custom disappearing message timeout dialog"
  },
  "DisappearingTimeDialog__body": {
    "message": "Choose a custom time for disappearing messages.",
    "description": "Body for the custom disappearing message timeout dialog"
  },
  "DisappearingTimeDialog__set": {
    "message": "Set",
    "description": "Text for the dialog button confirming the custom disappearing message timeout"
  },
  "DisappearingTimeDialog__seconds": {
    "message": "Seconds",
    "description": "Name of the 'seconds' unit select for the custom disappearing message timeout dialog"
  },
  "DisappearingTimeDialog__minutes": {
    "message": "Minutes",
    "description": "Name of the 'minutes' unit select for the custom disappearing message timeout dialog"
  },
  "DisappearingTimeDialog__hours": {
    "message": "Hours",
    "description": "Name of the 'hours' unit select for the custom disappearing message timeout dialog"
  },
  "DisappearingTimeDialog__days": {
    "message": "Days",
    "description": "Name of the 'days' unit select for the custom disappearing message timeout dialog"
  },
  "DisappearingTimeDialog__weeks": {
    "message": "Weeks",
    "description": "Name of the 'weeks' unit select for the custom disappearing message timeout dialog"
  },
  "settings__DisappearingMessages__footer": {
    "message": "Set a default disappearing message timer for all new chats started by you.",
    "description": "Footer for the Disappearing Messages settings section"
  },
  "settings__DisappearingMessages__timer__label": {
    "message": "Default timer for new chats",
    "description": "Label for the Disappearing Messages default timer setting"
  },
  "UniversalTimerNotification__text": {
    "message": "The disappearing message time will be set to $timeValue$ when you message them.",
    "description": "A message displayed when default disappearing message timeout is about to be applied",
    "placeholders": {
      "timeValue": {
        "content": "$1",
        "example": "1 week"
      }
    }
  },
  "ErrorBoundaryNotification__text": {
    "message": "Couldn't display this message. Click to submit a debug log.",
    "description": "An error notification displayed when message fails to render due to an internal error"
  },
  "GroupDescription__read-more": {
    "message": "read more",
    "description": "Button text when the group description is too long"
  },
  "EditConversationAttributesModal__description-warning": {
    "message": "Group descriptions will be visible to members of this group and people who have been invited.",
    "description": "Label text shown when editing group description"
  },
  "ConversationDetailsHeader--add-group-description": {
    "message": "Add group description...",
    "description": "Placeholder text in the details header for those that can edit the group description"
  },
  "MediaQualitySelector--button": {
    "message": "Select media quality",
    "description": "aria-label for the media quality selector button"
  },
  "MediaQualitySelector--title": {
    "message": "Media Quality",
    "description": "Popup selector title"
  },
  "MediaQualitySelector--standard-quality-title": {
    "message": "Standard",
    "description": "Title for option for standard quality"
  },
  "MediaQualitySelector--standard-quality-description": {
    "message": "Faster, less data",
    "description": "Description of standard quality selector"
  },
  "MediaQualitySelector--high-quality-title": {
    "message": "High",
    "description": "Title for option for high quality"
  },
  "MediaQualitySelector--high-quality-description": {
    "message": "Slower, more data",
    "description": "Description of high quality selector"
  },
  "MessageDetailsHeader--Failed": {
    "message": "Not sent",
    "description": "In the message details screen, shown above contacts where the message failed to deliver"
  },
  "MessageDetailsHeader--Pending": {
    "message": "Pending",
    "description": "In the message details screen, shown above contacts where the message is still sending"
  },
  "MessageDetailsHeader--Sent": {
    "message": "Sent to",
    "description": "In the message details screen, shown above contacts where the message has been sent (but not delivered, read, or viewed)"
  },
  "MessageDetailsHeader--Delivered": {
    "message": "Delivered to",
    "description": "In the message details screen, shown above contacts who have received your message"
  },
  "MessageDetailsHeader--Read": {
    "message": "Read by",
    "description": "In the message details screen, shown above contacts who have read this message"
  },
  "MessageDetailsHeader--Viewed": {
    "message": "Viewed by",
    "description": "In the message details screen, shown above contacts who have viewed this message"
  },
  "ProfileEditor--about": {
    "message": "About",
    "description": "Default text for about field"
  },
  "ProfileEditor--about-placeholder": {
    "message": "Write something about yourself...",
    "description": "Placeholder text for about input field"
  },
  "ProfileEditor--first-name": {
    "message": "First Name (Required)",
    "description": "Placeholder text for first name field"
  },
  "ProfileEditor--last-name": {
    "message": "Last Name (Optional)",
    "description": "Placeholder text for last name field"
  },
  "ConfirmDiscardDialog--discard": {
    "message": "Would you like to discard these changes?",
    "description": "ConfirmationDialog text for discarding changes"
  },
  "ProfileEditor--info": {
    "message": "Your profile is encrypted. Your profile and changes to it will be visible to your contacts and when you start or accept new chats. $learnMore$",
    "description": "Information shown at the bottom of the profile editor section",
    "placeholders": {
      "learnMore": {
        "content": "$1",
        "example": "Learn More."
      }
    }
  },
  "ProfileEditor--learnMore": {
    "message": "Learn More",
    "description": "Text that links to a support article"
  },
  "Bio--speak-freely": {
    "message": "Speak Freely",
    "description": "A default bio option"
  },
  "Bio--encrypted": {
    "message": "Encrypted",
    "description": "A default bio option"
  },
  "Bio--free-to-chat": {
    "message": "Free to chat",
    "description": "A default bio option"
  },
  "Bio--coffee-lover": {
    "message": "Coffee lover",
    "description": "A default bio option"
  },
  "Bio--taking-break": {
    "message": "Taking a break",
    "description": "A default bio option"
  },
  "ProfileEditorModal--profile": {
    "message": "Profile",
    "description": "Title for profile editing"
  },
  "ProfileEditorModal--name": {
    "message": "Your Name",
    "description": "Title for editing your name"
  },
  "ProfileEditorModal--about": {
    "message": "About",
    "description": "Title for about editing"
  },
  "ProfileEditorModal--error": {
    "message": "Your profile could not be updated. Please try again.",
    "description": "Error message when something goes wrong updating your profile."
  },
  "AnnouncementsOnlyGroupBanner--modal": {
    "message": "Message an admin",
    "description": "Modal title for the list of admins in a group"
  },
  "AnnouncementsOnlyGroupBanner--announcements-only": {
    "message": "Only $admins$ can send messages",
    "description": "Displayed if sending of messages is disabled to non-admins",
    "placeholders": {
      "admins": {
        "content": "$1",
        "example": "admins"
      }
    }
  },
  "AnnouncementsOnlyGroupBanner--admins": {
    "message": "admins",
    "description": "Clickable text describing administrators of a group, used in the message an admin label"
  },
  "AvatarEditor--choose": {
    "message": "Select an avatar",
    "description": "Label for the avatar selector"
  },
  "AvatarColorPicker--choose": {
    "message": "Choose a color",
    "description": "Label for when you need to choose your fighter, err color"
  },
  "LeftPaneSetGroupMetadataHelper__avatar-modal-title": {
    "message": "Group Avatar",
    "description": "Title for the avatar picker in the group creation flow"
  },
  "Preferences__button--general": {
    "message": "General",
    "description": "Button to switch the settings view"
  },
  "Preferences__button--appearance": {
    "message": "Appearance",
    "description": "Button to switch the settings view"
  },
  "Preferences__button--chats": {
    "message": "Chats",
    "description": "Button to switch the settings view (and a title of pane)"
  },
  "Preferences__button--calls": {
    "message": "Calls",
    "description": "Button to switch the settings view"
  },
  "Preferences__button--notifications": {
    "message": "Notifications",
    "description": "Button to switch the settings view"
  },
  "Preferences__button--privacy": {
    "message": "Privacy",
    "description": "Button to switch the settings view"
  },
  "Preferences--lastSynced": {
    "message": "Last import at $date$ $time$",
    "description": "Label for date and time of last sync operation",
    "placeholders": {
      "date": {
        "content": "$1",
        "example": "6/9/2020"
      },
      "time": {
        "content": "$2",
        "example": "7:37:25 PM"
      }
    }
  },
  "Preferences--system": {
    "message": "System",
    "description": "Title for system type settings"
  },
  "Preferences--zoom": {
    "message": "Zoom level",
    "description": "Label for changing the zoom level"
  },
  "Preferences__link-previews--title": {
    "message": "Generate link previews",
    "description": "Title for the generate link previews setting"
  },
  "Preferences__link-previews--description": {
    "message": "To change this setting, open the Signal app on your mobile device and navigate to Settings > Chats",
    "description": "Description for the generate link previews setting"
  },
  "Preferences--advanced": {
    "message": "Advanced",
    "description": "Title for advanced settings"
  },
  "Preferences--notification-content": {
    "message": "Notification content",
    "description": "Label for the notification content setting select box"
  },
  "Preferences--blocked": {
    "message": "Blocked",
    "description": "Label for blocked contacts setting"
  },
  "Preferences--blocked-count-singular": {
    "message": "$num$ contact",
    "description": "Number of contacts blocked singular",
    "placeholders": {
      "num": {
        "content": "$1",
        "example": "1"
      }
    }
  },
  "Preferences--blocked-count-plural": {
    "message": "$num$ contacts",
    "description": "Number of contacts blocked plural",
    "placeholders": {
      "num": {
        "content": "$1",
        "example": "20"
      }
    }
  },
  "Preferences__who-can--title": {
    "message": "Who can...",
    "description": "Title for the 'who can do X' setting"
  },
  "Preferences__privacy--description": {
    "message": "To change these settings, open the Signal app on your mobile device and navigate to Settings > Privacy",
    "description": "Description for the 'who can do X' setting"
  },
  "Preferences__who-can--everybody": {
    "message": "Everybody",
    "description": "Option for who can see my X select"
  },
  "Preferences__who-can--contacts": {
    "message": "My Contacts",
    "description": "Option for who can see my X select"
  },
  "Preferences__who-can--nobody": {
    "message": "Nobody",
    "description": "Option for who can see my X select"
  },
  "Preferences--messaging": {
    "message": "Messaging",
    "description": "Title for the messaging settings"
  },
  "Preferences--see-me": {
    "message": "See my phone number",
    "description": "Label for the see my phone number setting"
  },
  "Preferences--find-me": {
    "message": "Find me by my phone number",
    "description": "Label for the find me by my phone number setting"
  },
  "Preferences--read-receipts": {
    "message": "Read receipts",
    "description": "Label for the read receipts setting"
  },
  "Preferences--typing-indicators": {
    "message": "Typing indicators",
    "description": "Label for the typing indicators setting"
  },
  "Preferences--updates": {
    "message": "Updates",
    "description": "Header for settings having to do with updates"
  },
  "Preferences__download-update": {
    "message": "Automatically download updates",
    "description": "Label for checkbox for the auto download updates setting"
  },
  "Preferences__enable-notifications": {
    "message": "Enable notifications",
    "description": "Label for checkbox for the notifications setting"
  },
  "Preferences__devices": {
    "message": "Devices",
    "description": "Label for Device list in call settings pane"
  },
  "DialogUpdate--version-available": {
    "message": "Update to version $version$ available",
    "description": "Tooltip for new update available",
    "placeholders": {
      "status": {
        "content": "$1",
        "example": "v7.7.7"
      }
    }
  },
  "NSIS__retry-dialog--first-line": {
    "message": "Signal cannot be closed.",
    "description": "First line of the dialog displayed when Windows installer can't close application automatically and needs user intervention to complete the installation."
  },
  "NSIS__retry-dialog--second-line": {
    "message": "Please close it manually and click Retry to continue.",
    "description": "Second line of the dialog displayed when Windows installer can't close application automatically and needs user intervention to complete the installation."
  },
  "CustomizingPreferredReactions__title": {
    "message": "Customize reactions",
    "description": "Shown in the header of the modal for customizing the preferred reactions. Also shown in the tooltip for the button that opens this modal."
  },
  "CustomizingPreferredReactions__subtitle": {
    "message": "Click to replace an emoji",
    "description": "Instructions in the modal for customizing the preferred reactions."
  },
  "CustomizingPreferredReactions__had-save-error": {
    "message": "There was an error when saving your settings. Please try again.",
    "description": "Shown if there is an error when saving your preferred reaction settings. Should be very rare to see this message."
  },
  "WhatsNew__modal-title": {
    "message": "What's New",
    "description": "Title for the whats new modal"
  },
  "WhatsNew__v5.16--1": {
    "message": "An improved media lightbox means no surprises as you progress through a gallery of images or videos, and you can pretend you’re really in a dark room by zooming to hide those pesky buttons.",
    "description": "Release notes for v5.16"
  },
  "WhatsNew__v5.16--2": {
    "message": "Fixed a bug where reacting to a message was tricky, because we put the picker off screen. That's now fixed, and you can 😮 to your ❤️'s content.",
    "description": "Release notes for v5.16"
  },
  "WhatsNew__v5.16--3": {
    "message": "If you hover over the buttons while on a call, they stay visible instead of disappearing. Nothing hides from your eagle eye, not even these buttons!",
    "description": "Release notes for v5.16"
  },
  "WhatsNew__v5.17--1": {
    "message": "Try out the new 'send messages' permission to restrict who can send messages in your groups. Great for organizing an event, making an announcement, or just shouting from the rooftops. All members must be on the latest version of Signal for the setting to appear.",
    "description": "Release notes for v5.17"
  },
  "WhatsNew__v5.17--2": {
    "message": "You can now send messages wherever and whenever you are: on a plane, in a tunnel, or that sad moment when your internet just cut out. It will eventually get through; messages now automatically retry for up to 24 hours.",
    "description": "Release notes for v5.17"
  },
  "WhatsNew__v5.18--1": {
    "message": "Feeling ❤️‍🔥 or 😶‍🌫️? You can express yourself with a new batch of emoji, whether you're :whispering or :YELLING as you search. Thanks $hiqua$!",
    "description": "Release notes for v5.18",
    "placeholders": {
      "hiqua": {
        "content": "$1",
        "example": "<a href='https://github.com/hiqua'>@hiqua</a>"
      }
    }
  },
  "WhatsNew__v5.18--2": {
    "message": "If you're in Anguilla, maybe you've felt left out. We now turn all top-level domains in place since 2010 into links - so both $gov$ and $brain$ will be clickable just like $signal$. Thanks $jojomatik$!",
    "description": "Release notes for v5.18",
    "placeholders": {
      "gov": {
        "content": "$1",
        "example": "<a href='https://gov.ai'>gov.ai</a>"
      },
      "brain": {
        "content": "$2",
        "example": "<a href='https://brain.ai'>brain.ai</a>"
      },
      "signal": {
        "content": "$3",
        "example": "<a href='https://signal.org'>signal.org</a>"
      },
      "jojomatik": {
        "content": "$4",
        "example": "<a href='https://github.com/jojomatik'>@jojomatik</a>"
      }
    }
  },
  "WhatsNew__v5.18--3": {
    "message": "We heard you like to zoom in on images. We added oomph to your zoom, so even small images can go all the way full screen.",
    "description": "Release notes for v5.18"
  },
  "WhatsNew__v5.18--4": {
    "message": "Did you know that if disappearing messages are enabled, even the 'This message was deleted' notification will go away when it expires? It's no longer a mystery - you'll see the countdown and timestamp right on the message.",
    "description": "Release notes for v5.18"
  }
}<|MERGE_RESOLUTION|>--- conflicted
+++ resolved
@@ -1244,15 +1244,11 @@
   },
   "save": {
     "message": "Save",
-<<<<<<< HEAD
-    "description": "Used as a 'commit changes' button in the caption editor for outgoing image attachments"
-=======
     "description": "Used on save buttons"
   },
   "reset": {
     "message": "Reset",
     "description": "Used on reset buttons"
->>>>>>> 1913752f
   },
   "fileIconAlt": {
     "message": "File icon",
