{
    "mainMenuFile": {
        "message": "&File",
        "description": "The label that is used for the File menu in the program main menu. The '&' indicates that the following letter will be used as the keyboard 'shortcut letter' for accessing the menu with the Alt-<letter> combination."
    },
    "mainMenuEdit": {
        "message": "&Edit",
        "description": "The label that is used for the Edit menu in the program main menu. The '&' indicates that the following letter will be used as the keyboard 'shortcut letter' for accessing the menu with the Alt-<letter> combination."
    },
    "mainMenuView": {
        "message": "&View",
        "description": "The label that is used for the View menu in the program main menu. The '&' indicates that the following letter will be used as the keyboard 'shortcut letter' for accessing the menu with the Alt-<letter> combination."
    },
    "mainMenuWindow": {
        "message": "&Window",
        "description": "The label that is used for the Window menu in the program main menu. The '&' indicates that the following letter will be used as the keyboard 'shortcut letter' for accessing the menu with the Alt-<letter> combination."
    },
    "mainMenuHelp": {
        "message": "&Help",
        "description": "The label that is used for the Help menu in the program main menu. The '&' indicates that the following letter will be used as the keyboard 'shortcut letter' for accessing the menu with the Alt-<letter> combination."
    },
    "mainMenuSettings": {
        "message": "Preferences…",
        "description": "The label that is used for the Preferences menu in the program main menu. This should be consistent with the standard naming for ‘Preferences’ on the operating system."
    },
    "appMenuHide": {
        "message": "Hide",
        "description": "Application menu command to hide the window"
    },
    "appMenuHideOthers": {
        "message": "Hide Others",
        "description": "Application menu command to hide all other windows"
    },
    "appMenuUnhide": {
        "message": "Show All",
        "description": "Application menu command to show all application windows"
    },
    "appMenuQuit": {
        "message": "Quit Signal",
        "description": "Application menu command to close the application"
    },
    "editMenuUndo": {
        "message": "Undo",
        "description": "Edit menu command to remove recently-typed text"
    },
    "editMenuRedo": {
        "message": "Redo",
        "description": "Edit menu command to restore previously undone typed text"
    },
    "editMenuCut": {
        "message": "Cut",
        "description": "Edit menu command to remove selected text and add it to clipboard"
    },
    "editMenuCopy": {
        "message": "Copy",
        "description": "Edit menu command to add selected text to clipboard"
    },
    "editMenuPaste": {
        "message": "Paste",
        "description": "Edit menu command to insert text from clipboard at cursor location"
    },
    "editMenuPasteAndMatchStyle": {
        "message": "Paste and Match Style",
        "description": "Edit menu command to insert text from clipboard at cursor location, taking only text and not style information"
    },
    "editMenuDelete": {
        "message": "Borrar",
        "description": "Edit menu command to remove the selected text"
    },
    "editMenuSelectAll": {
        "message": "Select All",
        "description": "Edit menu comand to select all of the text in selected text box"
    },
    "editMenuStartSpeaking": {
        "message": "Start speaking",
        "description": "Edit menu item under 'speech' to start dictation"
    },
    "editMenuStopSpeaking": {
        "message": "Stop speaking",
        "description": "Edit menu item under 'speech' to stop dictation"
    },
    "windowMenuClose": {
        "message": "Close Window",
        "description": "Window menu command to close the current window"
    },
    "windowMenuMinimize": {
        "message": "Minimize",
        "description": "Window menu command to minimize the current window"
    },
    "windowMenuZoom": {
        "message": "Zoom",
        "description": "Window menu command to make the current window the size of the whole screen"
    },
    "windowMenuBringAllToFront": {
        "message": "Bring All to Front",
        "description": "Window menu command to bring all windows of current applicatinon to front"
    },
    "viewMenuResetZoom": {
        "message": "Actual Size",
        "description": "View menu command to go back to the default zoom"
    },
    "viewMenuZoomIn": {
        "message": "Zoom In",
        "description": "View menu command to make everything bigger"
    },
    "viewMenuZoomOut": {
        "message": "Zoom Out",
        "description": "View menu command to make everything smaller"
    },
    "viewMenuToggleFullScreen": {
        "message": "Toggle Full Screen",
        "description": "View menu command to enter or leave Full Screen mode"
    },
    "viewMenuToggleDevTools": {
        "message": "Toggle Developer Tools",
        "description": "View menu command to show or hide the developer tools"
    },
    "menuSetupWithImport": {
        "message": "Set Up with Import",
        "description": "When the application is not yet set up, menu option to start up the import sequence"
    },
    "menuSetupAsNewDevice": {
        "message": "Set Up as New Device",
        "description": "When the application is not yet set up, menu option to start up the set up as fresh device"
    },
    "menuSetupAsStandalone": {
        "message": "Set Up as Standalone Device",
        "description": "Only available on development modes, menu option to open up the standalone device setup sequence"
    },
    "loading": {
        "message": "Cargando...",
        "description": "Message shown on the loading screen before we've loaded any messages"
    },
    "optimizingApplication": {
        "message": "Optimizing application...",
        "description": "Message shown on the loading screen while we are doing application optimizations"
    },
    "migratingToSQLCipher": {
        "message": "Optimizing messages... $status$ complete.",
        "description": "Message shown on the loading screen while we are doing application optimizations",
        "placeholders": {
            "status": {
                "content": "$1",
                "example": "45/200"
            }
        }
    },
    "chooseDirectory": {
        "message": "Selecciona un directorio",
        "description": "Button to allow the user to find a folder on disk"
    },
    "loadDataHeader": {
        "message": "Load your data",
        "description": "Header shown on the first screen in the data import process"
    },
    "loadDataDescription": {
        "message": "You've just gone through the export process, and your contacts and messages are waiting patiently on your computer. Select the folder that contains your saved Signal data.",
        "description": "Introduction to the process of importing messages and contacts from disk"
    },
    "importChooserTitle": {
        "message": "Escoje el directorio con la información exportada",
        "description": "Title of the popup window used to select data previously exported"
    },
    "importErrorHeader": {
        "message": "Something went wrong!",
        "description": "Header of the error screen after a failed import"
    },
    "importingHeader": {
        "message": "Loading contacts and messages",
        "description": "Header of screen shown as data is import"
    },
    "importErrorFirst": {
        "message": "Make sure you have chosen the correct directory that contains your saved Signal data. Its name should begin with 'Signal Export.' You can also save a new copy of your data from the Chrome App.",
        "description": "Message shown if the import went wrong; first paragraph"
    },
    "importErrorSecond": {
        "message": "If these steps don't work for you, please submit a debug log (View -> Debug Log) so that we can help you get migrated!",
        "description": "Message shown if the import went wrong; second paragraph"
    },
    "importAgain": {
        "message": "Choose folder and try again",
        "description": "Button shown if the user runs into an error during import, allowing them to start over"
    },
    "importCompleteHeader": {
        "message": "Success!",
        "description": "Header shown on the screen at the end of a successful import process"
    },
    "importCompleteStartButton": {
        "message": "Start using Signal Desktop",
        "description": "Button shown at end of successful import process, nothing left but a restart"
    },
    "importCompleteLinkButton": {
        "message": "Link this device to your phone",
        "description": "Button shown at end of successful 'light' import process, so the standard linking process still needs to happen"
    },
    "selectedLocation": {
        "message": "tu ubicación seleccionada",
        "description": "Message shown as the export location if we didn't capture the target directory"
    },
    "upgradingDatabase": {
        "message": "Actualizando base de datos. Esto pudiera tardar un poco...",
        "description": "Message shown on the loading screen when we're changing database structure on first run of a new version"
    },
    "loadingMessages": {
        "message": "Cargando mensajes. Hasta ahora $count$...",
        "description": "Message shown on the loading screen when we're catching up on the backlog of messages",
        "placeholders": {
            "count": {
                "content": "$1",
                "example": "5"
            }
        }
    },
    "me": {
        "message": "Yo",
        "description": "The label for yourself when shown in a group member list"
    },
    "view": {
        "message": "Ver",
        "description": "Used as a label on a button allowing user to see more information"
    },
    "youLeftTheGroup": {
        "message": "Abandonaste el grupo",
        "description": "Displayed when a user can't send a message because they have left the group"
    },
    "scrollDown": {
        "message": "Desplazar al final de la conversación",
        "description": "Alt text for button to take user down to bottom of conversation, shown when user scrolls up"
    },
    "messageBelow": {
        "message": "Nuevo mensaje abajo",
        "description": "Alt text for button to take user down to bottom of conversation with a new message out of screen"
    },
    "messagesBelow": {
        "message": "Nuevos mensajes abajo",
        "description": "Alt text for button to take user down to bottom of conversation with more than one message out of screen"
    },
    "unreadMessage": {
        "message": "1 Mensaje sin Leer",
        "description": "Text for unread message separator, just one message"
    },
    "unreadMessages": {
        "message": "$count$ Mensajes No Leídos",
        "description": "Text for unread message separator, with count",
        "placeholders": {
            "count": {
                "content": "$1",
                "example": "5"
            }
        }
    },
    "youMarkedAsVerified": {
        "message": "You marked your Safety Number with $name$ as verified",
        "description": "Shown in the conversation history when the user marks a contact as verified.",
        "placeholders": {
            "name": {
                "content": "$1",
                "example": "Bob"
            }
        }
    },
    "youMarkedAsNotVerified": {
        "message": "You marked your Safety Number with $name$ as not verified",
        "description": "Shown in the conversation history when the user marks a contact as not verified, whether on the Safety Number screen or by dismissing a banner or dialog.",
        "placeholders": {
            "name": {
                "content": "$1",
                "example": "Bob"
            }
        }
    },
    "youMarkedAsVerifiedOtherDevice": {
        "message": "You marked your Safety Number with $name$ as verified from another device",
        "description": "Shown in the conversation history when we discover that the user marked a contact as verified on another device.",
        "placeholders": {
            "name": {
                "content": "$1",
                "example": "Bob"
            }
        }
    },
    "youMarkedAsNotVerifiedOtherDevice": {
        "message": "You marked your Safety Number with $name$ as not verified from another device",
        "description": "Shown in the conversation history when we discover that the user marked a contact as not verified on another device.",
        "placeholders": {
            "name": {
                "content": "$1",
                "example": "Bob"
            }
        }
    },
    "membersNeedingVerification": {
        "message": "Tus números de seguridad con estos miembros del grupo han cambiado desde la última vez que verificaste. Presiona en un miembro de grupo para ver tu número de seguridad con él.",
        "description": "When there are multiple previously-verified group members with safety number changes, a banner will be shown. The list of contacts with safety number changes is shown, and this text introduces that list."
    },
    "changedSinceVerifiedMultiple": {
        "message": "Tus números de seguridad con múltiples miembros del grupo han cambiado desde que verificaste por última vez. Esto podría significar que alguien esta tratando de interceptar tus comunicaciones o simplemente que ellos han reinstalado Signal.",
        "description": "Shown on confirmation dialog when user attempts to send a message"
    },
    "changedSinceVerified": {
        "message": "Tu número de seguridad con $name$ ha cambiado desde la última vez que verificaste. Esto puede deberse a que alguien está intentando interceptar tu comunicación o simplemente a que $name$ a reinstalado Signal.",
        "description": "Shown on confirmation dialog when user attempts to send a message",
        "placeholders": {
            "name": {
                "content": "$1",
                "example": "Bob"
            }
        }
    },
    "changedRightAfterVerify": {
        "message": "El número de seguridad que estas tratando de verificar ha cambiado. Por favor revisa tu nuevo número de seguridad con $name$. Recuerda, este cambio pudiera significar que alguien esta intentando interceptar tu comunicación o simplemente que $name$ ha reinstalado Signal.",
        "description": "Shown on the safety number screen when the user has selected to verify/unverify a contact's safety number, and we immediately discover a safety number change",
        "placeholders": {
            "name": {
                "content": "$1",
                "example": "Bob"
            }
        }
    },
    "changedRecentlyMultiple": {
        "message": "Tus números de seguridad con multiples miembros de este grupo han cambiando recientemente. Esto pudiera significar que alguien esta intentando interceptar tu comunicación o simplemente que ellos han reinstalado Signal.",
        "description": "Shown on confirmation dialog when user attempts to send a message"
    },
    "changedRecently": {
        "message": "Tu número de seguridad con $name$ ha cambiado recientemente. Esto puede deberse a que alguien está intentando interceptar tu comunicación o simplemente a que $name$ ha reinstalado Signal.",
        "description": "Shown on confirmation dialog when user attempts to send a message",
        "placeholders": {
            "name": {
                "content": "$1",
                "example": "Bob"
            }
        }
    },
    "identityKeyErrorOnSend": {
        "message": "Tu número de seguridad con $name$ ha cambiado. Esto podría deberse a una de dos razones, alguien está intentando interceptar tu comunicación o simplemente que $name$ ha reinstalado Signal. Quizá desees verificar tu número de seguridad con este contacto.",
        "description": "Shown when user clicks on a failed recipient in the message detail view after an identity key change",
        "placeholders": {
            "name": {
                "content": "$1",
                "example": "Bob"
            }
        }
    },
    "sendAnyway": {
        "message": "Enviar de Cualquier Forma",
        "description": "Used on a warning dialog to make it clear that it might be risky to send the message."
    },
    "noLongerVerified": {
        "message": "Tu número de seguridad con $name$ ha cambiado y ya no está verificado. Presiona para mostrar.",
        "description": "Shown in converation banner when user's safety number has changed, but they were previously verified.",
        "placeholders": {
            "name": {
                "content": "$1",
                "example": "Bob"
            }
        }
    },
    "multipleNoLongerVerified": {
        "message": "Tus números de seguridad con múltiples miembros de este grupo han cambiado y ya no están verificados. Presiona para mostrar.",
        "description": "Shown in conversation banner when more than one group member's safety number has changed, but they were previously verified."
    },
<<<<<<< HEAD
    "searchForPeopleOrGroups": {
        "message": "Enter name or public key",
        "description": "Placeholder text in the search input"
=======
    "debugLogExplanation": {
        "message": "Esta bitácora será publicada en línea para ser observada por los contribuyentes. Debes examinarla y editarla antes de enviarla.",
        "description": ""
>>>>>>> e8983ea4
    },
    "debugLogError": {
        "message": "Something went wrong with the upload! Please consider manually adding your log to the bug you file.",
        "description": ""
    },
    "reportIssue": {
        "message": "Reportar un problema",
        "description": "Link to open the issue tracker"
    },
    "gotIt": {
        "message": "¡Entendido!",
        "description": "Label for a button that dismisses a dialog. The user clicks it to confirm that they understand the message in the dialog."
    },
    "submit": {
        "message": "Enviar",
        "description": ""
    },
    "acceptNewKey": {
        "message": "Aceptar",
        "description": "Label for a button to accept a new safety number"
    },
    "verify": {
        "message": "Marcar como verificado",
        "description": ""
    },
    "unverify": {
        "message": "Marcar como no verificado",
        "description": ""
    },
    "isVerified": {
        "message": "Has verificado tu número de seguridad con $name$.",
        "description": "Summary state shown at top of the safety number screen if user has verified contact.",
        "placeholders": {
            "name": {
                "content": "$1",
                "example": "Bob"
            }
        }
    },
    "isNotVerified": {
        "message": "No has verificado tu número de seguridad con $name$.",
        "description": "Summary state shown at top of the safety number screen if user has not verified contact.",
        "placeholders": {
            "name": {
                "content": "$1",
                "example": "Bob"
            }
        }
    },
    "verified": {
        "message": "Verificado",
        "description": ""
    },
    "newIdentity": {
        "message": "Nuevo número de seguridad",
        "description": "Header for a key change dialog"
    },
    "identityChanged": {
        "message": "Tu número de seguridad con este contacto cambió. Esto puede significar que alguien está tratando de interceptar tus mensajes y/o llamadas o tu contacto simplemente reinstaló Signal. Deberías verificar tu número de seguridad a continuación.",
        "description": ""
    },
    "incomingError": {
        "message": "Error handling incoming message",
        "description": ""
    },
    "media": {
        "message": "Media",
        "description": "Header of the default pane in the media gallery, showing images and videos"
    },
    "mediaEmptyState": {
        "message": "You don’t have any media in this conversation",
        "description": "Message shown to user in the media gallery when there are no messages with media attachments (images or video)"
    },
    "documents": {
        "message": "Documents",
        "description": "Header of the secondary pane in the media gallery, showing every non-media attachment"
    },
    "documentsEmptyState": {
        "message": "You don’t have any documents in this conversation",
        "description": "Message shown to user in the media gallery when there are no messages with document attachments (anything other than images or video)"
    },
    "today": {
        "message": "Today",
        "description": "Section header in the media gallery"
    },
    "yesterday": {
        "message": "Yesterday",
        "description": "Section header in the media gallery"
    },
    "thisWeek": {
        "message": "This Week",
        "description": "Section header in the media gallery"
    },
    "thisMonth": {
        "message": "This Month",
        "description": "Section header in the media gallery"
    },
    "unsupportedAttachment": {
        "message": "Tipo de archivo adjunto no soportado. Haz click para guardar.",
        "description": "Displayed for incoming unsupported attachment"
    },
    "clickToSave": {
        "message": "Presiona para guardar",
        "description": "Hover text for attachment filenames"
    },
    "unnamedFile": {
        "message": "Archivo Sin Nombre",
        "description": "Hover text for attachment filenames"
    },
    "voiceMessage": {
        "message": "Mensaje de Voz",
        "description": "Name for a voice message attachment"
    },
    "unsupportedFileType": {
        "message": "Tipo de archivo no soportado",
        "description": "Displayed for outgoing unsupported attachment"
    },
    "fileSizeWarning": {
        "message": "Disculpe, el archivo seleccionado excede las restricciones de tamaño del mensaje.",
        "description": ""
    },
    "disconnected": {
        "message": "Desconectado",
        "description": "Displayed when the desktop client cannot connect to the server."
    },
    "connecting": {
        "message": "Conectando",
        "description": "Displayed when the desktop client is currently connecting to the server."
    },
    "offline": {
        "message": "Desconectado",
        "description": "Displayed when the desktop client has no network connection."
    },
    "checkNetworkConnection": {
        "message": "Revisa tu conexión de red",
        "description": "Obvious instructions for when a user's computer loses its network connection"
    },
    "attemptingReconnection": {
        "message": "Intentando reconectar en $reconnect_duration_in_seconds$ segundos",
        "description": "",
        "placeholders": {
            "reconnect_duration_in_seconds": {
                "content": "$1",
                "example": "10"
            }
        }
    },
    "submitDebugLog": {
        "message": "Debug log",
        "description": "Menu item and header text for debug log modal (sentence case)"
    },
    "debugLog": {
        "message": "Registro de depuración",
        "description": "View menu item to open the debug log (title case)"
    },
    "goToReleaseNotes": {
        "message": "Go to Release Notes",
        "description": ""
    },
    "goToForums": {
        "message": "Go to Forums",
        "description": "Item under the Help menu, takes you to the forums"
    },
    "goToSupportPage": {
        "message": "Go to Support Page",
        "description": "Item under the Help menu, takes you to the support page"
    },
    "menuReportIssue": {
        "message": "Report an Issue",
        "description": "Item under the Help menu, takes you to GitHub new issue form (title case)"
    },
    "signalDesktopPreferences": {
        "message": "Signal Desktop Preferences",
        "description": "Title of the window that pops up with Signal Desktop preferences in it"
    },
    "aboutSignalDesktop": {
        "message": "Acerca de Signal Desktop",
        "description": "Item under the Help menu, which opens a small about window"
    },
    "speech": {
        "message": "Voz",
        "description": "Item under the Edit menu, with 'start/stop speaking' items below it"
    },
    "show": {
        "message": "Mostrar",
        "description": "Command under Window menu, to show the window"
    },
    "hide": {
        "message": "Hide",
        "description": "Command in the tray icon menu, to hide the window"
    },
    "quit": {
        "message": "Quit",
        "description": "Command in the tray icon menu, to quit the application"
    },
    "trayTooltip": {
        "message": "Signal Desktop",
        "description": "Tooltip for the tray icon"
    },
    "searchForPeopleOrGroups": {
        "message": "Enter name or number",
        "description": "Placeholder text in the search input"
    },
    "welcomeToSignal": {
        "message": "Bienvenido a Signal",
        "description": ""
    },
    "selectAContact": {
        "message": "Escoge un contacto o grupo para comenzar una conversación",
        "description": ""
    },
    "contactAvatarAlt": {
        "message": "Avatar for contact $name$",
        "description": "Used in the alt tag for the image avatar of a contact",
        "placeholders": {
            "name": {
                "content": "$1",
                "example": "John"
            }
        }
    },
    "sendMessageToContact": {
        "message": "Send Message",
        "description": "Shown when you are sent a contact and that contact has a signal account"
    },
    "home": {
        "message": "home",
        "description": "Shown on contact detail screen as a label for an address/phone/email"
    },
    "work": {
        "message": "work",
        "description": "Shown on contact detail screen as a label for an address/phone/email"
    },
    "mobile": {
        "message": "mobile",
        "description": "Shown on contact detail screen as a label for aa phone or email"
    },
    "email": {
        "message": "email",
        "description": "Generic label shown if contact email has custom type but no label"
    },
    "phone": {
        "message": "phone",
        "description": "Generic label shown if contact phone has custom type but no label"
    },
    "address": {
        "message": "address",
        "description": "Generic label shown if contact address has custom type but no label"
    },
    "poBox": {
        "message": "PO Box",
        "description": "When rendering an address, used to provide context to a post office box"
    },
    "downloadAttachment": {
        "message": "Download Attachment",
        "description": "Shown in a message's triple-dot menu if there isn't room for a dedicated download button"
    },
    "replyToMessage": {
        "message": "Reply to Message",
        "description": "Shown in triple-dot menu next to message to allow user to start crafting a message with a quotation"
    },
    "originalMessageNotFound": {
        "message": "Original message not found",
        "description": "Shown in quote if reference message was not found as message was initially downloaded and processed"
    },
    "originalMessageNotAvailable": {
        "message": "Original message no longer available",
        "description": "Shown in toast if user clicks on quote that references message no longer in database"
    },
    "messageFoundButNotLoaded": {
        "message": "Original message found, but not loaded. Scroll up to load it.",
        "description": "Shown in toast if user clicks on quote references messages not loaded in view, but in database"
    },
    "you": {
        "message": "You",
        "description": "In Android theme, shown in quote if you or someone else replies to you"
    },
    "replyingTo": {
        "message": "Replying to $name$",
        "description": "Shown in iOS theme when you or someone quotes to a message which is not from you",
        "placeholders": {
            "name": {
                "content": "$1",
                "example": "John"
            }
        }
    },
    "audioPermissionNeeded": {
        "message": "To send audio messages, allow Signal Desktop to access your microphone.",
        "description": "Shown if the user attempts to send an audio message without audio permssions turned on"
    },
    "allowAccess": {
        "message": "Allow Access",
        "description": "Button shown in popup asking to enable microphon/video permissions to send audio messages"
    },
    "showSettings": {
        "message": "Show Settings",
        "description": "A button shown in dialog requesting the user to turn on audio permissions"
    },
    "audio": {
        "message": "Audio",
        "description": "Shown in a quotation of a message containing an audio attachment if no text was originally provided with that attachment"
    },
    "video": {
        "message": "Video",
        "description": "Shown in a quotation of a message containing a video if no text was originally provided with that video"
    },
    "photo": {
        "message": "Photo",
        "description": "Shown in a quotation of a message containing a photo if no text was originally provided with that image"
    },
    "ok": {
        "message": "OK",
        "description": ""
    },
    "cancel": {
        "message": "Cancelar",
        "description": ""
    },
    "failedToSend": {
        "message": "Fallo en el envío a algunos destinatarios. Revisa tu conexión a la red.",
        "description": ""
    },
    "error": {
        "message": "Error",
        "description": ""
    },
    "messageDetail": {
        "message": "Detalles del mensaje",
        "description": ""
    },
    "delete": {
        "message": "Borrar",
        "description": ""
    },
    "deleteWarning": {
        "message": "Are you sure? Clicking 'delete' will permanently remove this message from this device only.",
        "description": ""
    },
    "deleteThisMessage": {
        "message": "Borrar este mensaje",
        "description": ""
    },
    "from": {
        "message": "De",
        "description": "Label for the sender of a message"
    },
    "to": {
        "message": "Para",
        "description": "Label for the receiver of a message"
    },
    "sent": {
        "message": "Enviados",
        "description": "Label for the time a message was sent"
    },
    "received": {
        "message": "Recibidos",
        "description": "Label for the time a message was received"
    },
    "sendMessage": {
        "message": "Enviar un mensaje",
        "description": "Placeholder text in the message entry field"
    },
    "groupMembers": {
        "message": "Miembros del grupo",
        "description": ""
    },
    "showMembers": {
        "message": "Mostrar miembros",
        "description": ""
    },
    "resetSession": {
        "message": "Reiniciar sesión",
        "description": "This is a menu item for resetting the session, using the imperative case, as in a command."
    },
    "showSafetyNumber": {
        "message": "View safety number",
        "description": ""
    },
    "viewAllMedia": {
        "message": "View all media",
        "description": "This is a menu item for viewing all media (images + video) in a conversation, using the imperative case, as in a command."
    },
    "verifyHelp": {
        "message": "Si deseas verificar la seguridad de la criptografía de extremo-a-extremo con $name$, compara los números de arriba con los números en su dispositivo.",
        "description": "",
        "placeholders": {
            "name": {
                "content": "$1",
                "example": "John"
            }
        }
    },
    "theirIdentityUnknown": {
        "message": "Tú no has intercambiado ningún mensaje con este contacto todavía. Tu número de seguridad estará disponible después del primer mensaje.",
        "description": ""
    },
    "moreInfo": {
        "message": "More Info...",
        "description": "Shown on the drop-down menu for an individual message, takes you to message detail screen"
    },
    "retrySend": {
        "message": "Retry Send",
        "description": "Shown on the drop-down menu for an indinvidaul message, but only if it is an outgoing message that failed to send"
    },
    "deleteMessage": {
        "message": "Delete Message",
        "description": "Shown on the drop-down menu for an individual message, deletes single message"
    },
    "deleteMessages": {
        "message": "Borrar mensajes",
        "description": "Menu item for deleting messages, title case."
    },
    "deleteConversationConfirmation": {
        "message": "Borrar esta conversación permanentemente?",
        "description": "Confirmation dialog text that asks the user if they really wish to delete the conversation. Answer buttons use the strings 'ok' and 'cancel'. The deletion is permanent, i.e. it cannot be undone."
    },
    "sessionEnded": {
        "message": "Reiniciar sesión segura",
        "description": "This is a past tense, informational message. In other words, your secure session has been reset."
    },
    "quoteThumbnailAlt": {
        "message": "Thumbnail of image from quoted message",
        "description": "Used in alt tag of thumbnail images inside of an embedded message quote"
    },
    "imageFailedToLoad": {
        "message": "Image failed to load",
        "description": "When an image attachment is missing, this message is shown"
    },
    "videoScreenshotFailedToLoad": {
        "message": "Video screenshot failed to load",
        "description": "When a attachment video screenshot is missing, this message is shown"
    },
    "imageAttachmentAlt": {
        "message": "Image attached to message",
        "description": "Used in alt tag of image attachment"
    },
    "videoAttachmentAlt": {
        "message": "Screenshot of video attached to message",
        "description": "Used in alt tag of video attachment preview"
    },
    "lightboxImageAlt": {
        "message": "Image sent in conversation",
        "description": "Used in the alt tag for the image shown in a full-screen lightbox view"
    },
    "fileIconAlt": {
        "message": "File icon",
        "description": "Used in the media gallery documents tab to visually represent a file"
    },
    "emojiAlt": {
        "message": "Emoji image of '$title$'",
        "description": "Used in the alt tag of all emoji images",
        "placeholders": {
            "title": {
                "content": "$1",
                "example": "grinning"
            }
        }
    },
    "installWelcome": {
        "message": "Bienvenido a Signal Desktop",
        "description": "Welcome title on the install page"
    },
    "installTagline": {
        "message": "La privacidad es posible. Signal lo hace fácil.",
        "description": "Tagline displayed under 'installWelcome' string on the install page"
    },
    "linkYourPhone": {
        "message": "Link your phone to Signal Desktop",
        "description": "Shown on the front page when the application first starst, above the QR code"
    },
    "signalSettings": {
        "message": "Signal Settings",
        "description": "Used in the guidance to help people find the 'link new device' area of their Signal mobile app"
    },
    "linkedDevices": {
        "message": "Linked Devices",
        "description": "Used in the guidance to help people find the 'link new device' area of their Signal mobile app"
    },
    "plusButton": {
        "message": "'+' Button",
        "description": "The button used in Signal Android to add a new linked device"
    },
    "linkNewDevice": {
        "message": "Link New Device",
        "description": "The menu option shown in Signal iOS to add a new linked device"
    },
    "deviceName": {
        "message": "Device name",
        "description": "The label in settings panel shown for the user-provided name for this desktop instance"
    },
    "chooseDeviceName": {
        "message": "Choose this device's name",
        "description": "The header shown on the 'choose device name' screen in the device linking process"
    },
    "finishLinkingPhone": {
        "message": "Finish linking phone",
        "description": "The text on the button to finish the linking process, after choosing the device name"
    },
    "initialSync": {
        "message": "Syncing contacts and groups",
        "description": "Shown during initial link while contacts and groups are being pulled from mobile device"
    },
    "installConnectionFailed": {
        "message": "Fallo al conectarse al servidor",
        "description": "Displayed when we can't connect to the server."
    },
    "installTooManyDevices": {
        "message": "Disculpe, tienes muchos dispositivos conectados. Intenta remover algunos.",
        "description": ""
    },
    "settings": {
        "message": "Configuraciones",
        "description": "Menu item and header for global settings"
    },
    "theme": {
        "message": "Estilo",
        "description": "Header for theme settings"
    },
    "permissions": {
        "message": "Permissions",
        "description": "Header for permissions section of settings"
    },
    "mediaPermissionsDescription": {
        "message": "Allow access to camera and microphone",
        "description": "Description of the media permission description"
    },
    "spellCheck": {
        "message": "Spell Check",
        "description": "Description of the media permission description"
    },
    "spellCheckDescription": {
        "message": "Enable spell check of text entered in message composition box",
        "description": "Description of the media permission description"
    },
    "clearDataHeader": {
        "message": "Clear Data",
        "description": "Header in the settings dialog for the section dealing with data deletion"
    },
    "clearDataExplanation": {
        "message": "This will clear all data in the application, removing all messages and saved account information.",
        "description": "Text describing what the clear data button will do."
    },
    "clearDataButton": {
        "message": "Clear data",
        "description": "Button in the settings dialog starting process to delete all data"
    },
    "deleteAllDataHeader": {
        "message": "Delete all data?",
        "description": "Header of the full-screen delete data confirmation screen"
    },
    "deleteAllDataBody": {
        "message": "You are about to delete all of this application's saved account information, including all contacts and all messages. You can always link with your mobile device again, but that will not restore deleted messages.",
        "description": "Text describing what exactly will happen if the user clicks the button to delete all data"
    },
    "deleteAllDataButton": {
        "message": "Delete all data",
        "description": "Text of the button that deletes all data"
    },
    "deleteAllDataProgress": {
        "message": "Disconnecting and deleting all data",
        "description": "Message shown to user when app is disconnected and data deleted"
    },
    "notifications": {
        "message": "Notificaciones",
        "description": "Header for notification settings"
    },
    "notificationSettingsDialog": {
        "message": "Cuando los mensajes llegan, muestran notificaciones que revelan:",
        "description": "Explain the purpose of the notification settings"
    },
    "disableNotifications": {
        "message": "Deshabilitar notificaciones",
        "description": "Label for disabling notifications"
    },
    "nameAndMessage": {
        "message": "Nombre y mensaje",
        "description": "Label for setting notifications to display name and message text"
    },
    "noNameOrMessage": {
        "message": "Sin nombre ni mensaje",
        "description": "Label for setting notifications to display no name and no message text"
    },
    "nameOnly": {
        "message": "Solo el nombre",
        "description": "Label for setting notifications to display sender name only"
    },
    "newMessage": {
        "message": "Nuevo mensaje",
        "description": "Displayed in notifications for only 1 message"
    },
    "newMessages": {
        "message": "Nuevos mensajes",
        "description": "Displayed in notifications for multiple messages"
    },
    "notificationMostRecentFrom": {
        "message": "Most recent from:",
        "description": "Displayed in notifications when setting is 'name only' and more than one message is waiting"
    },
    "notificationFrom": {
        "message": "From:",
        "description": "Displayed in notifications when setting is 'name only' and one message is waiting"
    },
    "notificationMostRecent": {
        "message": "Most recent:",
        "description": "Displayed in notifications when setting is 'name and message' and more than one message is waiting"
    },
    "sendFailed": {
        "message": "Send failed",
        "description": "Shown on outgoing message if it fails to send"
    },
    "showMore": {
        "message": "Detalles",
        "description": "Displays the details of a key change"
    },
    "showLess": {
        "message": "Esconder detalles",
        "description": "Hides the details of a key change"
    },
    "learnMore": {
        "message": "Aprende más acerca de la verificación de números de seguridad",
        "description": "Text that links to a support article on verifying safety numbers"
    },
    "expiredWarning": {
        "message": "Esta versión de Signal Desktop está obsoleta. Por favor, actualiza a la versión más reciente para continuar mensajeando.",
        "description": "Warning notification that this version of the app has expired"
    },
    "androidMessageLengthWarning": {
        "message": "Clientes de Android solo recibirán los primeros 2000 caracteres de este mensaje",
        "description": "Warning that long messages could not get received completely by Android clients."
    },
    "upgrade": {
        "message": "Actualizar",
        "description": "Label text for button to upgrade the app to the latest version"
    },
    "mediaMessage": {
        "message": "Mensaje multimedia",
        "description": "Description of a message that has an attachment and no text, displayed in the conversation list as a preview."
    },
    "unregisteredUser": {
        "message": "Número no está registrado",
        "description": "Error message displayed when sending to an unregistered user."
    },
    "sync": {
        "message": "Contactos",
        "description": "Label for contact and group sync settings"
    },
    "syncExplanation": {
        "message": "Importar todos los contactos y grupos de Signal desde tu dispositivo móvil",
        "description": "Explanatory text for sync settings"
    },
    "lastSynced": {
        "message": "Última importación a las",
        "description": "Label for date and time of last sync operation"
    },
    "syncNow": {
        "message": "Importar ya",
        "description": "Label for a button that syncs contacts and groups from your phone"
    },
    "syncing": {
        "message": "Importando...",
        "description": "Label for a disabled sync button while sync is in progress."
    },
    "syncFailed": {
        "message": "La importación ha fallado. Asegúrate de que tu computadora y tu dispositivo móvil están conectados al internet.",
        "description": "Informational text displayed if a sync operation times out."
    },
    "timestamp_s": {
        "message": "ahora",
        "description": "Brief timestamp for messages sent less than a minute ago. Displayed in the conversation list and message bubble."
    },
    "timestamp_m": {
        "message": "1 minuto",
        "description": "Brief timestamp for messages sent about one minute ago. Displayed in the conversation list and message bubble."
    },
    "timestamp_h": {
        "message": "1 hora",
        "description": "Brief timestamp for messages sent about one hour ago. Displayed in the conversation list and message bubble."
    },
    "hoursAgoShort": {
        "message": "$hours$ hr",
        "description": "Even further contracted form of 'X hours ago' which works both for singular and plural, used in the left pane",
        "placeholders": {
            "hours": {
                "content": "$1",
                "example": "2"
            }
        }
    },
    "hoursAgo": {
        "message": "$hours$ hr ago",
        "description": "Contracted form of 'X hours ago' which works both for singular and plural",
        "placeholders": {
            "hours": {
                "content": "$1",
                "example": "2"
            }
        }
    },
    "minutesAgoShort": {
        "message": "$minutes$ min",
        "description": "Even further contracted form of 'X minutes ago' which works both for singular and plural, used in the left pane",
        "placeholders": {
            "minutes": {
                "content": "$1",
                "example": "10"
            }
        }
    },
    "minutesAgo": {
        "message": "$minutes$ min ago",
        "description": "Contracted form of 'X minutes ago' which works both for singular and plural",
        "placeholders": {
            "minutes": {
                "content": "$1",
                "example": "10"
            }
        }
    },
    "justNow": {
        "message": "ahora",
        "description": "Shown if a message is very recent, less than 60 seconds old"
    },
    "timestampFormat_M": {
        "message": "D MMM",
        "description": "Timestamp format string for displaying month and day (but not the year) of a date within the current year, ex: use 'MMM D' for 'Aug 8', or 'D MMM' for '8 Aug'."
    },
    "unblockToSend": {
        "message": "Desbloquea este contacto para enviarle un mensaje.",
        "description": "Brief message shown when trying to message a blocked number"
    },
    "youChangedTheTimer": {
        "message": "You set the disappearing message timer to $time$",
        "description": "Message displayed when you change the message expiration timer in a conversation.",
        "placeholders": {
            "time": {
                "content": "$1",
                "example": "10m"
            }
        }
    },
    "timerSetOnSync": {
        "message": "Updated disappearing message timer to $time$",
        "description": "Message displayed when timer is set on initial link of desktop device.",
        "placeholders": {
            "time": {
                "content": "$1",
                "example": "10m"
            }
        }
    },
    "theyChangedTheTimer": {
        "message": "$name$ set the disappearing message timer to $time$",
        "description": "Message displayed when someone else changes the message expiration timer in a conversation.",
        "placeholders": {
            "name": {
                "content": "$1",
                "example": "Bob"
            },
            "time": {
                "content": "$2",
                "example": "10m"
            }
        }
    },
    "timerOption_0_seconds": {
        "message": "apagado",
        "description": "Label for option to turn off message expiration in the timer menu"
    },
    "timerOption_5_seconds": {
        "message": "5 segundos",
        "description": "Label for a selectable option in the message expiration timer menu"
    },
    "timerOption_10_seconds": {
        "message": "10 segundos",
        "description": "Label for a selectable option in the message expiration timer menu"
    },
    "timerOption_30_seconds": {
        "message": "30 segundos",
        "description": "Label for a selectable option in the message expiration timer menu"
    },
    "timerOption_1_minute": {
        "message": "1 minuto",
        "description": "Label for a selectable option in the message expiration timer menu"
    },
    "timerOption_5_minutes": {
        "message": "5 minutes",
        "description": "Label for a selectable option in the message expiration timer menu"
    },
    "timerOption_30_minutes": {
        "message": "30 minutes",
        "description": "Label for a selectable option in the message expiration timer menu"
    },
    "timerOption_1_hour": {
        "message": "1 hora",
        "description": "Label for a selectable option in the message expiration timer menu"
    },
    "timerOption_6_hours": {
        "message": "6 hours",
        "description": "Label for a selectable option in the message expiration timer menu"
    },
    "timerOption_12_hours": {
        "message": "12 hours",
        "description": "Label for a selectable option in the message expiration timer menu"
    },
    "timerOption_1_day": {
        "message": "1 día",
        "description": "Label for a selectable option in the message expiration timer menu"
    },
    "timerOption_1_week": {
        "message": "1 semana",
        "description": "Label for a selectable option in the message expiration timer menu"
    },
    "disappearingMessages": {
        "message": "Mensajes auto destructivos",
        "description": "Conversation menu option to enable disappearing messages"
    },
    "timerOption_0_seconds_abbreviated": {
        "message": "apagado",
        "description": "Short format indicating current timer setting in the conversation list snippet"
    },
    "timerOption_5_seconds_abbreviated": {
        "message": "5s",
        "description": "Very short format indicating current timer setting in the conversation header"
    },
    "timerOption_10_seconds_abbreviated": {
        "message": "10s",
        "description": "Very short format indicating current timer setting in the conversation header"
    },
    "timerOption_30_seconds_abbreviated": {
        "message": "30s",
        "description": "Very short format indicating current timer setting in the conversation header"
    },
    "timerOption_1_minute_abbreviated": {
        "message": "1m",
        "description": "Very short format indicating current timer setting in the conversation header"
    },
    "timerOption_5_minutes_abbreviated": {
        "message": "5m",
        "description": "Very short format indicating current timer setting in the conversation header"
    },
    "timerOption_30_minutes_abbreviated": {
        "message": "30m",
        "description": "Very short format indicating current timer setting in the conversation header"
    },
    "timerOption_1_hour_abbreviated": {
        "message": "1h",
        "description": "Very short format indicating current timer setting in the conversation header"
    },
    "timerOption_6_hours_abbreviated": {
        "message": "6h",
        "description": "Very short format indicating current timer setting in the conversation header"
    },
    "timerOption_12_hours_abbreviated": {
        "message": "12h",
        "description": "Very short format indicating current timer setting in the conversation header"
    },
    "timerOption_1_day_abbreviated": {
        "message": "1d",
        "description": "Very short format indicating current timer setting in the conversation header"
    },
    "timerOption_1_week_abbreviated": {
        "message": "1 sem",
        "description": "Very short format indicating current timer setting in the conversation header"
    },
    "disappearingMessagesDisabled": {
        "message": "Disappearing messages disabled",
        "description": "Displayed in the left pane when the timer is turned off"
    },
    "disabledDisappearingMessages": {
        "message": "$name$ disabled disappearing messages",
        "description": "Displayed in the conversation list when the timer is turned off",
        "placeholders": {
            "name": {
                "content": "$1",
                "example": "John"
            }
        }
    },
    "youDisabledDisappearingMessages": {
        "message": "You disabled disappearing messages",
        "description": "Displayed in the conversation list when the timer is turned off"
    },
    "timerSetTo": {
        "message": "Contador puesto en $time$",
        "description": "Displayed in the conversation list when the timer is updated by some automatic action, or in the left pane",
        "placeholders": {
            "time": {
                "content": "$1",
                "example": "1w"
            }
        }
    },
    "audioNotificationDescription": {
        "message": "Reproducir notificación de audio",
        "description": "Description for audio notification setting"
    },
    "safetyNumberChanged": {
        "message": "Safety Number has changed",
        "description": "A notification shown in the conversation when a contact reinstalls"
    },
    "safetyNumberChangedGroup": {
        "message": "Safety Number with $name$ has changed",
        "description": "A notification shown in a group conversation when a contact reinstalls, showing the contact name",
        "placeholders": {
            "name": {
                "content": "$1",
                "example": "John"
            }
        }
    },
    "verifyNewNumber": {
        "message": "Verify Safety Number",
        "description": "Label on button included with safety number change notification in the conversation"
    },
    "yourSafetyNumberWith": {
        "message": "Tu número de seguridad con $name$:",
        "description": "Heading for safety number view",
        "placeholders": {
            "name": {
                "content": "$1",
                "example": "John"
            }
        }
    },
    "themeLight": {
        "message": "Light",
        "description": "Label text for light theme (normal)"
    },
    "themeDark": {
        "message": "Dark",
        "description": "Label text for dark theme"
    },
    "hideMenuBar": {
        "message": "Esconder barra de menú",
        "description": "Label text for menu bar visibility setting"
    },
    "startConversation": {
        "message": "Start conversation…",
        "description": "Label underneath number a user enters that is not an existing contact"
    },
    "newPhoneNumber": {
        "message": "Introduce un número telefónico para agregar contacto",
        "description": "Placeholder for adding a new number to a contact"
    },
    "invalidNumberError": {
        "message": "Número inválido",
        "description": "When a person inputs a number that is invalid"
    },
    "unlinkedWarning": {
        "message": "Re-enlaza Signal Desktop a tu dispositivo móvil para continuar mensajeando.",
        "description": ""
    },
    "unlinked": {
        "message": "No enlazado",
        "description": ""
    },
    "relink": {
        "message": "Re-enlazar",
        "description": ""
    },
    "autoUpdateNewVersionTitle": {
        "message": "Actualización de Signal disponible",
        "description": ""
    },
    "autoUpdateNewVersionMessage": {
        "message": "Hay una nueva versión de Signal disponible.",
        "description": ""
    },
    "autoUpdateNewVersionInstructions": {
        "message": "Press Restart Signal to apply the updates.",
        "description": ""
    },
    "autoUpdateRestartButtonLabel": {
        "message": "Restart Signal",
        "description": ""
    },
    "autoUpdateLaterButtonLabel": {
        "message": "Más tarde",
        "description": ""
    },
    "leftTheGroup": {
        "message": "$name$ left the group",
        "description": "Shown in the conversation history when a single person leaves the group",
        "placeholders": {
            "name": {
                "content": "$1",
                "example": "Bob"
            }
        }
    },
    "multipleLeftTheGroup": {
        "message": "$name$ left the group",
        "description": "Shown in the conversation history when multiple people leave the group",
        "placeholders": {
            "name": {
                "content": "$1",
                "example": "Alice, Bob"
            }
        }
    },
    "updatedTheGroup": {
        "message": "Group updated",
        "description": "Shown in the conversation history when someone updates the group"
    },
    "titleIsNow": {
        "message": "Title is now '$name$'",
        "description": "Shown in the conversation history when someone changes the title of the group",
        "placeholders": {
            "name": {
                "content": "$1",
                "example": "Book Club"
            }
        }
    },
    "joinedTheGroup": {
        "message": "$name$ joined the group",
        "description": "Shown in the conversation history when a single person joins the group",
        "placeholders": {
            "name": {
                "content": "$1",
                "example": "Alice"
            }
        }
    },
    "multipleJoinedTheGroup": {
        "message": "$names$ joined the group",
        "description": "Shown in the conversation history when more than one person joins the group",
        "placeholders": {
            "names": {
                "content": "$1",
                "example": "Alice, Bob"
            }
        }
    },
    "privacyPolicy": {
        "message": "Terms & Privacy Policy",
        "description": "Shown in the about box for the link to https://signal.org/legal"
    }
}<|MERGE_RESOLUTION|>--- conflicted
+++ resolved
@@ -359,15 +359,9 @@
         "message": "Tus números de seguridad con múltiples miembros de este grupo han cambiado y ya no están verificados. Presiona para mostrar.",
         "description": "Shown in conversation banner when more than one group member's safety number has changed, but they were previously verified."
     },
-<<<<<<< HEAD
-    "searchForPeopleOrGroups": {
-        "message": "Enter name or public key",
-        "description": "Placeholder text in the search input"
-=======
     "debugLogExplanation": {
         "message": "Esta bitácora será publicada en línea para ser observada por los contribuyentes. Debes examinarla y editarla antes de enviarla.",
         "description": ""
->>>>>>> e8983ea4
     },
     "debugLogError": {
         "message": "Something went wrong with the upload! Please consider manually adding your log to the bug you file.",
