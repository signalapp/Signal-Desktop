{
    "mainMenuFile": {
        "message": "&File",
        "description": "The label that is used for the File menu in the program main menu. The '&' indicates that the following letter will be used as the keyboard 'shortcut letter' for accessing the menu with the Alt-<letter> combination."
    },
    "mainMenuEdit": {
        "message": "&Edit",
        "description": "The label that is used for the Edit menu in the program main menu. The '&' indicates that the following letter will be used as the keyboard 'shortcut letter' for accessing the menu with the Alt-<letter> combination."
    },
    "mainMenuView": {
        "message": "&View",
        "description": "The label that is used for the View menu in the program main menu. The '&' indicates that the following letter will be used as the keyboard 'shortcut letter' for accessing the menu with the Alt-<letter> combination."
    },
    "mainMenuWindow": {
        "message": "&Window",
        "description": "The label that is used for the Window menu in the program main menu. The '&' indicates that the following letter will be used as the keyboard 'shortcut letter' for accessing the menu with the Alt-<letter> combination."
    },
    "mainMenuHelp": {
        "message": "&Help",
        "description": "The label that is used for the Help menu in the program main menu. The '&' indicates that the following letter will be used as the keyboard 'shortcut letter' for accessing the menu with the Alt-<letter> combination."
    },
    "mainMenuSettings": {
        "message": "Preferences…",
        "description": "The label that is used for the Preferences menu in the program main menu. This should be consistent with the standard naming for ‘Preferences’ on the operating system."
    },
    "appMenuHide": {
        "message": "Hide",
        "description": "Application menu command to hide the window"
    },
    "appMenuHideOthers": {
        "message": "Hide Others",
        "description": "Application menu command to hide all other windows"
    },
    "appMenuUnhide": {
        "message": "Show All",
        "description": "Application menu command to show all application windows"
    },
    "appMenuQuit": {
        "message": "Quit Signal",
        "description": "Application menu command to close the application"
    },
    "editMenuUndo": {
        "message": "Undo",
        "description": "Edit menu command to remove recently-typed text"
    },
    "editMenuRedo": {
        "message": "Redo",
        "description": "Edit menu command to restore previously undone typed text"
    },
    "editMenuCut": {
        "message": "Cut",
        "description": "Edit menu command to remove selected text and add it to clipboard"
    },
    "editMenuCopy": {
        "message": "Copy",
        "description": "Edit menu command to add selected text to clipboard"
    },
    "editMenuPaste": {
        "message": "Paste",
        "description": "Edit menu command to insert text from clipboard at cursor location"
    },
    "editMenuPasteAndMatchStyle": {
        "message": "Paste and Match Style",
        "description": "Edit menu command to insert text from clipboard at cursor location, taking only text and not style information"
    },
    "editMenuDelete": {
        "message": "Delete",
        "description": "Edit menu command to remove the selected text"
    },
    "editMenuSelectAll": {
        "message": "Select All",
        "description": "Edit menu comand to select all of the text in selected text box"
    },
    "editMenuStartSpeaking": {
        "message": "Start speaking",
        "description": "Edit menu item under 'speech' to start dictation"
    },
    "editMenuStopSpeaking": {
        "message": "Stop speaking",
        "description": "Edit menu item under 'speech' to stop dictation"
    },
    "windowMenuClose": {
        "message": "Close Window",
        "description": "Window menu command to close the current window"
    },
    "windowMenuMinimize": {
        "message": "Minimize",
        "description": "Window menu command to minimize the current window"
    },
    "windowMenuZoom": {
        "message": "Zoom",
        "description": "Window menu command to make the current window the size of the whole screen"
    },
    "windowMenuBringAllToFront": {
        "message": "Bring All to Front",
        "description": "Window menu command to bring all windows of current applicatinon to front"
    },
    "viewMenuResetZoom": {
        "message": "Actual Size",
        "description": "View menu command to go back to the default zoom"
    },
    "viewMenuZoomIn": {
        "message": "Zoom In",
        "description": "View menu command to make everything bigger"
    },
    "viewMenuZoomOut": {
        "message": "Zoom Out",
        "description": "View menu command to make everything smaller"
    },
    "viewMenuToggleFullScreen": {
        "message": "Toggle Full Screen",
        "description": "View menu command to enter or leave Full Screen mode"
    },
    "viewMenuToggleDevTools": {
        "message": "Toggle Developer Tools",
        "description": "View menu command to show or hide the developer tools"
    },
    "menuSetupWithImport": {
        "message": "Set Up with Import",
        "description": "When the application is not yet set up, menu option to start up the import sequence"
    },
    "menuSetupAsNewDevice": {
        "message": "Set Up as New Device",
        "description": "When the application is not yet set up, menu option to start up the set up as fresh device"
    },
    "menuSetupAsStandalone": {
        "message": "Set Up as Standalone Device",
        "description": "Only available on development modes, menu option to open up the standalone device setup sequence"
    },
    "loading": {
        "message": "Loading...",
        "description": "Message shown on the loading screen before we've loaded any messages"
    },
    "optimizingApplication": {
        "message": "Optimizing application...",
        "description": "Message shown on the loading screen while we are doing application optimizations"
    },
    "migratingToSQLCipher": {
        "message": "Optimizing messages... $status$ complete.",
        "description": "Message shown on the loading screen while we are doing application optimizations",
        "placeholders": {
            "status": {
                "content": "$1",
                "example": "45/200"
            }
        }
    },
    "chooseDirectory": {
        "message": "Choose folder",
        "description": "Button to allow the user to find a folder on disk"
    },
    "loadDataHeader": {
        "message": "Load your data",
        "description": "Header shown on the first screen in the data import process"
    },
    "loadDataDescription": {
        "message": "You've just gone through the export process, and your contacts and messages are waiting patiently on your computer. Select the folder that contains your saved Signal data.",
        "description": "Introduction to the process of importing messages and contacts from disk"
    },
    "importChooserTitle": {
        "message": "Choose directory with exported data",
        "description": "Title of the popup window used to select data previously exported"
    },
    "importErrorHeader": {
        "message": "Something went wrong!",
        "description": "Header of the error screen after a failed import"
    },
    "importingHeader": {
        "message": "Loading contacts and messages",
        "description": "Header of screen shown as data is import"
    },
    "importErrorFirst": {
        "message": "Make sure you have chosen the correct directory that contains your saved Signal data. Its name should begin with 'Signal Export.' You can also save a new copy of your data from the Chrome App.",
        "description": "Message shown if the import went wrong; first paragraph"
    },
    "importErrorSecond": {
        "message": "If these steps don't work for you, please submit a debug log (View -> Debug Log) so that we can help you get migrated!",
        "description": "Message shown if the import went wrong; second paragraph"
    },
    "importAgain": {
        "message": "Choose folder and try again",
        "description": "Button shown if the user runs into an error during import, allowing them to start over"
    },
    "importCompleteHeader": {
        "message": "Success!",
        "description": "Header shown on the screen at the end of a successful import process"
    },
    "importCompleteStartButton": {
        "message": "Start using Signal Desktop",
        "description": "Button shown at end of successful import process, nothing left but a restart"
    },
    "importCompleteLinkButton": {
        "message": "Link this device to your phone",
        "description": "Button shown at end of successful 'light' import process, so the standard linking process still needs to happen"
    },
    "selectedLocation": {
        "message": "your selected location",
        "description": "Message shown as the export location if we didn't capture the target directory"
    },
    "upgradingDatabase": {
        "message": "Upgrading database. This may take some time...",
        "description": "Message shown on the loading screen when we're changing database structure on first run of a new version"
    },
    "loadingMessages": {
        "message": "Loading messages. $count$ so far...",
        "description": "Message shown on the loading screen when we're catching up on the backlog of messages",
        "placeholders": {
            "count": {
                "content": "$1",
                "example": "5"
            }
        }
    },
    "me": {
        "message": "Me",
        "description": "The label for yourself when shown in a group member list"
    },
    "view": {
        "message": "View",
        "description": "Used as a label on a button allowing user to see more information"
    },
    "youLeftTheGroup": {
        "message": "You left the group",
        "description": "Displayed when a user can't send a message because they have left the group"
    },
    "scrollDown": {
        "message": "Scroll to bottom of conversation",
        "description": "Alt text for button to take user down to bottom of conversation, shown when user scrolls up"
    },
    "messageBelow": {
        "message": "New message below",
        "description": "Alt text for button to take user down to bottom of conversation with a new message out of screen"
    },
    "messagesBelow": {
        "message": "New messages below",
        "description": "Alt text for button to take user down to bottom of conversation with more than one message out of screen"
    },
    "unreadMessage": {
        "message": "1 Unread Message",
        "description": "Text for unread message separator, just one message"
    },
    "unreadMessages": {
        "message": "$count$ Unread Messages",
        "description": "Text for unread message separator, with count",
        "placeholders": {
            "count": {
                "content": "$1",
                "example": "5"
            }
        }
    },
    "youMarkedAsVerified": {
        "message": "You marked your Safety Number with $name$ as verified",
        "description": "Shown in the conversation history when the user marks a contact as verified.",
        "placeholders": {
            "name": {
                "content": "$1",
                "example": "Bob"
            }
        }
    },
    "youMarkedAsNotVerified": {
        "message": "You marked your Safety Number with $name$ as not verified",
        "description": "Shown in the conversation history when the user marks a contact as not verified, whether on the Safety Number screen or by dismissing a banner or dialog.",
        "placeholders": {
            "name": {
                "content": "$1",
                "example": "Bob"
            }
        }
    },
    "youMarkedAsVerifiedOtherDevice": {
        "message": "You marked your Safety Number with $name$ as verified from another device",
        "description": "Shown in the conversation history when we discover that the user marked a contact as verified on another device.",
        "placeholders": {
            "name": {
                "content": "$1",
                "example": "Bob"
            }
        }
    },
    "youMarkedAsNotVerifiedOtherDevice": {
        "message": "You marked your Safety Number with $name$ as not verified from another device",
        "description": "Shown in the conversation history when we discover that the user marked a contact as not verified on another device.",
        "placeholders": {
            "name": {
                "content": "$1",
                "example": "Bob"
            }
        }
    },
    "membersNeedingVerification": {
        "message": "Your safety numbers with these group members have changed since you last verified. Click a group member to see your new safety number with them.",
        "description": "When there are multiple previously-verified group members with safety number changes, a banner will be shown. The list of contacts with safety number changes is shown, and this text introduces that list."
    },
    "changedSinceVerifiedMultiple": {
        "message": "Your safety numbers with multiple group members have changed since you last verified. This could mean that someone is trying to intercept your communication or that they have simply reinstalled Signal.",
        "description": "Shown on confirmation dialog when user attempts to send a message"
    },
    "changedSinceVerified": {
        "message": "Your safety number with $name$ has changed since you last verified. This could mean that someone is trying to intercept your communication or that $name$ has simply reinstalled Signal.",
        "description": "Shown on confirmation dialog when user attempts to send a message",
        "placeholders": {
            "name": {
                "content": "$1",
                "example": "Bob"
            }
        }
    },
    "changedRightAfterVerify": {
        "message": "The safety number you are trying to verify has changed. Please review your new safety number with $name$. Remember, this change could mean that someone is trying to intercept your communication or that $name$ has simply reinstalled Signal.",
        "description": "Shown on the safety number screen when the user has selected to verify/unverify a contact's safety number, and we immediately discover a safety number change",
        "placeholders": {
            "name": {
                "content": "$1",
                "example": "Bob"
            }
        }
    },
    "changedRecentlyMultiple": {
        "message": "Your safety numbers with multiple group members have changed recently. This could mean that someone is trying to intercept your communication or that they have simply reinstalled Signal.",
        "description": "Shown on confirmation dialog when user attempts to send a message"
    },
    "changedRecently": {
        "message": "Your safety number with $name$ has changed recently. This could mean that someone is trying to intercept your communication or that $name$ has simply reinstalled Signal.",
        "description": "Shown on confirmation dialog when user attempts to send a message",
        "placeholders": {
            "name": {
                "content": "$1",
                "example": "Bob"
            }
        }
    },
    "identityKeyErrorOnSend": {
        "message": "Your safety number with $name$ has changed. This could either mean that someone is trying to intercept your communication or that $name$ has simply reinstalled Signal. You may wish to verify your saftey number with this contact.",
        "description": "Shown when user clicks on a failed recipient in the message detail view after an identity key change",
        "placeholders": {
            "name": {
                "content": "$1",
                "example": "Bob"
            }
        }
    },
    "sendAnyway": {
        "message": "Send Anyway",
        "description": "Used on a warning dialog to make it clear that it might be risky to send the message."
    },
    "noLongerVerified": {
        "message": "Your safety number with $name$ has changed and is no longer verified. Click to show.",
        "description": "Shown in converation banner when user's safety number has changed, but they were previously verified.",
        "placeholders": {
            "name": {
                "content": "$1",
                "example": "Bob"
            }
        }
    },
    "multipleNoLongerVerified": {
        "message": "Your safety numbers with multiple members of this group have changed and are no longer verified. Click to show.",
        "description": "Shown in conversation banner when more than one group member's safety number has changed, but they were previously verified."
    },
<<<<<<< HEAD
    "searchForPeopleOrGroups": {
        "message": "Enter name or public key",
        "description": "Placeholder text in the search input"
=======
    "debugLogExplanation": {
        "message": "Овој лог ќе биде објавен јавно онлајн за сите придонесувачи. Можете да го прегледате и уредите пред да го испратите.",
        "description": ""
>>>>>>> e8983ea4
    },
    "debugLogError": {
        "message": "Something went wrong with the upload! Please consider manually adding your log to the bug you file.",
        "description": ""
    },
    "reportIssue": {
        "message": "Report an issue",
        "description": "Link to open the issue tracker"
    },
    "gotIt": {
        "message": "Ок!",
        "description": "Label for a button that dismisses a dialog. The user clicks it to confirm that they understand the message in the dialog."
    },
    "submit": {
        "message": "Испрати",
        "description": ""
    },
    "acceptNewKey": {
        "message": "Accept",
        "description": "Label for a button to accept a new safety number"
    },
    "verify": {
        "message": "Mark as verified",
        "description": ""
    },
    "unverify": {
        "message": "Mark as not verified",
        "description": ""
    },
    "isVerified": {
        "message": "You have verified your safety number with $name$.",
        "description": "Summary state shown at top of the safety number screen if user has verified contact.",
        "placeholders": {
            "name": {
                "content": "$1",
                "example": "Bob"
            }
        }
    },
    "isNotVerified": {
        "message": "You have not verified your safety number with $name$.",
        "description": "Summary state shown at top of the safety number screen if user has not verified contact.",
        "placeholders": {
            "name": {
                "content": "$1",
                "example": "Bob"
            }
        }
    },
    "verified": {
        "message": "Verified",
        "description": ""
    },
    "newIdentity": {
        "message": "New safety number",
        "description": "Header for a key change dialog"
    },
    "identityChanged": {
        "message": "Your safety number with this contact has changed. This could either mean that someone is trying to intercept your communication, or this contact simply reinstalled Signal. You may wish to verify the new safety number below.",
        "description": ""
    },
    "incomingError": {
        "message": "Error handling incoming message",
        "description": ""
    },
    "media": {
        "message": "Media",
        "description": "Header of the default pane in the media gallery, showing images and videos"
    },
    "mediaEmptyState": {
        "message": "You don’t have any media in this conversation",
        "description": "Message shown to user in the media gallery when there are no messages with media attachments (images or video)"
    },
    "documents": {
        "message": "Documents",
        "description": "Header of the secondary pane in the media gallery, showing every non-media attachment"
    },
    "documentsEmptyState": {
        "message": "You don’t have any documents in this conversation",
        "description": "Message shown to user in the media gallery when there are no messages with document attachments (anything other than images or video)"
    },
    "today": {
        "message": "Today",
        "description": "Section header in the media gallery"
    },
    "yesterday": {
        "message": "Yesterday",
        "description": "Section header in the media gallery"
    },
    "thisWeek": {
        "message": "This Week",
        "description": "Section header in the media gallery"
    },
    "thisMonth": {
        "message": "This Month",
        "description": "Section header in the media gallery"
    },
    "unsupportedAttachment": {
        "message": "Неподдржан тип на прилог. Кликнете за зачувување.",
        "description": "Displayed for incoming unsupported attachment"
    },
    "clickToSave": {
        "message": "Click to save",
        "description": "Hover text for attachment filenames"
    },
    "unnamedFile": {
        "message": "Unnamed File",
        "description": "Hover text for attachment filenames"
    },
    "voiceMessage": {
        "message": "Voice Message",
        "description": "Name for a voice message attachment"
    },
    "unsupportedFileType": {
        "message": "Неподдржан тип на датотека",
        "description": "Displayed for outgoing unsupported attachment"
    },
    "fileSizeWarning": {
        "message": "Извинете, избраната датотека ги надминува рестрикциите за големина.",
        "description": ""
    },
    "disconnected": {
        "message": "Неповрзан",
        "description": "Displayed when the desktop client cannot connect to the server."
    },
    "connecting": {
        "message": "Connecting",
        "description": "Displayed when the desktop client is currently connecting to the server."
    },
    "offline": {
        "message": "Offline",
        "description": "Displayed when the desktop client has no network connection."
    },
    "checkNetworkConnection": {
        "message": "Check your network connection.",
        "description": "Obvious instructions for when a user's computer loses its network connection"
    },
    "attemptingReconnection": {
        "message": "Attempting reconnect in $reconnect_duration_in_seconds$ seconds",
        "description": "",
        "placeholders": {
            "reconnect_duration_in_seconds": {
                "content": "$1",
                "example": "10"
            }
        }
    },
    "submitDebugLog": {
        "message": "Debug log",
        "description": "Menu item and header text for debug log modal (sentence case)"
    },
    "debugLog": {
        "message": "Debug Log",
        "description": "View menu item to open the debug log (title case)"
    },
    "goToReleaseNotes": {
        "message": "Go to Release Notes",
        "description": ""
    },
    "goToForums": {
        "message": "Go to Forums",
        "description": "Item under the Help menu, takes you to the forums"
    },
    "goToSupportPage": {
        "message": "Go to Support Page",
        "description": "Item under the Help menu, takes you to the support page"
    },
    "menuReportIssue": {
        "message": "Report an Issue",
        "description": "Item under the Help menu, takes you to GitHub new issue form (title case)"
    },
    "signalDesktopPreferences": {
        "message": "Signal Desktop Preferences",
        "description": "Title of the window that pops up with Signal Desktop preferences in it"
    },
    "aboutSignalDesktop": {
        "message": "About Signal Desktop",
        "description": "Item under the Help menu, which opens a small about window"
    },
    "speech": {
        "message": "Speech",
        "description": "Item under the Edit menu, with 'start/stop speaking' items below it"
    },
    "show": {
        "message": "Show",
        "description": "Command under Window menu, to show the window"
    },
    "hide": {
        "message": "Hide",
        "description": "Command in the tray icon menu, to hide the window"
    },
    "quit": {
        "message": "Quit",
        "description": "Command in the tray icon menu, to quit the application"
    },
    "trayTooltip": {
        "message": "Signal Desktop",
        "description": "Tooltip for the tray icon"
    },
    "searchForPeopleOrGroups": {
        "message": "Enter name or number",
        "description": "Placeholder text in the search input"
    },
    "welcomeToSignal": {
        "message": "Добредојдовте во Signal",
        "description": ""
    },
    "selectAContact": {
        "message": "Избери контакт или група за разговор",
        "description": ""
    },
    "contactAvatarAlt": {
        "message": "Avatar for contact $name$",
        "description": "Used in the alt tag for the image avatar of a contact",
        "placeholders": {
            "name": {
                "content": "$1",
                "example": "John"
            }
        }
    },
    "sendMessageToContact": {
        "message": "Send Message",
        "description": "Shown when you are sent a contact and that contact has a signal account"
    },
    "home": {
        "message": "home",
        "description": "Shown on contact detail screen as a label for an address/phone/email"
    },
    "work": {
        "message": "work",
        "description": "Shown on contact detail screen as a label for an address/phone/email"
    },
    "mobile": {
        "message": "mobile",
        "description": "Shown on contact detail screen as a label for aa phone or email"
    },
    "email": {
        "message": "email",
        "description": "Generic label shown if contact email has custom type but no label"
    },
    "phone": {
        "message": "phone",
        "description": "Generic label shown if contact phone has custom type but no label"
    },
    "address": {
        "message": "address",
        "description": "Generic label shown if contact address has custom type but no label"
    },
    "poBox": {
        "message": "PO Box",
        "description": "When rendering an address, used to provide context to a post office box"
    },
    "downloadAttachment": {
        "message": "Download Attachment",
        "description": "Shown in a message's triple-dot menu if there isn't room for a dedicated download button"
    },
    "replyToMessage": {
        "message": "Reply to Message",
        "description": "Shown in triple-dot menu next to message to allow user to start crafting a message with a quotation"
    },
    "originalMessageNotFound": {
        "message": "Original message not found",
        "description": "Shown in quote if reference message was not found as message was initially downloaded and processed"
    },
    "originalMessageNotAvailable": {
        "message": "Original message no longer available",
        "description": "Shown in toast if user clicks on quote that references message no longer in database"
    },
    "messageFoundButNotLoaded": {
        "message": "Original message found, but not loaded. Scroll up to load it.",
        "description": "Shown in toast if user clicks on quote references messages not loaded in view, but in database"
    },
    "you": {
        "message": "You",
        "description": "In Android theme, shown in quote if you or someone else replies to you"
    },
    "replyingTo": {
        "message": "Replying to $name$",
        "description": "Shown in iOS theme when you or someone quotes to a message which is not from you",
        "placeholders": {
            "name": {
                "content": "$1",
                "example": "John"
            }
        }
    },
    "audioPermissionNeeded": {
        "message": "To send audio messages, allow Signal Desktop to access your microphone.",
        "description": "Shown if the user attempts to send an audio message without audio permssions turned on"
    },
    "allowAccess": {
        "message": "Allow Access",
        "description": "Button shown in popup asking to enable microphon/video permissions to send audio messages"
    },
    "showSettings": {
        "message": "Show Settings",
        "description": "A button shown in dialog requesting the user to turn on audio permissions"
    },
    "audio": {
        "message": "Audio",
        "description": "Shown in a quotation of a message containing an audio attachment if no text was originally provided with that attachment"
    },
    "video": {
        "message": "Video",
        "description": "Shown in a quotation of a message containing a video if no text was originally provided with that video"
    },
    "photo": {
        "message": "Photo",
        "description": "Shown in a quotation of a message containing a photo if no text was originally provided with that image"
    },
    "ok": {
        "message": "Во ред",
        "description": ""
    },
    "cancel": {
        "message": "Откажи",
        "description": ""
    },
    "failedToSend": {
        "message": "Failed to send to some recipients. Check your network connection.",
        "description": ""
    },
    "error": {
        "message": "Грешка",
        "description": ""
    },
    "messageDetail": {
        "message": "Детали за пораката",
        "description": ""
    },
    "delete": {
        "message": "Delete",
        "description": ""
    },
    "deleteWarning": {
        "message": "Are you sure? Clicking 'delete' will permanently remove this message from this device only.",
        "description": ""
    },
    "deleteThisMessage": {
        "message": "Delete this message",
        "description": ""
    },
    "from": {
        "message": "From",
        "description": "Label for the sender of a message"
    },
    "to": {
        "message": "To",
        "description": "Label for the receiver of a message"
    },
    "sent": {
        "message": "Испратено",
        "description": "Label for the time a message was sent"
    },
    "received": {
        "message": "Примено",
        "description": "Label for the time a message was received"
    },
    "sendMessage": {
        "message": "Испрати порака",
        "description": "Placeholder text in the message entry field"
    },
    "groupMembers": {
        "message": "Group members",
        "description": ""
    },
    "showMembers": {
        "message": "Show members",
        "description": ""
    },
    "resetSession": {
        "message": "Reset session",
        "description": "This is a menu item for resetting the session, using the imperative case, as in a command."
    },
    "showSafetyNumber": {
        "message": "View safety number",
        "description": ""
    },
    "viewAllMedia": {
        "message": "View all media",
        "description": "This is a menu item for viewing all media (images + video) in a conversation, using the imperative case, as in a command."
    },
    "verifyHelp": {
        "message": "If you wish to verify the security of your end-to-end encryption with $name$, compare the numbers above with the numbers on their device.",
        "description": "",
        "placeholders": {
            "name": {
                "content": "$1",
                "example": "John"
            }
        }
    },
    "theirIdentityUnknown": {
        "message": "You haven't exchanged any messages with this contact yet. Your safety number with them will be available after the first message.",
        "description": ""
    },
    "moreInfo": {
        "message": "More Info...",
        "description": "Shown on the drop-down menu for an individual message, takes you to message detail screen"
    },
    "retrySend": {
        "message": "Retry Send",
        "description": "Shown on the drop-down menu for an indinvidaul message, but only if it is an outgoing message that failed to send"
    },
    "deleteMessage": {
        "message": "Delete Message",
        "description": "Shown on the drop-down menu for an individual message, deletes single message"
    },
    "deleteMessages": {
        "message": "Избриши пораки",
        "description": "Menu item for deleting messages, title case."
    },
    "deleteConversationConfirmation": {
        "message": "Permanently delete this conversation?",
        "description": "Confirmation dialog text that asks the user if they really wish to delete the conversation. Answer buttons use the strings 'ok' and 'cancel'. The deletion is permanent, i.e. it cannot be undone."
    },
    "sessionEnded": {
        "message": "Secure session reset",
        "description": "This is a past tense, informational message. In other words, your secure session has been reset."
    },
    "quoteThumbnailAlt": {
        "message": "Thumbnail of image from quoted message",
        "description": "Used in alt tag of thumbnail images inside of an embedded message quote"
    },
    "imageFailedToLoad": {
        "message": "Image failed to load",
        "description": "When an image attachment is missing, this message is shown"
    },
    "videoScreenshotFailedToLoad": {
        "message": "Video screenshot failed to load",
        "description": "When a attachment video screenshot is missing, this message is shown"
    },
    "imageAttachmentAlt": {
        "message": "Image attached to message",
        "description": "Used in alt tag of image attachment"
    },
    "videoAttachmentAlt": {
        "message": "Screenshot of video attached to message",
        "description": "Used in alt tag of video attachment preview"
    },
    "lightboxImageAlt": {
        "message": "Image sent in conversation",
        "description": "Used in the alt tag for the image shown in a full-screen lightbox view"
    },
    "fileIconAlt": {
        "message": "File icon",
        "description": "Used in the media gallery documents tab to visually represent a file"
    },
    "emojiAlt": {
        "message": "Emoji image of '$title$'",
        "description": "Used in the alt tag of all emoji images",
        "placeholders": {
            "title": {
                "content": "$1",
                "example": "grinning"
            }
        }
    },
    "installWelcome": {
        "message": "Welcome to Signal Desktop",
        "description": "Welcome title on the install page"
    },
    "installTagline": {
        "message": "Privacy is possible. Signal makes it easy.",
        "description": "Tagline displayed under 'installWelcome' string on the install page"
    },
    "linkYourPhone": {
        "message": "Link your phone to Signal Desktop",
        "description": "Shown on the front page when the application first starst, above the QR code"
    },
    "signalSettings": {
        "message": "Signal Settings",
        "description": "Used in the guidance to help people find the 'link new device' area of their Signal mobile app"
    },
    "linkedDevices": {
        "message": "Linked Devices",
        "description": "Used in the guidance to help people find the 'link new device' area of their Signal mobile app"
    },
    "plusButton": {
        "message": "'+' Button",
        "description": "The button used in Signal Android to add a new linked device"
    },
    "linkNewDevice": {
        "message": "Link New Device",
        "description": "The menu option shown in Signal iOS to add a new linked device"
    },
    "deviceName": {
        "message": "Device name",
        "description": "The label in settings panel shown for the user-provided name for this desktop instance"
    },
    "chooseDeviceName": {
        "message": "Choose this device's name",
        "description": "The header shown on the 'choose device name' screen in the device linking process"
    },
    "finishLinkingPhone": {
        "message": "Finish linking phone",
        "description": "The text on the button to finish the linking process, after choosing the device name"
    },
    "initialSync": {
        "message": "Syncing contacts and groups",
        "description": "Shown during initial link while contacts and groups are being pulled from mobile device"
    },
    "installConnectionFailed": {
        "message": "Failed to connect to server.",
        "description": "Displayed when we can't connect to the server."
    },
    "installTooManyDevices": {
        "message": "Sorry, you have too many devices linked already. Try removing some.",
        "description": ""
    },
    "settings": {
        "message": "Settings",
        "description": "Menu item and header for global settings"
    },
    "theme": {
        "message": "Theme",
        "description": "Header for theme settings"
    },
    "permissions": {
        "message": "Permissions",
        "description": "Header for permissions section of settings"
    },
    "mediaPermissionsDescription": {
        "message": "Allow access to camera and microphone",
        "description": "Description of the media permission description"
    },
    "spellCheck": {
        "message": "Spell Check",
        "description": "Description of the media permission description"
    },
    "spellCheckDescription": {
        "message": "Enable spell check of text entered in message composition box",
        "description": "Description of the media permission description"
    },
    "clearDataHeader": {
        "message": "Clear Data",
        "description": "Header in the settings dialog for the section dealing with data deletion"
    },
    "clearDataExplanation": {
        "message": "This will clear all data in the application, removing all messages and saved account information.",
        "description": "Text describing what the clear data button will do."
    },
    "clearDataButton": {
        "message": "Clear data",
        "description": "Button in the settings dialog starting process to delete all data"
    },
    "deleteAllDataHeader": {
        "message": "Delete all data?",
        "description": "Header of the full-screen delete data confirmation screen"
    },
    "deleteAllDataBody": {
        "message": "You are about to delete all of this application's saved account information, including all contacts and all messages. You can always link with your mobile device again, but that will not restore deleted messages.",
        "description": "Text describing what exactly will happen if the user clicks the button to delete all data"
    },
    "deleteAllDataButton": {
        "message": "Delete all data",
        "description": "Text of the button that deletes all data"
    },
    "deleteAllDataProgress": {
        "message": "Disconnecting and deleting all data",
        "description": "Message shown to user when app is disconnected and data deleted"
    },
    "notifications": {
        "message": "Notifications",
        "description": "Header for notification settings"
    },
    "notificationSettingsDialog": {
        "message": "When messages arrive, display notifications that reveal:",
        "description": "Explain the purpose of the notification settings"
    },
    "disableNotifications": {
        "message": "Disable notifications",
        "description": "Label for disabling notifications"
    },
    "nameAndMessage": {
        "message": "Both sender name and message",
        "description": "Label for setting notifications to display name and message text"
    },
    "noNameOrMessage": {
        "message": "Neither name nor message",
        "description": "Label for setting notifications to display no name and no message text"
    },
    "nameOnly": {
        "message": "Only sender name",
        "description": "Label for setting notifications to display sender name only"
    },
    "newMessage": {
        "message": "New Message",
        "description": "Displayed in notifications for only 1 message"
    },
    "newMessages": {
        "message": "New Messages",
        "description": "Displayed in notifications for multiple messages"
    },
    "notificationMostRecentFrom": {
        "message": "Most recent from:",
        "description": "Displayed in notifications when setting is 'name only' and more than one message is waiting"
    },
    "notificationFrom": {
        "message": "From:",
        "description": "Displayed in notifications when setting is 'name only' and one message is waiting"
    },
    "notificationMostRecent": {
        "message": "Most recent:",
        "description": "Displayed in notifications when setting is 'name and message' and more than one message is waiting"
    },
    "sendFailed": {
        "message": "Send failed",
        "description": "Shown on outgoing message if it fails to send"
    },
    "showMore": {
        "message": "Details",
        "description": "Displays the details of a key change"
    },
    "showLess": {
        "message": "Hide details",
        "description": "Hides the details of a key change"
    },
    "learnMore": {
        "message": "Learn more about verifying safety numbers",
        "description": "Text that links to a support article on verifying safety numbers"
    },
    "expiredWarning": {
        "message": "This version of Signal Desktop has expired. Please upgrade to the latest version to continue messaging.",
        "description": "Warning notification that this version of the app has expired"
    },
    "androidMessageLengthWarning": {
        "message": "Android clients will only receive the first 2000 characters of this message.",
        "description": "Warning that long messages could not get received completely by Android clients."
    },
    "upgrade": {
        "message": "Upgrade",
        "description": "Label text for button to upgrade the app to the latest version"
    },
    "mediaMessage": {
        "message": "Media message",
        "description": "Description of a message that has an attachment and no text, displayed in the conversation list as a preview."
    },
    "unregisteredUser": {
        "message": "Number is not registered",
        "description": "Error message displayed when sending to an unregistered user."
    },
    "sync": {
        "message": "Contacts",
        "description": "Label for contact and group sync settings"
    },
    "syncExplanation": {
        "message": "Import all Signal groups and contacts from your mobile device.",
        "description": "Explanatory text for sync settings"
    },
    "lastSynced": {
        "message": "Last import at",
        "description": "Label for date and time of last sync operation"
    },
    "syncNow": {
        "message": "Import now",
        "description": "Label for a button that syncs contacts and groups from your phone"
    },
    "syncing": {
        "message": "Importing...",
        "description": "Label for a disabled sync button while sync is in progress."
    },
    "syncFailed": {
        "message": "Import failed. Make sure your computer and your phone are connected to the internet.",
        "description": "Informational text displayed if a sync operation times out."
    },
    "timestamp_s": {
        "message": "now",
        "description": "Brief timestamp for messages sent less than a minute ago. Displayed in the conversation list and message bubble."
    },
    "timestamp_m": {
        "message": "1 minute",
        "description": "Brief timestamp for messages sent about one minute ago. Displayed in the conversation list and message bubble."
    },
    "timestamp_h": {
        "message": "1 hour",
        "description": "Brief timestamp for messages sent about one hour ago. Displayed in the conversation list and message bubble."
    },
    "hoursAgoShort": {
        "message": "$hours$ hr",
        "description": "Even further contracted form of 'X hours ago' which works both for singular and plural, used in the left pane",
        "placeholders": {
            "hours": {
                "content": "$1",
                "example": "2"
            }
        }
    },
    "hoursAgo": {
        "message": "$hours$ hr ago",
        "description": "Contracted form of 'X hours ago' which works both for singular and plural",
        "placeholders": {
            "hours": {
                "content": "$1",
                "example": "2"
            }
        }
    },
    "minutesAgoShort": {
        "message": "$minutes$ min",
        "description": "Even further contracted form of 'X minutes ago' which works both for singular and plural, used in the left pane",
        "placeholders": {
            "minutes": {
                "content": "$1",
                "example": "10"
            }
        }
    },
    "minutesAgo": {
        "message": "$minutes$ min ago",
        "description": "Contracted form of 'X minutes ago' which works both for singular and plural",
        "placeholders": {
            "minutes": {
                "content": "$1",
                "example": "10"
            }
        }
    },
    "justNow": {
        "message": "now",
        "description": "Shown if a message is very recent, less than 60 seconds old"
    },
    "timestampFormat_M": {
        "message": "MMM D",
        "description": "Timestamp format string for displaying month and day (but not the year) of a date within the current year, ex: use 'MMM D' for 'Aug 8', or 'D MMM' for '8 Aug'."
    },
    "unblockToSend": {
        "message": "Unblock this contact to send a message.",
        "description": "Brief message shown when trying to message a blocked number"
    },
    "youChangedTheTimer": {
        "message": "You set the disappearing message timer to $time$",
        "description": "Message displayed when you change the message expiration timer in a conversation.",
        "placeholders": {
            "time": {
                "content": "$1",
                "example": "10m"
            }
        }
    },
    "timerSetOnSync": {
        "message": "Updated disappearing message timer to $time$",
        "description": "Message displayed when timer is set on initial link of desktop device.",
        "placeholders": {
            "time": {
                "content": "$1",
                "example": "10m"
            }
        }
    },
    "theyChangedTheTimer": {
        "message": "$name$ set the disappearing message timer to $time$",
        "description": "Message displayed when someone else changes the message expiration timer in a conversation.",
        "placeholders": {
            "name": {
                "content": "$1",
                "example": "Bob"
            },
            "time": {
                "content": "$2",
                "example": "10m"
            }
        }
    },
    "timerOption_0_seconds": {
        "message": "off",
        "description": "Label for option to turn off message expiration in the timer menu"
    },
    "timerOption_5_seconds": {
        "message": "5 seconds",
        "description": "Label for a selectable option in the message expiration timer menu"
    },
    "timerOption_10_seconds": {
        "message": "10 seconds",
        "description": "Label for a selectable option in the message expiration timer menu"
    },
    "timerOption_30_seconds": {
        "message": "30 seconds",
        "description": "Label for a selectable option in the message expiration timer menu"
    },
    "timerOption_1_minute": {
        "message": "1 minute",
        "description": "Label for a selectable option in the message expiration timer menu"
    },
    "timerOption_5_minutes": {
        "message": "5 minutes",
        "description": "Label for a selectable option in the message expiration timer menu"
    },
    "timerOption_30_minutes": {
        "message": "30 minutes",
        "description": "Label for a selectable option in the message expiration timer menu"
    },
    "timerOption_1_hour": {
        "message": "1 hour",
        "description": "Label for a selectable option in the message expiration timer menu"
    },
    "timerOption_6_hours": {
        "message": "6 hours",
        "description": "Label for a selectable option in the message expiration timer menu"
    },
    "timerOption_12_hours": {
        "message": "12 hours",
        "description": "Label for a selectable option in the message expiration timer menu"
    },
    "timerOption_1_day": {
        "message": "1 day",
        "description": "Label for a selectable option in the message expiration timer menu"
    },
    "timerOption_1_week": {
        "message": "1 week",
        "description": "Label for a selectable option in the message expiration timer menu"
    },
    "disappearingMessages": {
        "message": "Disappearing messages",
        "description": "Conversation menu option to enable disappearing messages"
    },
    "timerOption_0_seconds_abbreviated": {
        "message": "off",
        "description": "Short format indicating current timer setting in the conversation list snippet"
    },
    "timerOption_5_seconds_abbreviated": {
        "message": "5s",
        "description": "Very short format indicating current timer setting in the conversation header"
    },
    "timerOption_10_seconds_abbreviated": {
        "message": "10s",
        "description": "Very short format indicating current timer setting in the conversation header"
    },
    "timerOption_30_seconds_abbreviated": {
        "message": "30s",
        "description": "Very short format indicating current timer setting in the conversation header"
    },
    "timerOption_1_minute_abbreviated": {
        "message": "1m",
        "description": "Very short format indicating current timer setting in the conversation header"
    },
    "timerOption_5_minutes_abbreviated": {
        "message": "5m",
        "description": "Very short format indicating current timer setting in the conversation header"
    },
    "timerOption_30_minutes_abbreviated": {
        "message": "30m",
        "description": "Very short format indicating current timer setting in the conversation header"
    },
    "timerOption_1_hour_abbreviated": {
        "message": "1h",
        "description": "Very short format indicating current timer setting in the conversation header"
    },
    "timerOption_6_hours_abbreviated": {
        "message": "6h",
        "description": "Very short format indicating current timer setting in the conversation header"
    },
    "timerOption_12_hours_abbreviated": {
        "message": "12h",
        "description": "Very short format indicating current timer setting in the conversation header"
    },
    "timerOption_1_day_abbreviated": {
        "message": "1d",
        "description": "Very short format indicating current timer setting in the conversation header"
    },
    "timerOption_1_week_abbreviated": {
        "message": "1w",
        "description": "Very short format indicating current timer setting in the conversation header"
    },
    "disappearingMessagesDisabled": {
        "message": "Disappearing messages disabled",
        "description": "Displayed in the left pane when the timer is turned off"
    },
    "disabledDisappearingMessages": {
        "message": "$name$ disabled disappearing messages",
        "description": "Displayed in the conversation list when the timer is turned off",
        "placeholders": {
            "name": {
                "content": "$1",
                "example": "John"
            }
        }
    },
    "youDisabledDisappearingMessages": {
        "message": "You disabled disappearing messages",
        "description": "Displayed in the conversation list when the timer is turned off"
    },
    "timerSetTo": {
        "message": "Timer set to $time$",
        "description": "Displayed in the conversation list when the timer is updated by some automatic action, or in the left pane",
        "placeholders": {
            "time": {
                "content": "$1",
                "example": "1w"
            }
        }
    },
    "audioNotificationDescription": {
        "message": "Play audio notification",
        "description": "Description for audio notification setting"
    },
    "safetyNumberChanged": {
        "message": "Safety Number has changed",
        "description": "A notification shown in the conversation when a contact reinstalls"
    },
    "safetyNumberChangedGroup": {
        "message": "Safety Number with $name$ has changed",
        "description": "A notification shown in a group conversation when a contact reinstalls, showing the contact name",
        "placeholders": {
            "name": {
                "content": "$1",
                "example": "John"
            }
        }
    },
    "verifyNewNumber": {
        "message": "Verify Safety Number",
        "description": "Label on button included with safety number change notification in the conversation"
    },
    "yourSafetyNumberWith": {
        "message": "Your safety number with $name$:",
        "description": "Heading for safety number view",
        "placeholders": {
            "name": {
                "content": "$1",
                "example": "John"
            }
        }
    },
    "themeLight": {
        "message": "Light",
        "description": "Label text for light theme (normal)"
    },
    "themeDark": {
        "message": "Dark",
        "description": "Label text for dark theme"
    },
    "hideMenuBar": {
        "message": "Hide menu bar",
        "description": "Label text for menu bar visibility setting"
    },
    "startConversation": {
        "message": "Start conversation…",
        "description": "Label underneath number a user enters that is not an existing contact"
    },
    "newPhoneNumber": {
        "message": "Enter a phone number to add a contact.",
        "description": "Placeholder for adding a new number to a contact"
    },
    "invalidNumberError": {
        "message": "Invalid number",
        "description": "When a person inputs a number that is invalid"
    },
    "unlinkedWarning": {
        "message": "Relink Signal Desktop to your mobile device to continue messaging.",
        "description": ""
    },
    "unlinked": {
        "message": "Unlinked",
        "description": ""
    },
    "relink": {
        "message": "Relink",
        "description": ""
    },
    "autoUpdateNewVersionTitle": {
        "message": "Signal update available",
        "description": ""
    },
    "autoUpdateNewVersionMessage": {
        "message": "There is a new version of Signal available.",
        "description": ""
    },
    "autoUpdateNewVersionInstructions": {
        "message": "Press Restart Signal to apply the updates.",
        "description": ""
    },
    "autoUpdateRestartButtonLabel": {
        "message": "Restart Signal",
        "description": ""
    },
    "autoUpdateLaterButtonLabel": {
        "message": "Later",
        "description": ""
    },
    "leftTheGroup": {
        "message": "$name$ left the group",
        "description": "Shown in the conversation history when a single person leaves the group",
        "placeholders": {
            "name": {
                "content": "$1",
                "example": "Bob"
            }
        }
    },
    "multipleLeftTheGroup": {
        "message": "$name$ left the group",
        "description": "Shown in the conversation history when multiple people leave the group",
        "placeholders": {
            "name": {
                "content": "$1",
                "example": "Alice, Bob"
            }
        }
    },
    "updatedTheGroup": {
        "message": "Group updated",
        "description": "Shown in the conversation history when someone updates the group"
    },
    "titleIsNow": {
        "message": "Title is now '$name$'",
        "description": "Shown in the conversation history when someone changes the title of the group",
        "placeholders": {
            "name": {
                "content": "$1",
                "example": "Book Club"
            }
        }
    },
    "joinedTheGroup": {
        "message": "$name$ joined the group",
        "description": "Shown in the conversation history when a single person joins the group",
        "placeholders": {
            "name": {
                "content": "$1",
                "example": "Alice"
            }
        }
    },
    "multipleJoinedTheGroup": {
        "message": "$names$ joined the group",
        "description": "Shown in the conversation history when more than one person joins the group",
        "placeholders": {
            "names": {
                "content": "$1",
                "example": "Alice, Bob"
            }
        }
    },
    "privacyPolicy": {
        "message": "Terms & Privacy Policy",
        "description": "Shown in the about box for the link to https://signal.org/legal"
    }
}<|MERGE_RESOLUTION|>--- conflicted
+++ resolved
@@ -359,15 +359,9 @@
         "message": "Your safety numbers with multiple members of this group have changed and are no longer verified. Click to show.",
         "description": "Shown in conversation banner when more than one group member's safety number has changed, but they were previously verified."
     },
-<<<<<<< HEAD
-    "searchForPeopleOrGroups": {
-        "message": "Enter name or public key",
-        "description": "Placeholder text in the search input"
-=======
     "debugLogExplanation": {
         "message": "Овој лог ќе биде објавен јавно онлајн за сите придонесувачи. Можете да го прегледате и уредите пред да го испратите.",
         "description": ""
->>>>>>> e8983ea4
     },
     "debugLogError": {
         "message": "Something went wrong with the upload! Please consider manually adding your log to the bug you file.",
