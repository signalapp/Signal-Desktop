--- conflicted
+++ resolved
@@ -132,16 +132,8 @@
                 <div class='capture-audio hide'>
                     <button class='microphone' {{#disable-inputs}} disabled="disabled" {{/disable-inputs}}></button>
                 </div>
-<<<<<<< HEAD
-                <div class='android-length-warning'>
-                    {{ android-length-warning }}
-                </div>
                 <div class='choose-file hide'>
                     <button class='paperclip thumbnail' {{#disable-inputs}} disabled="disabled" {{/disable-inputs}}></button>
-=======
-                <div class='choose-file'>
-                    <button class='paperclip thumbnail'></button>
->>>>>>> dd13e16a
                     <input type='file' class='file-input' multiple='multiple'>
                 </div>
               </div>
