--- conflicted
+++ resolved
@@ -155,15 +155,9 @@
                 <div class='android-length-warning'>
                     {{ android-length-warning }}
                 </div>
-<<<<<<< HEAD
                 <div class='choose-file hide'>
                     <button class='paperclip thumbnail' {{#disable-inputs}} disabled="disabled" {{/disable-inputs}}></button>
-                    <input type='file' class='file-input'>
-=======
-                <div class='choose-file'>
-                    <button class='paperclip thumbnail'></button>
                     <input type='file' class='file-input' multiple='multiple'>
->>>>>>> d8d08cfe
                 </div>
               </div>
             </form>
@@ -239,7 +233,6 @@
       </div>
     </div>
   </script>
-<<<<<<< HEAD
   <script type='text/x-tmpl-mustache' id='seed-dialog'>
     <div class="content">
       <div class='title'>
@@ -263,8 +256,6 @@
         </div>
         <a class='x close' alt='remove attachment' href='#'></a>
   </script>
-=======
->>>>>>> d8d08cfe
   <script type='text/x-tmpl-mustache' id='file-view'>
     <div class='icon {{ mediaType }}'></div>
     <div class='text'>
