/* global
  $,
  _,
  Backbone,
  ConversationController,
  getAccountManager,
  Signal,
  storage,
  textsecure,
  Whisper,
  libloki,
  libsignal,
  StringView,
  BlockedNumberController,
  libsession,
*/

// eslint-disable-next-line func-names
(async function() {
  'use strict';

  // Globally disable drag and drop
  document.body.addEventListener(
    'dragover',
    e => {
      e.preventDefault();
      e.stopPropagation();
    },
    false
  );
  document.body.addEventListener(
    'drop',
    e => {
      e.preventDefault();
      e.stopPropagation();
    },
    false
  );

  // Load these images now to ensure that they don't flicker on first use
  const images = [];
  function preload(list) {
    for (let index = 0, max = list.length; index < max; index += 1) {
      const image = new Image();
      image.src = `./images/${list[index]}`;
      images.push(image);
    }
  }
  preload([
    'alert-outline.svg',
    'android.svg',
    'apple.svg',
    'appstore.svg',
    'audio.svg',
    'back.svg',
    'chat-bubble-outline.svg',
    'chat-bubble.svg',
    'check-circle-outline.svg',
    'check.svg',
    'clock.svg',
    'close-circle.svg',
    'crown.svg',
    'delete.svg',
    'dots-horizontal.svg',
    'double-check.svg',
    'down.svg',
    'download.svg',
    'ellipsis.svg',
    'error.svg',
    'error_red.svg',
    'file-gradient.svg',
    'file.svg',
    'folder-outline.svg',
    'forward.svg',
    'gear.svg',
    'group_default.png',
    'hourglass_empty.svg',
    'hourglass_full.svg',
    'icon_1024.png',
    'icon_16.png',
    'icon_256.png',
    'icon_32.png',
    'icon_48.png',
    'image.svg',
    'import.svg',
    'lead-pencil.svg',
    'menu.svg',
    'microphone.svg',
    'movie.svg',
    'open_link.svg',
    'paperclip.svg',
    'play.svg',
    'playstore.png',
    'read.svg',
    'reply.svg',
    'save.svg',
    'search.svg',
    'sending.svg',
    'shield.svg',
    'signal-laptop.png',
    'signal-phone.png',
    'smile.svg',
    'sync.svg',
    'timer-00.svg',
    'timer-05.svg',
    'timer-10.svg',
    'timer-15.svg',
    'timer-20.svg',
    'timer-25.svg',
    'timer-30.svg',
    'timer-35.svg',
    'timer-40.svg',
    'timer-45.svg',
    'timer-50.svg',
    'timer-55.svg',
    'timer-60.svg',
    'timer.svg',
    'verified-check.svg',
    'video.svg',
    'voice.svg',
    'warning.svg',
    'x.svg',
    'x_white.svg',
    'icon-paste.svg',
    'loki/session_icon_128.png',
  ]);

  // We add this to window here because the default Node context is erased at the end
  //   of preload.js processing
  window.setImmediate = window.nodeSetImmediate;

  const { IdleDetector, MessageDataMigrator } = Signal.Workflow;
  const {
    mandatoryMessageUpgrade,
    migrateAllToSQLCipher,
    removeDatabase,
    runMigrations,
    doesDatabaseExist,
  } = Signal.IndexedDB;
  const { Errors, Message } = window.Signal.Types;
  const {
    upgradeMessageSchema,
    writeNewAttachmentData,
    deleteAttachmentData,
  } = window.Signal.Migrations;
  const { Views } = window.Signal;

  // Implicitly used in `indexeddb-backbonejs-adapter`:
  // https://github.com/signalapp/Signal-Desktop/blob/4033a9f8137e62ed286170ed5d4941982b1d3a64/components/indexeddb-backbonejs-adapter/backbone-indexeddb.js#L569
  window.onInvalidStateError = error =>
    window.log.error(error && error.stack ? error.stack : error);

  window.log.info('background page reloaded');
  window.log.info('environment:', window.getEnvironment());

  let idleDetector;
  let initialLoadComplete = false;
  let newVersion = false;

  window.owsDesktopApp = {};
  window.document.title = window.getTitle();

  // start a background worker for ecc
  textsecure.startWorker('js/libsignal-protocol-worker.js');
  Whisper.KeyChangeListener.init(textsecure.storage.protocol);
  textsecure.storage.protocol.on('removePreKey', () => {
    getAccountManager().refreshPreKeys();
  });

  let messageReceiver;
  window.getSocketStatus = () => {
    if (messageReceiver) {
      return messageReceiver.getStatus();
    }
    return -1;
  };
  Whisper.events = _.clone(Backbone.Events);
  Whisper.events.isListenedTo = eventName =>
    Whisper.events._events ? !!Whisper.events._events[eventName] : false;
  let accountManager;
  window.getAccountManager = () => {
    if (!accountManager) {
      const USERNAME = storage.get('number_id');
      const PASSWORD = storage.get('password');
      accountManager = new textsecure.AccountManager(USERNAME, PASSWORD);
      accountManager.addEventListener('registration', () => {
        const user = {
          regionCode: window.storage.get('regionCode'),
          ourNumber: textsecure.storage.user.getNumber(),
          isSecondaryDevice: !!textsecure.storage.get('isSecondaryDevice'),
        };
        Whisper.events.trigger('userChanged', user);

        Whisper.Registration.markDone();
        window.log.info('dispatching registration event');
        Whisper.events.trigger('registration_done');
      });
    }
    return accountManager;
  };

  const cancelInitializationMessage = Views.Initialization.setMessage();

  const isIndexedDBPresent = await doesDatabaseExist();
  if (isIndexedDBPresent) {
    window.installStorage(window.legacyStorage);
    window.log.info('Start IndexedDB migrations');
    await runMigrations();
  }

  window.log.info('Storage fetch');
  storage.fetch();

  let specialConvInited = false;
  const initSpecialConversations = async () => {
    if (specialConvInited) {
      return;
    }
    const rssFeedConversations = await window.Signal.Data.getAllRssFeedConversations(
      {
        ConversationCollection: Whisper.ConversationCollection,
      }
    );
    rssFeedConversations.forEach(conversation => {
      window.feeds.push(new window.LokiRssAPI(conversation.getRssSettings()));
    });
    const publicConversations = await window.Signal.Data.getAllPublicConversations(
      {
        ConversationCollection: Whisper.ConversationCollection,
      }
    );
    publicConversations.forEach(conversation => {
      // weird but create the object and does everything we need
      conversation.getPublicSendData();
    });
    specialConvInited = true;
  };

  const initAPIs = () => {
    if (window.initialisedAPI) {
      return;
    }
    const ourKey = textsecure.storage.user.getNumber();
    window.feeds = [];
    window.lokiMessageAPI = new window.LokiMessageAPI(ourKey);
    // singleton to relay events to libtextsecure/message_receiver
    window.lokiPublicChatAPI = new window.LokiPublicChatAPI(ourKey);
    // singleton to interface the File server
    // If already exists we registered as a secondary device
    if (!window.lokiFileServerAPI) {
      window.lokiFileServerAPIFactory = new window.LokiFileServerAPI(ourKey);
      window.lokiFileServerAPI = window.lokiFileServerAPIFactory.establishHomeConnection(
        window.getDefaultFileServer()
      );
    }

    window.initialisedAPI = true;

    if (storage.get('isSecondaryDevice')) {
      window.lokiFileServerAPI.updateOurDeviceMapping();
    }
  };

  function mapOldThemeToNew(theme) {
    switch (theme) {
      case 'dark':
      case 'light':
        return theme;
      case 'android-dark':
        return 'dark';
      case 'android':
      case 'ios':
      default:
        return 'light';
    }
  }

  // We need this 'first' check because we don't want to start the app up any other time
  //   than the first time. And storage.fetch() will cause onready() to fire.
  let first = true;
  storage.onready(async () => {
    if (!first) {
      return;
    }
    first = false;

    // Update zoom
    window.updateZoomFactor();

    if (
      window.lokiFeatureFlags.useOnionRequests ||
      window.lokiFeatureFlags.useFileOnionRequests
    ) {
      // Initialize paths for onion requests
      window.lokiSnodeAPI.buildNewOnionPaths();
    }

    const currentPoWDifficulty = storage.get('PoWDifficulty', null);
    if (!currentPoWDifficulty) {
      storage.put('PoWDifficulty', window.getDefaultPoWDifficulty());
    }

    // Ensure accounts created prior to 1.0.0-beta8 do have their
    // 'primaryDevicePubKey' defined.
    if (
      Whisper.Registration.isDone() &&
      !storage.get('primaryDevicePubKey', null)
    ) {
      storage.put('primaryDevicePubKey', textsecure.storage.user.getNumber());
    }

    // These make key operations available to IPC handlers created in preload.js
    window.Events = {
      getThemeSetting: () => 'dark', // storage.get('theme-setting', 'dark')
      setThemeSetting: value => {
        storage.put('theme-setting', value);
        onChangeTheme();
      },
      getHideMenuBar: () => storage.get('hide-menu-bar'),
      setHideMenuBar: value => {
        storage.put('hide-menu-bar', value);
        window.setAutoHideMenuBar(value);
        window.setMenuBarVisibility(!value);
      },

      getSpellCheck: () => storage.get('spell-check', true),
      setSpellCheck: value => {
        storage.put('spell-check', value);
      },

      addDarkOverlay: () => {
        if ($('.dark-overlay').length) {
          return;
        }
        $(document.body).prepend('<div class="dark-overlay"></div>');
        $('.dark-overlay').on('click', () => $('.dark-overlay').remove());
      },
      removeDarkOverlay: () => $('.dark-overlay').remove(),

      shutdown: async () => {
        // Stop background processing
        window.Signal.AttachmentDownloads.stop();
        if (idleDetector) {
          idleDetector.stop();
        }

        // Stop processing incoming messages
        if (messageReceiver) {
          await messageReceiver.stopProcessing();
          messageReceiver = null;
        }

        // Shut down the data interface cleanly
        await window.Signal.Data.shutdown();
      },
    };

    const currentVersion = window.getVersion();
    const lastVersion = storage.get('version');
    newVersion = !lastVersion || currentVersion !== lastVersion;
    await storage.put('version', currentVersion);

    if (newVersion) {
      window.log.info(
        `New version detected: ${currentVersion}; previous: ${lastVersion}`
      );

      await window.Signal.Data.cleanupOrphanedAttachments();

      await window.Signal.Logs.deleteAll();
    }

    if (isIndexedDBPresent) {
      await mandatoryMessageUpgrade({ upgradeMessageSchema });
      await migrateAllToSQLCipher({ writeNewAttachmentData, Views });
      await removeDatabase();
      try {
        await window.Signal.Data.removeIndexedDBFiles();
      } catch (error) {
        window.log.error(
          'Failed to remove IndexedDB files:',
          error && error.stack ? error.stack : error
        );
      }

      window.installStorage(window.newStorage);
      await window.storage.fetch();
      await storage.put('indexeddb-delete-needed', true);
    }

    Views.Initialization.setMessage(window.i18n('optimizingApplication'));

    Views.Initialization.setMessage(window.i18n('loading'));

    idleDetector = new IdleDetector();
    let isMigrationWithIndexComplete = false;
    window.log.info(
      `Starting background data migration. Target version: ${Message.CURRENT_SCHEMA_VERSION}`
    );
    idleDetector.on('idle', async () => {
      const NUM_MESSAGES_PER_BATCH = 1;

      if (!isMigrationWithIndexComplete) {
        const batchWithIndex = await MessageDataMigrator.processNext({
          BackboneMessage: Whisper.Message,
          BackboneMessageCollection: Whisper.MessageCollection,
          numMessagesPerBatch: NUM_MESSAGES_PER_BATCH,
          upgradeMessageSchema,
          getMessagesNeedingUpgrade:
            window.Signal.Data.getMessagesNeedingUpgrade,
          saveMessage: window.Signal.Data.saveMessage,
        });
        window.log.info('Upgrade message schema (with index):', batchWithIndex);
        isMigrationWithIndexComplete = batchWithIndex.done;
      }

      if (isMigrationWithIndexComplete) {
        window.log.info(
          'Background migration complete. Stopping idle detector.'
        );
        idleDetector.stop();
      }
    });

    const themeSetting = window.Events.getThemeSetting();
    const newThemeSetting = mapOldThemeToNew(themeSetting);
    window.Events.setThemeSetting(newThemeSetting);

    try {
      await Promise.all([
        ConversationController.load(),
        textsecure.storage.protocol.hydrateCaches(),
      ]);
      BlockedNumberController.refresh();
    } catch (error) {
      window.log.error(
        'background.js: ConversationController failed to load:',
        error && error.stack ? error.stack : error
      );
    } finally {
      start();
    }
  });

  Whisper.events.on('setupWithImport', () => {
    const { appView } = window.owsDesktopApp;
    if (appView) {
      appView.openImporter();
    }
  });

  Whisper.events.on(
    'deleteLocalPublicMessages',
    async ({ messageServerIds, conversationId }) => {
      if (!Array.isArray(messageServerIds)) {
        return;
      }
      const messageIds = await window.Signal.Data.getMessageIdsFromServerIds(
        messageServerIds,
        conversationId
      );
      if (messageIds.length === 0) {
        return;
      }

      const conversation = ConversationController.get(conversationId);
      messageIds.forEach(id => {
        if (conversation) {
          conversation.removeMessage(id);
        }
        window.Signal.Data.removeMessage(id, {
          Message: Whisper.Message,
        });
      });
    }
  );

  Whisper.events.on('setupAsNewDevice', () => {
    const { appView } = window.owsDesktopApp;
    if (appView) {
      appView.openInstaller();
    }
  });

  Whisper.events.on('setupAsStandalone', () => {
    const { appView } = window.owsDesktopApp;
    if (appView) {
      appView.openStandalone();
    }
  });

  function manageExpiringData() {
    window.Signal.Data.cleanSeenMessages();
    window.Signal.Data.cleanLastHashes();
    setTimeout(manageExpiringData, 1000 * 60 * 60);
  }

  async function start() {
    manageExpiringData();
    window.dispatchEvent(new Event('storage_ready'));

    window.log.info('Cleanup: starting...');
    const results = await Promise.all([
      window.Signal.Data.getOutgoingWithoutExpiresAt({
        MessageCollection: Whisper.MessageCollection,
      }),
      window.Signal.Data.getAllUnsentMessages({
        MessageCollection: Whisper.MessageCollection,
      }),
    ]);

    // Combine the models
    const messagesForCleanup = results.reduce(
      (array, current) => array.concat(current.toArray()),
      []
    );

    window.log.info(
      `Cleanup: Found ${messagesForCleanup.length} messages for cleanup`
    );
    await Promise.all(
      messagesForCleanup.map(async message => {
        const delivered = message.get('delivered');
        const sentAt = message.get('sent_at');
        const expirationStartTimestamp = message.get(
          'expirationStartTimestamp'
        );

        // Make sure we only target outgoing messages
        if (message.isEndSession() && message.get('direction') === 'incoming') {
          return;
        }

        if (message.isEndSession()) {
          return;
        }

        if (message.hasErrors()) {
          return;
        }

        if (delivered) {
          window.log.info(
            `Cleanup: Starting timer for delivered message ${sentAt}`
          );
          message.set(
            'expirationStartTimestamp',
            expirationStartTimestamp || sentAt
          );
          await message.setToExpire();
          return;
        }

        window.log.info(`Cleanup: Deleting unsent message ${sentAt}`);
        await window.Signal.Data.removeMessage(message.id, {
          Message: Whisper.Message,
        });
        const conversation = message.getConversation();
        if (conversation) {
          await conversation.updateLastMessage();
        }
      })
    );
    window.log.info('Cleanup: complete');

    window.log.info('listening for registration events');
    Whisper.events.on('registration_done', async () => {
      window.log.info('handling registration event');

      // Disable link previews as default per Kee
      storage.onready(async () => {
        storage.put('link-preview-setting', false);
      });

      // listeners
      Whisper.RotateSignedPreKeyListener.init(Whisper.events, newVersion);

      connect(true);
    });

    cancelInitializationMessage();
    const appView = new Whisper.AppView({
      el: $('body'),
    });
    window.owsDesktopApp.appView = appView;

    Whisper.WallClockListener.init(Whisper.events);
    Whisper.ExpiringMessagesListener.init(Whisper.events);

    if (Whisper.Import.isIncomplete()) {
      window.log.info('Import was interrupted, showing import error screen');
      appView.openImporter();
    } else if (
      Whisper.Registration.isDone() &&
      !Whisper.Registration.ongoingSecondaryDeviceRegistration()
    ) {
      // listeners
      Whisper.RotateSignedPreKeyListener.init(Whisper.events, newVersion);

      connect();
      appView.openInbox({
        initialLoadComplete,
      });
    } else if (window.isImportMode()) {
      appView.openImporter();
    } else {
      appView.openStandalone();
    }

    Whisper.events.on('showDebugLog', () => {
      appView.openDebugLog();
    });
    Whisper.events.on('unauthorized', () => {
      appView.inboxView.networkStatusView.update();
    });
    Whisper.events.on('reconnectTimer', () => {
      appView.inboxView.networkStatusView.setSocketReconnectInterval(60000);
    });
    Whisper.events.on('contactsync', () => {
      if (appView.installView) {
        appView.openInbox();
      }
    });

    window.addEventListener('focus', () => Whisper.Notifications.clear());
    window.addEventListener('unload', () => Whisper.Notifications.fastClear());

    Whisper.events.on('showConversation', (id, messageId) => {
      if (appView) {
        appView.openConversation(id, messageId);
      }
    });

    window.doUpdateGroup = async (groupId, groupName, members, avatar) => {
      const ourKey = textsecure.storage.user.getNumber();

      const ev = {
        groupDetails: {
          id: groupId,
          name: groupName,
          members,
          active: true,
          expireTimer: 0,
          avatar: '',
          is_medium_group: false,
        },
        confirm: () => {},
      };

      await onGroupReceived(ev);

      const convo = await ConversationController.getOrCreateAndWait(
        groupId,
        'group'
      );

      if (convo.isPublic()) {
        const API = await convo.getPublicSendData();

        if (avatar) {
          // I hate duplicating this...
          const readFile = attachment =>
            new Promise((resolve, reject) => {
              const fileReader = new FileReader();
              fileReader.onload = e => {
                const data = e.target.result;
                resolve({
                  ...attachment,
                  data,
                  size: data.byteLength,
                });
              };
              fileReader.onerror = reject;
              fileReader.onabort = reject;
              fileReader.readAsArrayBuffer(attachment.file);
            });
          const attachment = await readFile({ file: avatar });
          // const tempUrl = window.URL.createObjectURL(avatar);

          // Get file onto public chat server
          const fileObj = await API.serverAPI.putAttachment(attachment.data);
          if (fileObj === null) {
            // problem
            window.warn('File upload failed');
            return;
          }

          // lets not allow ANY URLs, lets force it to be local to public chat server
          const url = new URL(fileObj.url);

          // write it to the channel
          await API.setChannelAvatar(url.pathname);
        }

        if (await API.setChannelName(groupName)) {
          // queue update from server
          // and let that set the conversation
          API.pollForChannelOnce();
          // or we could just directly call
          // convo.setGroupName(groupName);
          // but gut is saying let the server be the definitive storage of the state
          // and trickle down from there
        }
        return;
      }

      const nullAvatar = '';
      if (avatar) {
        // would get to download this file on each client in the group
        // and reference the local file
      }
      const options = {};

      const recipients = _.union(convo.get('members'), members);

      const isMediumGroup = convo.isMediumGroup();

      const updateObj = {
        id: groupId,
        name: groupName,
        avatar: nullAvatar,
        recipients,
        members,
        is_medium_group: isMediumGroup,
        options,
      };

      // Send own sender keys and group secret key
      if (isMediumGroup) {
        const { chainKey, keyIdx } = await window.SenderKeyAPI.getSenderKeys(
          groupId,
          ourKey
        );

        updateObj.senderKey = {
          chainKey: StringView.arrayBufferToHex(chainKey),
          keyIdx,
        };

        const groupIdentity = await window.Signal.Data.getIdentityKeyById(
          groupId
        );

        const secretKeyHex = StringView.hexToArrayBuffer(
          groupIdentity.secretKey
        );

        updateObj.secretKey = secretKeyHex;
      }

      convo.updateGroup(updateObj);
    };

    window.createMediumSizeGroup = async (groupName, members) => {
      // Create Group Identity
      const identityKeys = await libsignal.KeyHelper.generateIdentityKeyPair();
      const groupId = StringView.arrayBufferToHex(identityKeys.pubKey);

      const ourIdentity = await textsecure.storage.user.getNumber();

      const senderKey = await window.SenderKeyAPI.createSenderKeyForGroup(
        groupId,
        ourIdentity
      );

      const groupSecretKeyHex = StringView.arrayBufferToHex(
        identityKeys.privKey
      );

      const primary = window.storage.get('primaryDevicePubKey');

      const allMembers = [primary, ...members];

      await window.Signal.Data.createOrUpdateIdentityKey({
        id: groupId,
        secretKey: groupSecretKeyHex,
      });

      const ev = {
        groupDetails: {
          id: groupId,
          name: groupName,
          members: allMembers,
          recipients: allMembers,
          active: true,
          expireTimer: 0,
          avatar: '',
          secretKey: identityKeys.privKey,
          senderKey,
          is_medium_group: true,
        },
        confirm: () => {},
      };

      await onGroupReceived(ev);

      const convo = await ConversationController.getOrCreateAndWait(
        groupId,
        'group'
      );

      convo.updateGroupAdmins([primary]);
      convo.updateGroup(ev.groupDetails);

      appView.openConversation(groupId, {});

      // Subscribe to this group id
      messageReceiver.pollForAdditionalId(groupId);
    };

    window.doCreateGroup = async (groupName, members) => {
      const keypair = await libsignal.KeyHelper.generateIdentityKeyPair();
      const groupId = StringView.arrayBufferToHex(keypair.pubKey);

      const primaryDeviceKey =
        window.storage.get('primaryDevicePubKey') ||
        textsecure.storage.user.getNumber();
      const allMembers = [primaryDeviceKey, ...members];

      const ev = {
        groupDetails: {
          id: groupId,
          name: groupName,
          members: allMembers,
          recipients: allMembers,
          active: true,
          expireTimer: 0,
          avatar: '',
        },
        confirm: () => {},
      };

      await onGroupReceived(ev);

      const convo = await ConversationController.getOrCreateAndWait(
        groupId,
        'group'
      );

      convo.updateGroupAdmins([primaryDeviceKey]);
      convo.updateGroup(ev.groupDetails);

      textsecure.messaging.sendGroupSyncMessage([convo]);
      appView.openConversation(groupId, {});
    };

    window.confirmationDialog = params => {
      const confirmDialog = new Whisper.SessionConfirmView({
        el: $('body'),
        title: params.title,
        message: params.message,
        messageSub: params.messageSub || undefined,
        resolve: params.resolve || undefined,
        reject: params.reject || undefined,
        okText: params.okText || undefined,
        okTheme: params.okTheme || undefined,
        closeTheme: params.closeTheme || undefined,
        cancelText: params.cancelText || undefined,
        hideCancel: params.hideCancel || false,
      });

      confirmDialog.render();
    };

    window.showQRDialog = window.owsDesktopApp.appView.showQRDialog;
    window.showSeedDialog = window.owsDesktopApp.appView.showSeedDialog;
    window.showPasswordDialog = window.owsDesktopApp.appView.showPasswordDialog;
    window.showEditProfileDialog = async callback => {
      const ourNumber = window.storage.get('primaryDevicePubKey');
      const conversation = await ConversationController.getOrCreateAndWait(
        ourNumber,
        'private'
      );

      const readFile = attachment =>
        new Promise((resolve, reject) => {
          const fileReader = new FileReader();
          fileReader.onload = e => {
            const data = e.target.result;
            resolve({
              ...attachment,
              data,
              size: data.byteLength,
            });
          };
          fileReader.onerror = reject;
          fileReader.onabort = reject;
          fileReader.readAsArrayBuffer(attachment.file);
        });

      const avatarPath = conversation.getAvatarPath();
      const profile = conversation.getLokiProfile();
      const displayName = profile && profile.displayName;

      if (appView) {
        appView.showEditProfileDialog({
          callback,
          profileName: displayName,
          pubkey: ourNumber,
          avatarPath,
          avatarColor: conversation.getColor(),
          onOk: async (newName, avatar) => {
            let newAvatarPath = '';
            let url = null;
            let profileKey = null;
            if (avatar) {
              const data = await readFile({ file: avatar });

              // For simplicity we use the same attachment pointer that would send to
              // others, which means we need to wait for the database response.
              // To avoid the wait, we create a temporary url for the local image
              // and use it until we the the response from the server
              const tempUrl = window.URL.createObjectURL(avatar);
              conversation.setLokiProfile({ displayName: newName });
              conversation.set('avatar', tempUrl);

              // Encrypt with a new key every time
              profileKey = libsignal.crypto.getRandomBytes(32);
              const encryptedData = await textsecure.crypto.encryptProfile(
                data.data,
                profileKey
              );

              const avatarPointer = await textsecure.messaging.uploadAvatar({
                ...data,
                data: encryptedData,
                size: encryptedData.byteLength,
              });

              ({ url } = avatarPointer);

              storage.put('profileKey', profileKey);

              conversation.set('avatarPointer', url);

              const upgraded = await Signal.Migrations.processNewAttachment({
                isRaw: true,
                data: data.data,
                url,
              });
              newAvatarPath = upgraded.path;
            }

            // Replace our temporary image with the attachment pointer from the server:
            conversation.set('avatar', null);
            conversation.setLokiProfile({
              displayName: newName,
              avatar: newAvatarPath,
            });
            // inform all your registered public servers
            // could put load on all the servers
            // if they just keep changing their names without sending messages
            // so we could disable this here
            // or least it enable for the quickest response
            window.lokiPublicChatAPI.setProfileName(newName);
            window
              .getConversations()
              .filter(convo => convo.isPublic() && !convo.isRss())
              .forEach(convo =>
                convo.trigger('ourAvatarChanged', { url, profileKey })
              );
          },
        });
      }
    };

    // Set user's launch count.
    const prevLaunchCount = window.getSettingValue('launch-count');
    const launchCount = !prevLaunchCount ? 1 : prevLaunchCount + 1;
    window.setSettingValue('launch-count', launchCount);

    // On first launch
    if (launchCount === 1) {
      // Initialise default settings
      window.setSettingValue('hide-menu-bar', true);
      window.setSettingValue('link-preview-setting', false);
    }

    // Generates useful random ID for various purposes
    window.generateID = () =>
      Math.random()
        .toString(36)
        .substring(3);

    window.toasts = new Map();
    window.pushToast = options => {
      // Setting toasts with the same ID can be used to prevent identical
      // toasts from appearing at once (stacking).
      // If toast already exists, it will be reloaded (updated)

      const params = {
        title: options.title,
        id: options.id || window.generateID(),
        description: options.description || '',
        type: options.type || '',
        icon: options.icon || '',
        shouldFade: options.shouldFade,
      };

      // Give all toasts an ID. User may define.
      let currentToast;
      const toastID = params.id;
      const toast = !!toastID && window.toasts.get(toastID);
      if (toast) {
        currentToast = window.toasts.get(toastID);
        currentToast.update(params);
      } else {
        // Make new Toast
        window.toasts.set(
          toastID,
          new Whisper.SessionToastView({
            el: $('body'),
          })
        );

        currentToast = window.toasts.get(toastID);
        currentToast.render();
        currentToast.update(params);
      }

      // Remove some toasts if too many exist
      const maxToasts = 6;
      while (window.toasts.size > maxToasts) {
        const finalToastID = window.toasts.keys().next().value;
        window.toasts.get(finalToastID).fadeToast();
      }

      return toastID;
    };

    // Get memberlist. This function is not accurate >>
    // window.getMemberList = window.lokiPublicChatAPI.getListOfMembers();

    window.deleteAccount = async () => {
      try {
        window.log.info('Deleting everything!');

        const { Logs } = window.Signal;
        await Logs.deleteAll();

        await window.Signal.Data.removeAll();
        await window.Signal.Data.close();
        await window.Signal.Data.removeDB();

        await window.Signal.Data.removeOtherData();
      } catch (error) {
        window.log.error(
          'Something went wrong deleting all data:',
          error && error.stack ? error.stack : error
        );
      }
      window.restart();
    };

    window.toggleTheme = () => {
      const theme = window.Events.getThemeSetting();
      const updatedTheme = theme === 'dark' ? 'light' : 'dark';

      $(document.body)
        .removeClass('dark-theme')
        .removeClass('light-theme')
        .addClass(`${updatedTheme}-theme`);
      window.Events.setThemeSetting(updatedTheme);
    };

    window.toggleMenuBar = () => {
      const current = window.getSettingValue('hide-menu-bar');
      if (current === undefined) {
        window.Events.setHideMenuBar(false);
        return;
      }

      window.Events.setHideMenuBar(!current);
    };

    window.toggleSpellCheck = () => {
      const currentValue = window.getSettingValue('spell-check');
      // if undefined, it means 'default' so true. but we have to toggle it, so false
      // if not undefined, we take the opposite
      const newValue = currentValue !== undefined ? !currentValue : false;
      window.Events.setSpellCheck(newValue);
      window.pushToast({
        description: window.i18n('spellCheckDirty'),
        type: 'info',
        id: 'spellCheckDirty',
      });
    };

    window.toggleLinkPreview = () => {
      const newValue = !window.getSettingValue('link-preview-setting');
      window.setSettingValue('link-preview-setting', newValue);
    };

    window.toggleMediaPermissions = () => {
      const mediaPermissions = window.getMediaPermissions();
      window.setMediaPermissions(!mediaPermissions);
    };

    // attempts a connection to an open group server
    window.attemptConnection = async (serverURL, channelId) => {
      let rawserverURL = serverURL
        .replace(/^https?:\/\//i, '')
        .replace(/[/\\]+$/i, '');
      rawserverURL = rawserverURL.toLowerCase();
      const sslServerURL = `https://${rawserverURL}`;
      const conversationId = `publicChat:${channelId}@${rawserverURL}`;

      // quickly peak to make sure we don't already have it
      const conversationExists = window.ConversationController.get(
        conversationId
      );
      if (conversationExists) {
        // We are already a member of this public chat
        return new Promise((_resolve, reject) => {
          reject(window.i18n('publicChatExists'));
        });
      }

      // get server
      const serverAPI = await window.lokiPublicChatAPI.findOrCreateServer(
        sslServerURL
      );
      // SSL certificate failure or offline
      if (!serverAPI) {
        // Url incorrect or server not compatible
        return new Promise((_resolve, reject) => {
          reject(window.i18n('connectToServerFail'));
        });
      }

      // create conversation
      const conversation = await window.ConversationController.getOrCreateAndWait(
        conversationId,
        'group'
      );

      // convert conversation to a public one
      await conversation.setPublicSource(sslServerURL, channelId);

      // and finally activate it
      conversation.getPublicSendData(); // may want "await" if you want to use the API

      return conversation;
    };

    window.sendGroupInvitations = (serverInfo, pubkeys) => {
      pubkeys.forEach(async pubkey => {
        const convo = await ConversationController.getOrCreateAndWait(
          pubkey,
          'private'
        );

        if (convo) {
          convo.sendMessage('', null, null, null, {
            serverName: serverInfo.name,
            channelId: serverInfo.channelId,
            serverAddress: serverInfo.address,
          });
        }
      });
    };

    Whisper.events.on('createNewGroup', async () => {
      if (appView) {
        appView.showCreateGroup();
      }
    });

    Whisper.events.on('updateGroupName', async groupConvo => {
      if (appView) {
        appView.showUpdateGroupNameDialog(groupConvo);
      }
    });
    Whisper.events.on('updateGroupMembers', async groupConvo => {
      if (appView) {
        appView.showUpdateGroupMembersDialog(groupConvo);
      }
    });

    Whisper.events.on('inviteFriends', async groupConvo => {
      if (appView) {
        appView.showInviteFriendsDialog(groupConvo);
      }
    });

    Whisper.events.on('addModerators', async groupConvo => {
      if (appView) {
        appView.showAddModeratorsDialog(groupConvo);
      }
    });

    Whisper.events.on('removeModerators', async groupConvo => {
      if (appView) {
        appView.showRemoveModeratorsDialog(groupConvo);
      }
    });

    Whisper.events.on(
      'publicChatInvitationAccepted',
      async (serverAddress, channelId) => {
        // To some degree this has been copy-pasted
        // form connection_to_server_dialog_view.js:
        const rawServerUrl = serverAddress
          .replace(/^https?:\/\//i, '')
          .replace(/[/\\]+$/i, '');
        const sslServerUrl = `https://${rawServerUrl}`;
        const conversationId = `publicChat:${channelId}@${rawServerUrl}`;

        const conversationExists = ConversationController.get(conversationId);
        if (conversationExists) {
          window.log.warn('We are already a member of this public chat');
          window.pushToast({
            description: window.i18n('publicChatExists'),
            type: 'info',
            id: 'alreadyMemberPublicChat',
          });
          return;
        }

        const serverAPI = await window.lokiPublicChatAPI.findOrCreateServer(
          sslServerUrl
        );
        if (!serverAPI) {
          window.log.warn(`Could not connect to ${serverAddress}`);
          return;
        }

        const conversation = await ConversationController.getOrCreateAndWait(
          conversationId,
          'group'
        );

        serverAPI.findOrCreateChannel(channelId, conversationId);
        await conversation.setPublicSource(sslServerUrl, channelId);

        appView.openConversation(conversationId, {});
      }
    );

    Whisper.events.on('leaveGroup', async groupConvo => {
      if (appView) {
        appView.showLeaveGroupDialog(groupConvo);
      }
    });

    Whisper.events.on('deleteConversation', async conversation => {
      await conversation.destroyMessages();
      await window.Signal.Data.removeConversation(conversation.id, {
        Conversation: Whisper.Conversation,
      });
    });

    Whisper.Notifications.on('click', (id, messageId) => {
      window.showWindow();
      if (id) {
        appView.openConversation(id, messageId);
      } else {
        appView.openInbox({
          initialLoadComplete,
        });
      }
    });

    Whisper.events.on('openInbox', () => {
      appView.openInbox({
        initialLoadComplete,
      });
    });

    Whisper.events.on('onShowUserDetails', async ({ userPubKey }) => {
      const isMe = userPubKey === textsecure.storage.user.getNumber();

      if (isMe) {
        Whisper.events.trigger('onEditProfile');
        return;
      }

      const conversation = await ConversationController.getOrCreateAndWait(
        userPubKey,
        'private'
      );

      const avatarPath = conversation.getAvatarPath();
      const profile = conversation.getLokiProfile();
      const displayName = profile && profile.displayName;

      if (appView) {
        appView.showUserDetailsDialog({
          profileName: displayName,
          pubkey: userPubKey,
          avatarPath,
          avatarColor: conversation.getColor(),
          isRss: conversation.isRss(),
          onStartConversation: () => {
            Whisper.events.trigger('showConversation', userPubKey);
          },
        });
      }
    });

    Whisper.events.on('showToast', options => {
      if (
        appView &&
        appView.inboxView &&
        appView.inboxView.conversation_stack
      ) {
        appView.inboxView.conversation_stack.showToast(options);
      }
    });

    Whisper.events.on('showConfirmationDialog', options => {
      if (
        appView &&
        appView.inboxView &&
        appView.inboxView.conversation_stack
      ) {
        appView.inboxView.conversation_stack.showConfirmationDialog(options);
      }
    });

    Whisper.events.on('showSessionRestoreConfirmation', options => {
      if (appView) {
        appView.showSessionRestoreConfirmation(options);
      }
    });

    Whisper.events.on('showNicknameDialog', options => {
      if (appView) {
        appView.showNicknameDialog(options);
      }
    });

    Whisper.events.on('showSeedDialog', async () => {
      if (appView) {
        appView.showSeedDialog();
      }
    });

    Whisper.events.on('showQRDialog', async () => {
      if (appView) {
        const ourNumber = textsecure.storage.user.getNumber();
        appView.showQRDialog(ourNumber);
      }
    });

    Whisper.events.on('showDevicePairingDialog', async (options = {}) => {
      if (appView) {
        appView.showDevicePairingDialog(options);
      }
    });

    Whisper.events.on('showDevicePairingWordsDialog', async () => {
      if (appView) {
        appView.showDevicePairingWordsDialog();
      }
    });

    Whisper.events.on('calculatingPoW', ({ pubKey, timestamp }) => {
      try {
        const conversation = ConversationController.get(pubKey);
        conversation.onCalculatingPoW(pubKey, timestamp);
      } catch (e) {
        window.log.error('Error showing PoW cog');
      }
    });

    Whisper.events.on(
      'publicMessageSent',
      ({ pubKey, timestamp, serverId }) => {
        try {
          const conversation = ConversationController.get(pubKey);
          conversation.onPublicMessageSent(pubKey, timestamp, serverId);
        } catch (e) {
          window.log.error('Error setting public on message');
        }
      }
    );

    Whisper.events.on('password-updated', () => {
      if (appView && appView.inboxView) {
        appView.inboxView.trigger('password-updated');
      }
    });

    Whisper.events.on('devicePairingRequestReceivedNoListener', async () => {
      window.pushToast({
        title: window.i18n('devicePairingRequestReceivedNoListenerTitle'),
        description: window.i18n(
          'devicePairingRequestReceivedNoListenerDescription'
        ),
        type: 'info',
        id: 'pairingRequestNoListener',
        shouldFade: false,
      });
    });

    Whisper.events.on('devicePairingRequestAccepted', async (pubKey, cb) => {
      try {
        await getAccountManager().authoriseSecondaryDevice(pubKey);
        cb(null);
      } catch (e) {
        cb(e);
      }
    });

    Whisper.events.on('devicePairingRequestRejected', async pubKey => {
      await libloki.storage.removeContactPreKeyBundle(pubKey);
      await libloki.storage.removePairingAuthorisationForSecondaryPubKey(
        pubKey
      );
    });

    Whisper.events.on('deviceUnpairingRequested', async (pubKey, callback) => {
      const isSecondaryDevice = !!textsecure.storage.get('isSecondaryDevice');
      if (isSecondaryDevice) {
        return;
      }

      await libloki.storage.removePairingAuthorisationForSecondaryPubKey(
        pubKey
      );
      await window.lokiFileServerAPI.updateOurDeviceMapping();
      // TODO: we should ensure the message was sent and retry automatically if not
      await libloki.api.sendUnpairingMessageToSecondary(pubKey);
      // Remove all traces of the device
      setTimeout(() => {
        ConversationController.deleteContact(pubKey);
        Whisper.events.trigger('refreshLinkedDeviceList');
        callback();
      }, 1000);
    });
  }

  window.getSyncRequest = () =>
    new textsecure.SyncRequest(textsecure.messaging, messageReceiver);

  let disconnectTimer = null;
  function onOffline() {
    window.log.info('offline');

    window.removeEventListener('offline', onOffline);
    window.addEventListener('online', onOnline);

    // We've received logs from Linux where we get an 'offline' event, then 30ms later
    //   we get an online event. This waits a bit after getting an 'offline' event
    //   before disconnecting the socket manually.
    disconnectTimer = setTimeout(disconnect, 1000);
  }

  function onOnline() {
    window.log.info('online');

    window.removeEventListener('online', onOnline);
    window.addEventListener('offline', onOffline);

    if (disconnectTimer && isSocketOnline()) {
      window.log.warn('Already online. Had a blip in online/offline status.');
      clearTimeout(disconnectTimer);
      disconnectTimer = null;
      return;
    }
    if (disconnectTimer) {
      clearTimeout(disconnectTimer);
      disconnectTimer = null;
    }

    connect();
  }

  function isSocketOnline() {
    const socketStatus = window.getSocketStatus();
    return (
      socketStatus === WebSocket.CONNECTING || socketStatus === WebSocket.OPEN
    );
  }

  async function disconnect() {
    window.log.info('disconnect');

    // Clear timer, since we're only called when the timer is expired
    disconnectTimer = null;

    if (messageReceiver) {
      await messageReceiver.close();
    }
    window.Signal.AttachmentDownloads.stop();
  }

  let connectCount = 0;
  async function connect(firstRun) {
    window.log.info('connect');

    // Bootstrap our online/offline detection, only the first time we connect
    if (connectCount === 0 && navigator.onLine) {
      window.addEventListener('offline', onOffline);
    }
    if (connectCount === 0 && !navigator.onLine) {
      window.log.warn(
        'Starting up offline; will connect when we have network access'
      );
      window.addEventListener('online', onOnline);
      onEmpty(); // this ensures that the loading screen is dismissed
      return;
    }

    if (!Whisper.Registration.everDone()) {
      return;
    }
    if (Whisper.Import.isIncomplete()) {
      return;
    }

    if (messageReceiver) {
      await messageReceiver.close();
    }

    const USERNAME = storage.get('number_id');
    const PASSWORD = storage.get('password');
    const mySignalingKey = storage.get('signaling_key');

    connectCount += 1;
    const options = {
      retryCached: connectCount === 1,
      serverTrustRoot: window.getServerTrustRoot(),
    };

    Whisper.Notifications.disable(); // avoid notification flood until empty
    setTimeout(() => {
      Whisper.Notifications.enable();
    }, window.CONSTANTS.NOTIFICATION_ENABLE_TIMEOUT_SECONDS * 1000);

    if (Whisper.Registration.ongoingSecondaryDeviceRegistration()) {
      const ourKey = textsecure.storage.user.getNumber();
      window.lokiMessageAPI = new window.LokiMessageAPI(ourKey);
      window.lokiFileServerAPIFactory = new window.LokiFileServerAPI(ourKey);
      window.lokiFileServerAPI = window.lokiFileServerAPIFactory.establishHomeConnection(
        window.getDefaultFileServer()
      );
      window.lokiPublicChatAPI = null;
      window.feeds = [];
      messageReceiver = new textsecure.MessageReceiver(
        USERNAME,
        PASSWORD,
        mySignalingKey,
        options
      );
      messageReceiver.addEventListener(
        'message',
        window.NewReceiver.handleMessageEvent
      );
      messageReceiver.addEventListener('contact', onContactReceived);
      window.textsecure.messaging = new textsecure.MessageSender(
        USERNAME,
        PASSWORD
      );
      return;
    }

    initAPIs();
    await initSpecialConversations();
    messageReceiver = new textsecure.MessageReceiver(
      USERNAME,
      PASSWORD,
      mySignalingKey,
      options
    );
    messageReceiver.addEventListener(
      'message',
      window.NewReceiver.handleMessageEvent
    );
    messageReceiver.addEventListener('delivery', onDeliveryReceipt);
    messageReceiver.addEventListener('contact', onContactReceived);
    messageReceiver.addEventListener('group', onGroupReceived);
    messageReceiver.addEventListener(
      'sent',
      window.NewReceiver.handleMessageEvent
    );
    messageReceiver.addEventListener('readSync', onReadSync);
    messageReceiver.addEventListener('read', onReadReceipt);
    messageReceiver.addEventListener('verified', onVerified);
    messageReceiver.addEventListener('error', onError);
    messageReceiver.addEventListener('empty', onEmpty);
    messageReceiver.addEventListener('reconnect', onReconnect);
    messageReceiver.addEventListener('progress', onProgress);
    messageReceiver.addEventListener('configuration', onConfiguration);
    messageReceiver.addEventListener('typing', onTyping);

<<<<<<< HEAD
=======
    Whisper.events.on('endSession', source => {
      window.NewReceiver.handleEndSession(source);
    });

>>>>>>> c19d81ad
    window.Signal.AttachmentDownloads.start({
      getMessageReceiver: () => messageReceiver,
      logger: window.log,
    });

    window.textsecure.messaging = new textsecure.MessageSender(
      USERNAME,
      PASSWORD
    );

    // On startup after upgrading to a new version, request a contact sync
    //   (but only if we're not the primary device)
    if (
      !firstRun &&
      connectCount === 1 &&
      newVersion &&
      // eslint-disable-next-line eqeqeq
      textsecure.storage.user.getDeviceId() != '1'
    ) {
      window.getSyncRequest();
    }

    const deviceId = textsecure.storage.user.getDeviceId();
    if (firstRun === true && deviceId !== '1') {
      const hasThemeSetting = Boolean(storage.get('theme-setting'));
      if (!hasThemeSetting && textsecure.storage.get('userAgent') === 'OWI') {
        storage.put('theme-setting', 'ios');
        onChangeTheme();
      }
      const syncRequest = new textsecure.SyncRequest(
        textsecure.messaging,
        messageReceiver
      );
      Whisper.events.trigger('contactsync:begin');
      syncRequest.addEventListener('success', () => {
        window.log.info('sync successful');
        storage.put('synced_at', Date.now());
        Whisper.events.trigger('contactsync');
      });
      syncRequest.addEventListener('timeout', () => {
        window.log.error('sync timed out');
        Whisper.events.trigger('contactsync');
      });

      if (Whisper.Import.isComplete()) {
        const {
          wrap,
          sendOptions,
        } = ConversationController.prepareForSend(
          textsecure.storage.user.getNumber(),
          { syncMessage: true }
        );
        wrap(
          textsecure.messaging.sendRequestConfigurationSyncMessage(sendOptions)
        ).catch(error => {
          window.log.error(
            'Import complete, but failed to send sync message',
            error && error.stack ? error.stack : error
          );
        });
      }
    }

    storage.onready(async () => {
      idleDetector.start();
    });
  }

  function onChangeTheme() {
    const view = window.owsDesktopApp.appView;
    if (view) {
      view.applyTheme();
    }
  }
  function onEmpty() {
    initialLoadComplete = true;

    window.readyForUpdates();

    let interval = setInterval(() => {
      const view = window.owsDesktopApp.appView;
      if (view) {
        clearInterval(interval);
        interval = null;
        view.onEmpty();
      }
    }, 500);

    Whisper.Notifications.enable();
  }
  function onReconnect() {
    // We disable notifications on first connect, but the same applies to reconnect. In
    //   scenarios where we're coming back from sleep, we can get offline/online events
    //   very fast, and it looks like a network blip. But we need to suppress
    //   notifications in these scenarios too. So we listen for 'reconnect' events.
    Whisper.Notifications.disable();

    // Enable back notifications once most messages have been fetched
    setTimeout(() => {
      Whisper.Notifications.enable();
    }, window.CONSTANTS.NOTIFICATION_ENABLE_TIMEOUT_SECONDS * 1000);
  }
  function onProgress(ev) {
    const { count } = ev;
    window.log.info(`onProgress: Message count is ${count}`);

    const view = window.owsDesktopApp.appView;
    if (view) {
      view.onProgress(count);
    }
  }
  function onConfiguration(ev) {
    const { configuration } = ev;
    const {
      readReceipts,
      typingIndicators,
      unidentifiedDeliveryIndicators,
      linkPreviews,
    } = configuration;

    storage.put('read-receipt-setting', readReceipts);

    if (
      unidentifiedDeliveryIndicators === true ||
      unidentifiedDeliveryIndicators === false
    ) {
      storage.put(
        'unidentifiedDeliveryIndicators',
        unidentifiedDeliveryIndicators
      );
    }

    if (typingIndicators === true || typingIndicators === false) {
      storage.put('typing-indicators-setting', typingIndicators);
    }

    if (linkPreviews === true || linkPreviews === false) {
      storage.put('link-preview-setting', linkPreviews);
    }

    ev.confirm();
  }

  async function onTyping(ev) {
    const { typing, sender, senderDevice } = ev;
    const { groupId, started } = typing || {};

    // We don't do anything with incoming typing messages if the setting is disabled
    if (!storage.get('typing-indicators-setting')) {
      return;
    }

    let primaryDevice = null;
    const authorisation = await libloki.storage.getGrantAuthorisationForSecondaryPubKey(
      sender
    );
    if (authorisation) {
      primaryDevice = authorisation.primaryDevicePubKey;
    }

    const conversation = ConversationController.get(
      groupId || primaryDevice || sender
    );

    if (conversation) {
      conversation.notifyTyping({
        isTyping: started,
        sender,
        senderDevice,
      });
    }
  }

  async function onContactReceived(ev) {
    const details = ev.contactDetails;

    const id = details.number;
    libloki.api.debug.logContactSync(
      'Got sync contact message with',
      id,
      ' details:',
      details
    );

    if (id === textsecure.storage.user.getNumber()) {
      // special case for syncing details about ourselves
      if (details.profileKey) {
        window.log.info('Got sync message with our own profile key');
        storage.put('profileKey', details.profileKey);
      }
    }

    const c = new Whisper.Conversation({
      id,
    });
    const validationError = c.validateNumber();
    if (validationError) {
      window.log.error(
        'Invalid contact received:',
        Errors.toLogFormat(validationError)
      );
      return;
    }

    try {
      const conversation = await ConversationController.getOrCreateAndWait(
        id,
        'private'
      );
      let activeAt = conversation.get('active_at');

      // The idea is to make any new contact show up in the left pane. If
      //   activeAt is null, then this contact has been purposefully hidden.
      if (activeAt !== null) {
        activeAt = activeAt || Date.now();
      }
      const ourPrimaryKey = window.storage.get('primaryDevicePubKey');
      const ourDevices = await libloki.storage.getAllDevicePubKeysForPrimaryPubKey(
        ourPrimaryKey
      );
      // TODO: We should probably just *not* send any secondary devices and
      // just load them all and send FRs when we get the mapping
      const isOurSecondaryDevice =
        id !== ourPrimaryKey &&
        ourDevices &&
        ourDevices.some(devicePubKey => devicePubKey === id);

      if (isOurSecondaryDevice) {
        await conversation.setSecondaryStatus(true, ourPrimaryKey);
      }

      const otherDevices = await libloki.storage.getPairedDevicesFor(id);
      const devices = [id, ...otherDevices];
      const deviceConversations = await Promise.all(
        devices.map(d =>
          ConversationController.getOrCreateAndWait(d, 'private')
        )
      );
      // triger session request with every devices of that user
      // when we do not have a session with it already
      deviceConversations.forEach(device => {
        libsession.Protocols.SessionProtocol.sendSessionRequestIfNeeded(
          libsession.Types.PubKey(device.id)
        );
      });

      if (details.profileKey) {
        const profileKey = window.Signal.Crypto.arrayBufferToBase64(
          details.profileKey
        );
        conversation.setProfileKey(profileKey);
      }

      if (typeof details.blocked !== 'undefined') {
        if (details.blocked) {
          storage.addBlockedNumber(id);
        } else {
          storage.removeBlockedNumber(id);
        }
      }

      // Do not set name to allow working with lokiProfile and nicknames
      conversation.set({
        // name: details.name,
        color: details.color,
        active_at: activeAt,
      });

      await conversation.setLokiProfile({ displayName: details.name });

      if (details.nickname) {
        await conversation.setNickname(details.nickname);
      }

      // Update the conversation avatar only if new avatar exists and hash differs
      const { avatar } = details;
      if (avatar && avatar.data) {
        const newAttributes = await window.Signal.Types.Conversation.maybeUpdateAvatar(
          conversation.attributes,
          avatar.data,
          {
            writeNewAttachmentData,
            deleteAttachmentData,
          }
        );
        conversation.set(newAttributes);
      }

      await window.Signal.Data.updateConversation(id, conversation.attributes, {
        Conversation: Whisper.Conversation,
      });
      const { expireTimer } = details;
      const isValidExpireTimer = typeof expireTimer === 'number';
      if (isValidExpireTimer) {
        const source = textsecure.storage.user.getNumber();
        const receivedAt = Date.now();

        await conversation.updateExpirationTimer(
          expireTimer,
          source,
          receivedAt,
          { fromSync: true }
        );
      }

      if (details.verified) {
        const { verified } = details;
        const verifiedEvent = new Event('verified');
        verifiedEvent.verified = {
          state: verified.state,
          destination: verified.destination,
          identityKey: verified.identityKey.toArrayBuffer(),
        };
        verifiedEvent.viaContactSync = true;
        await onVerified(verifiedEvent);
      }
    } catch (error) {
      window.log.error('onContactReceived error:', Errors.toLogFormat(error));
    }
  }

  async function onGroupReceived(ev) {
    const details = ev.groupDetails;
    const { id } = details;

    libloki.api.debug.logGroupSync(
      'Got sync group message with group id',
      id,
      ' details:',
      details
    );

    const conversation = await ConversationController.getOrCreateAndWait(
      id,
      'group'
    );

    const updates = {
      name: details.name,
      members: details.members,
      color: details.color,
      type: 'group',
      is_medium_group: details.is_medium_group || false,
    };

    if (details.active) {
      const activeAt = conversation.get('active_at');

      // The idea is to make any new group show up in the left pane. If
      //   activeAt is null, then this group has been purposefully hidden.
      if (activeAt !== null) {
        updates.active_at = activeAt || Date.now();
      }
      updates.left = false;
    } else {
      updates.left = true;
    }

    if (details.blocked) {
      storage.addBlockedGroup(id);
    } else {
      storage.removeBlockedGroup(id);
    }

    conversation.set(updates);

    // Update the conversation avatar only if new avatar exists and hash differs
    const { avatar } = details;
    if (avatar && avatar.data) {
      const newAttributes = await window.Signal.Types.Conversation.maybeUpdateAvatar(
        conversation.attributes,
        avatar.data,
        {
          writeNewAttachmentData,
          deleteAttachmentData,
        }
      );
      conversation.set(newAttributes);
    }

    await window.Signal.Data.updateConversation(id, conversation.attributes, {
      Conversation: Whisper.Conversation,
    });

    // send a session request for all the members we do not have a session with
    window.libloki.api.sendSessionRequestsToMembers(updates.members);

    const { expireTimer } = details;
    const isValidExpireTimer = typeof expireTimer === 'number';
    if (!isValidExpireTimer) {
      return;
    }

    const source = textsecure.storage.user.getNumber();
    const receivedAt = Date.now();
    await conversation.updateExpirationTimer(expireTimer, source, receivedAt, {
      fromSync: true,
    });

    ev.confirm();
  }

  async function initIncomingMessage(data) {
    // Now this function is only called for errors, so no delivery receipts

    const messageData = {
      source: data.source,
      sourceDevice: data.sourceDevice,
      serverId: data.serverId,
      sent_at: data.timestamp,
      received_at: data.receivedAt || Date.now(),
      conversationId: data.source,
      unidentifiedDeliveryReceived: data.unidentifiedDeliveryReceived,
      type: 'incoming',
      unread: 1,
      isPublic: data.isPublic,
      isRss: data.isRss,
    };

    const message = new Whisper.Message(messageData);

<<<<<<< HEAD
    // Send a delivery receipt
    // If we don't return early here, we can get into infinite error loops. So, no delivery receipts for sealed sender errors.
    // Note(LOKI): don't send receipt for FR as we don't have a session yet
    const isGroup = data && data.message && data.message.group;
    const shouldSendReceipt =
      !isError &&
      data.unidentifiedDeliveryReceived &&
      !data.isSessionRequest &&
      !isGroup;

    // Send the receipt async and hope that it succeeds
    if (shouldSendReceipt) {
      const { wrap, sendOptions } = ConversationController.prepareForSend(
        data.source
      );
      wrap(
        textsecure.messaging.sendDeliveryReceipt(
          data.source,
          data.timestamp,
          sendOptions
        )
      ).catch(error => {
        window.log.error(
          `Failed to send delivery receipt to ${data.source} for message ${data.timestamp}:`,
          error && error.stack ? error.stack : error
        );
      });
    }

=======
>>>>>>> c19d81ad
    return message;
  }

  async function onError(ev) {
    const noSession =
      ev.error &&
      ev.error.message &&
      ev.error.message.indexOf('No record for device') === 0;
    const pubkey = ev.proto.source;

    if (noSession) {
      const convo = await ConversationController.getOrCreateAndWait(
        pubkey,
        'private'
      );

      if (!convo.get('sessionRestoreSeen')) {
        convo.set({ sessionRestoreSeen: true });

        await window.Signal.Data.updateConversation(
          convo.id,
          convo.attributes,
          { Conversation: Whisper.Conversation }
        );

        window.Whisper.events.trigger('showSessionRestoreConfirmation', {
          pubkey,
          onOk: () => {
            convo.sendMessage('', null, null, null, null, {
              sessionRestoration: true,
            });
          },
        });
      } else {
        window.log.debug(`Already seen session restore for pubkey: ${pubkey}`);
        if (ev.confirm) {
          ev.confirm();
        }
      }

      // We don't want to display any failed messages in the conversation:
      return;
    }

    const { error } = ev;
    window.log.error('background onError:', Errors.toLogFormat(error));

    if (
      error &&
      error.name === 'HTTPError' &&
      (error.code === 401 || error.code === 403)
    ) {
      Whisper.events.trigger('unauthorized');

      if (messageReceiver) {
        await messageReceiver.stopProcessing();
        messageReceiver = null;
      }

      onEmpty();

      window.log.warn(
        'Client is no longer authorized; deleting local configuration'
      );
      Whisper.Registration.remove();

      const NUMBER_ID_KEY = 'number_id';
      const VERSION_KEY = 'version';
      const LAST_PROCESSED_INDEX_KEY = 'attachmentMigration_lastProcessedIndex';
      const IS_MIGRATION_COMPLETE_KEY = 'attachmentMigration_isComplete';

      const previousNumberId = textsecure.storage.get(NUMBER_ID_KEY);
      const lastProcessedIndex = textsecure.storage.get(
        LAST_PROCESSED_INDEX_KEY
      );
      const isMigrationComplete = textsecure.storage.get(
        IS_MIGRATION_COMPLETE_KEY
      );

      try {
        await textsecure.storage.protocol.removeAllConfiguration();

        // These two bits of data are important to ensure that the app loads up
        //   the conversation list, instead of showing just the QR code screen.
        Whisper.Registration.markEverDone();
        textsecure.storage.put(NUMBER_ID_KEY, previousNumberId);

        // These two are important to ensure we don't rip through every message
        //   in the database attempting to upgrade it after starting up again.
        textsecure.storage.put(
          IS_MIGRATION_COMPLETE_KEY,
          isMigrationComplete || false
        );
        textsecure.storage.put(
          LAST_PROCESSED_INDEX_KEY,
          lastProcessedIndex || null
        );
        textsecure.storage.put(VERSION_KEY, window.getVersion());

        window.log.info('Successfully cleared local configuration');
      } catch (eraseError) {
        window.log.error(
          'Something went wrong clearing local configuration',
          eraseError && eraseError.stack ? eraseError.stack : eraseError
        );
      }

      return;
    }

    if (error && error.name === 'HTTPError' && error.code === -1) {
      // Failed to connect to server
      if (navigator.onLine) {
        window.log.info('retrying in 1 minute');
        setTimeout(connect, 60000);

        Whisper.events.trigger('reconnectTimer');
      }
      return;
    }

    if (ev.proto) {
      if (error && error.name === 'MessageCounterError') {
        if (ev.confirm) {
          ev.confirm();
        }
        // Ignore this message. It is likely a duplicate delivery
        // because the server lost our ack the first time.
        return;
      }
      const envelope = ev.proto;

      // TODO: see if we could reuse the one in receiver.ts
      const message = await initIncomingMessage(envelope);

      await message.saveErrors(error || new Error('Error was null'));
      const id = message.get('conversationId');
      const conversation = await ConversationController.getOrCreateAndWait(
        id,
        'private'
      );
      conversation.set({
        active_at: Date.now(),
        unreadCount: conversation.get('unreadCount') + 1,
      });

      const conversationTimestamp = conversation.get('timestamp');
      const messageTimestamp = message.get('timestamp');
      if (!conversationTimestamp || messageTimestamp > conversationTimestamp) {
        conversation.set({ timestamp: message.get('sent_at') });
      }

      conversation.trigger('newmessage', message);
      conversation.notify(message);

      if (ev.confirm) {
        ev.confirm();
      }

      await window.Signal.Data.updateConversation(id, conversation.attributes, {
        Conversation: Whisper.Conversation,
      });
    }

    throw error;
  }

  function onReadReceipt(ev) {
    const readAt = ev.timestamp;
    const { timestamp } = ev.read;
    const { reader } = ev.read;
    window.log.info('read receipt', reader, timestamp);

    if (!storage.get('read-receipt-setting')) {
      return ev.confirm();
    }

    const receipt = Whisper.ReadReceipts.add({
      reader,
      timestamp,
      read_at: readAt,
    });

    receipt.on('remove', ev.confirm);

    // Calling this directly so we can wait for completion
    return Whisper.ReadReceipts.onReceipt(receipt);
  }

  function onReadSync(ev) {
    const readAt = ev.timestamp;
    const { timestamp } = ev.read;
    const { sender } = ev.read;
    window.log.info('read sync', sender, timestamp);

    const receipt = Whisper.ReadSyncs.add({
      sender,
      timestamp,
      read_at: readAt,
    });

    receipt.on('remove', ev.confirm);

    // Calling this directly so we can wait for completion
    return Whisper.ReadSyncs.onReceipt(receipt);
  }

  async function onVerified(ev) {
    const number = ev.verified.destination;
    const key = ev.verified.identityKey;
    let state;

    const c = new Whisper.Conversation({
      id: number,
    });
    const error = c.validateNumber();
    if (error) {
      window.log.error(
        'Invalid verified sync received:',
        Errors.toLogFormat(error)
      );
      return;
    }

    switch (ev.verified.state) {
      case textsecure.protobuf.Verified.State.DEFAULT:
        state = 'DEFAULT';
        break;
      case textsecure.protobuf.Verified.State.VERIFIED:
        state = 'VERIFIED';
        break;
      case textsecure.protobuf.Verified.State.UNVERIFIED:
        state = 'UNVERIFIED';
        break;
      default:
        window.log.error(`Got unexpected verified state: ${ev.verified.state}`);
    }

    window.log.info(
      'got verified sync for',
      number,
      state,
      ev.viaContactSync ? 'via contact sync' : ''
    );

    const contact = await ConversationController.getOrCreateAndWait(
      number,
      'private'
    );
    const options = {
      viaSyncMessage: true,
      viaContactSync: ev.viaContactSync,
      key,
    };

    if (state === 'VERIFIED') {
      await contact.setVerified(options);
    } else if (state === 'DEFAULT') {
      await contact.setVerifiedDefault(options);
    } else {
      await contact.setUnverified(options);
    }

    if (ev.confirm) {
      ev.confirm();
    }
  }

  function onDeliveryReceipt(ev) {
    const { deliveryReceipt } = ev;
    window.log.info(
      'delivery receipt from',
      `${deliveryReceipt.source}.${deliveryReceipt.sourceDevice}`,
      deliveryReceipt.timestamp
    );

    const receipt = Whisper.DeliveryReceipts.add({
      timestamp: deliveryReceipt.timestamp,
      source: deliveryReceipt.source,
    });

    ev.confirm();

    // Calling this directly so we can wait for completion
    return Whisper.DeliveryReceipts.onReceipt(receipt);
  }
})();<|MERGE_RESOLUTION|>--- conflicted
+++ resolved
@@ -1585,13 +1585,6 @@
     messageReceiver.addEventListener('configuration', onConfiguration);
     messageReceiver.addEventListener('typing', onTyping);
 
-<<<<<<< HEAD
-=======
-    Whisper.events.on('endSession', source => {
-      window.NewReceiver.handleEndSession(source);
-    });
-
->>>>>>> c19d81ad
     window.Signal.AttachmentDownloads.start({
       getMessageReceiver: () => messageReceiver,
       logger: window.log,
@@ -1834,7 +1827,7 @@
       // when we do not have a session with it already
       deviceConversations.forEach(device => {
         libsession.Protocols.SessionProtocol.sendSessionRequestIfNeeded(
-          libsession.Types.PubKey(device.id)
+          new libsession.Types.PubKey(device.id)
         );
       });
 
@@ -2013,38 +2006,6 @@
 
     const message = new Whisper.Message(messageData);
 
-<<<<<<< HEAD
-    // Send a delivery receipt
-    // If we don't return early here, we can get into infinite error loops. So, no delivery receipts for sealed sender errors.
-    // Note(LOKI): don't send receipt for FR as we don't have a session yet
-    const isGroup = data && data.message && data.message.group;
-    const shouldSendReceipt =
-      !isError &&
-      data.unidentifiedDeliveryReceived &&
-      !data.isSessionRequest &&
-      !isGroup;
-
-    // Send the receipt async and hope that it succeeds
-    if (shouldSendReceipt) {
-      const { wrap, sendOptions } = ConversationController.prepareForSend(
-        data.source
-      );
-      wrap(
-        textsecure.messaging.sendDeliveryReceipt(
-          data.source,
-          data.timestamp,
-          sendOptions
-        )
-      ).catch(error => {
-        window.log.error(
-          `Failed to send delivery receipt to ${data.source} for message ${data.timestamp}:`,
-          error && error.stack ? error.stack : error
-        );
-      });
-    }
-
-=======
->>>>>>> c19d81ad
     return message;
   }
 
