/* global _, Whisper, Backbone, storage, lokiP2pAPI, textsecure, libsignal */

/* eslint-disable more/no-then */

// eslint-disable-next-line func-names
(function() {
  'use strict';

  window.Whisper = window.Whisper || {};

  const conversations = new Whisper.ConversationCollection();
  const inboxCollection = new (Backbone.Collection.extend({
    initialize() {
      this.listenTo(conversations, 'add change:active_at', this.addActive);
      this.listenTo(conversations, 'reset', () => this.reset([]));
      this.listenTo(conversations, 'remove', this.remove);

      this.on(
        'add remove change:unreadCount',
        _.debounce(this.updateUnreadCount.bind(this), 1000)
      );
      this.startPruning();
    },
    addActive(model) {
      if (model.get('active_at')) {
        this.add(model);
        model.updateLastMessage();
      } else {
        this.remove(model);
      }
    },
    updateUnreadCount() {
      const newUnreadCount = _.reduce(
        this.map(m => m.get('unreadCount')),
        (item, memo) => item + memo,
        0
      );
      storage.put('unreadCount', newUnreadCount);

      if (newUnreadCount > 0) {
        window.setBadgeCount(newUnreadCount);
        window.document.title = `${window.getTitle()} (${newUnreadCount})`;
      } else {
        window.setBadgeCount(0);
        window.document.title = window.getTitle();
      }
      window.updateTrayIcon(newUnreadCount);
    },
    startPruning() {
      const halfHour = 30 * 60 * 1000;
      this.interval = setInterval(() => {
        this.forEach(conversation => {
          conversation.trigger('prune');
        });
      }, halfHour);
    },
  }))();

  window.getInboxCollection = () => inboxCollection;
  window.getConversations = () => conversations;
<<<<<<< HEAD

  const contactCollection = new (Backbone.Collection.extend({
    initialize() {
      this.on(
        'change:timestamp change:name change:number change:profileName',
        this.sort
      );

      this.listenTo(
        conversations,
        'add change:active_at change:friendRequestStatus',
        this.addActive
      );
      this.listenTo(conversations, 'remove', this.remove);
      this.listenTo(conversations, 'reset', () => this.reset([]));

      this.collator = new Intl.Collator();
    },
    comparator(m1, m2) {
      const title1 = m1.getTitle().toLowerCase();
      const title2 = m2.getTitle().toLowerCase();
      return this.collator.compare(title1, title2);
    },
    addActive(model) {
      // We only want models which we are friends with
      if (model.isFriend() && !model.isMe()) {
        this.add(model);
        model.updateLastMessage();
      } else {
        this.remove(model);
      }
    },
  }))();

  window.getContactCollection = () => contactCollection;
=======
>>>>>>> beebd188

  window.ConversationController = {
    get(id) {
      if (!this._initialFetchComplete) {
        throw new Error(
          'ConversationController.get() needs complete initial fetch'
        );
      }

      return conversations.get(id);
    },
    // Needed for some model setup which happens during the initial fetch() call below
    getUnsafe(id) {
      return conversations.get(id);
    },
    dangerouslyCreateAndAdd(attributes) {
      return conversations.add(attributes);
    },
    getOrCreate(id, type) {
      if (typeof id !== 'string') {
        throw new TypeError("'id' must be a string");
      }

      if (type !== 'private' && type !== 'group') {
        throw new TypeError(
          `'type' must be 'private' or 'group'; got: '${type}'`
        );
      }

      if (!this._initialFetchComplete) {
        throw new Error(
          'ConversationController.get() needs complete initial fetch'
        );
      }

      let conversation = conversations.get(id);
      if (conversation) {
        return conversation;
      }

      conversation = conversations.add({
        id,
        type,
        version: 2,
      });

      const create = async () => {
        if (!conversation.isValid()) {
          const validationError = conversation.validationError || {};
          window.log.error(
            'Contact is not valid. Not saving, but adding to collection:',
            conversation.idForLogging(),
            validationError.stack
          );

          return conversation;
        }

        try {
          await window.Signal.Data.saveConversation(conversation.attributes, {
            Conversation: Whisper.Conversation,
          });
        } catch (error) {
          window.log.error(
            'Conversation save failed! ',
            id,
            type,
            'Error:',
            error && error.stack ? error.stack : error
          );
          throw error;
        }

        return conversation;
      };

      conversation.initialPromise = create();
      conversation.initialPromise.then(() => {
        Promise.all([
          conversation.updateProfileAvatar(),
          window.lokiSnodeAPI.refreshSwarmNodesForPubKey(id),
        ]);
      });

      return conversation;
    },
    async deleteContact(id) {
      if (typeof id !== 'string') {
        throw new TypeError("'id' must be a string");
      }

      if (!this._initialFetchComplete) {
        throw new Error(
          'ConversationController.get() needs complete initial fetch'
        );
      }

      const conversation = conversations.get(id);
      if (!conversation) {
        return;
      }
      await conversation.destroyMessages();
      const deviceIds = await textsecure.storage.protocol.getDeviceIds(id);
      await Promise.all(
        deviceIds.map(deviceId => {
          const address = new libsignal.SignalProtocolAddress(id, deviceId);
          const sessionCipher = new libsignal.SessionCipher(
            textsecure.storage.protocol,
            address
          );
          return sessionCipher.deleteAllSessionsForDevice();
        })
      );
      await window.Signal.Data.removeConversation(id, {
        Conversation: Whisper.Conversation,
      });
      conversations.remove(conversation);
    },
    getOrCreateAndWait(id, type) {
      return this._initialPromise.then(() => {
        const conversation = this.getOrCreate(id, type);

        if (conversation) {
          return conversation.initialPromise.then(() => conversation);
        }

        return Promise.reject(
          new Error('getOrCreateAndWait: did not get conversation')
        );
      });
    },
    prepareForSend(id, options) {
      // id is either a group id or an individual user's id
      const conversation = this.get(id);
      const sendOptions = conversation
        ? conversation.getSendOptions(options)
        : null;
      const wrap = conversation
        ? conversation.wrapSend.bind(conversation)
        : promise => promise;

      return { wrap, sendOptions };
    },
    async getAllGroupsInvolvingId(id) {
      const groups = await window.Signal.Data.getAllGroupsInvolvingId(id, {
        ConversationCollection: Whisper.ConversationCollection,
      });
      return groups.map(group => conversations.add(group));
    },
    loadPromise() {
      return this._initialPromise;
    },
    reset() {
      this._initialPromise = Promise.resolve();
      this._initialFetchComplete = false;
      conversations.reset([]);
    },
    async load() {
      window.log.info('ConversationController: starting initial fetch');

      // We setup online and offline listeners here because we want
      //  to minimize the amount of listeners we have to avoid memory leaks
      if (!this.p2pListenersSet) {
        lokiP2pAPI.on('online', this._handleOnline.bind(this));
        lokiP2pAPI.on('offline', this._handleOffline.bind(this));
        this.p2pListenersSet = true;
      }

      if (conversations.length) {
        throw new Error('ConversationController: Already loaded!');
      }

      const load = async () => {
        try {
          const collection = await window.Signal.Data.getAllConversations({
            ConversationCollection: Whisper.ConversationCollection,
          });

          conversations.add(collection.models);

          this._initialFetchComplete = true;
          const promises = [];
          conversations.forEach(conversation => {
            if (!conversation.get('lastMessage')) {
              promises.push(conversation.updateLastMessage());
            }

            promises.concat([
              conversation.updateProfile(),
              conversation.updateProfileAvatar(),
              conversation.resetPendingSend(),
              conversation.setFriendRequestExpiryTimeout(),
            ]);
          });
          await Promise.all(promises);

          // Remove any unused images
          window.profileImages.removeImagesNotInArray(
            conversations.map(c => c.id)
          );

          window.log.info('ConversationController: done with initial fetch');
        } catch (error) {
          window.log.error(
            'ConversationController: initial fetch failed',
            error && error.stack ? error.stack : error
          );
          throw error;
        }
      };

      this._initialPromise = load();

      return this._initialPromise;
    },
    _handleOnline(pubKey) {
      try {
        const conversation = this.get(pubKey);
        conversation.set({ isOnline: true });
      } catch (e) {} // eslint-disable-line
    },
    _handleOffline(pubKey) {
      try {
        const conversation = this.get(pubKey);
        conversation.set({ isOnline: false });
      } catch (e) {} // eslint-disable-line
    },
  };
})();<|MERGE_RESOLUTION|>--- conflicted
+++ resolved
@@ -58,44 +58,6 @@
 
   window.getInboxCollection = () => inboxCollection;
   window.getConversations = () => conversations;
-<<<<<<< HEAD
-
-  const contactCollection = new (Backbone.Collection.extend({
-    initialize() {
-      this.on(
-        'change:timestamp change:name change:number change:profileName',
-        this.sort
-      );
-
-      this.listenTo(
-        conversations,
-        'add change:active_at change:friendRequestStatus',
-        this.addActive
-      );
-      this.listenTo(conversations, 'remove', this.remove);
-      this.listenTo(conversations, 'reset', () => this.reset([]));
-
-      this.collator = new Intl.Collator();
-    },
-    comparator(m1, m2) {
-      const title1 = m1.getTitle().toLowerCase();
-      const title2 = m2.getTitle().toLowerCase();
-      return this.collator.compare(title1, title2);
-    },
-    addActive(model) {
-      // We only want models which we are friends with
-      if (model.isFriend() && !model.isMe()) {
-        this.add(model);
-        model.updateLastMessage();
-      } else {
-        this.remove(model);
-      }
-    },
-  }))();
-
-  window.getContactCollection = () => contactCollection;
-=======
->>>>>>> beebd188
 
   window.ConversationController = {
     get(id) {
