--- conflicted
+++ resolved
@@ -161,24 +161,17 @@
       if (!conversation) {
         return;
       }
-<<<<<<< HEAD
-      if (conversation.isPublic()) {
-=======
 
       // Close group leaving
       if (conversation.isClosedGroup()) {
         await conversation.leaveGroup();
       } else if (conversation.isPublic()) {
->>>>>>> dfca294e
         const channelAPI = await conversation.getPublicSendData();
         if (channelAPI === null) {
           log.warn(`Could not get API for public conversation ${id}`);
         } else {
           channelAPI.serverAPI.partChannel(channelAPI.channelId);
         }
-<<<<<<< HEAD
-      }
-=======
       } else if (conversation.isPrivate()) {
         const deviceIds = await textsecure.storage.protocol.getDeviceIds(id);
         await Promise.all(
@@ -193,7 +186,6 @@
         );
       }
 
->>>>>>> dfca294e
       await conversation.destroyMessages();
       await window.Signal.Data.removeConversation(id, {
         Conversation: Whisper.Conversation,
