--- conflicted
+++ resolved
@@ -1,12 +1,9 @@
 import { MessageModel, MessageAttributes } from './messages';
 
 interface ConversationAttributes {
-<<<<<<< HEAD
   profileName?: string;
-=======
   id: string;
   name: string;
->>>>>>> ec2274d5
   members: Array<string>;
   left: boolean;
   expireTimer: number;
@@ -45,13 +42,10 @@
   getTitle: () => string;
   onReadMessage: (message: MessageModel) => void;
   updateTextInputState: () => void;
-<<<<<<< HEAD
-=======
   getName: () => string;
   addMessage: (attributes: Partial<MessageAttributes>) => Promise<MessageModel>;
   isMediumGroup: () => boolean;
 
->>>>>>> ec2274d5
   lastMessage: string;
   messageCollection: Backbone.Collection<MessageModel>;
 }