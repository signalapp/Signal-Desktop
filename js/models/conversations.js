/* global _: false */
/* global Backbone: false */
/* global BlockedNumberController: false */
/* global ConversationController: false */
/* global i18n: false */
/* global profileImages: false */
/* global storage: false */
/* global textsecure: false */
/* global Whisper: false */

/* eslint-disable more/no-then */

// eslint-disable-next-line func-names
(function() {
  'use strict';

  window.Whisper = window.Whisper || {};

  const SEALED_SENDER = {
    UNKNOWN: 0,
    ENABLED: 1,
    DISABLED: 2,
    UNRESTRICTED: 3,
  };

  const { Util } = window.Signal;
  const {
    Conversation,
    Contact,
    Errors,
    Message,
    PhoneNumber,
  } = window.Signal.Types;
  const {
    upgradeMessageSchema,
    loadAttachmentData,
    getAbsoluteAttachmentPath,
    // eslint-disable-next-line no-unused-vars
    writeNewAttachmentData,
    deleteAttachmentData,
  } = window.Signal.Migrations;

  // Possible conversation friend states
  const FriendRequestStatusEnum = Object.freeze({
    // New conversation, no messages sent or received
    none: 0,
    // This state is used to lock the input early while sending
    pendingSend: 1,
    // Friend request sent, awaiting response
    requestSent: 2,
    // Friend request received, awaiting user input
    requestReceived: 3,
    // We did it!
    friends: 4,
  });

  // Possible session reset states
  const SessionResetEnum = Object.freeze({
    // No ongoing reset
    none: 0,
    // we initiated the session reset
    initiated: 1,
    // we received the session reset
    request_received: 2,
  });

  const COLORS = [
    'red',
    'deep_orange',
    'brown',
    'pink',
    'purple',
    'indigo',
    'blue',
    'teal',
    'green',
    'light_green',
    'blue_grey',
  ];

  Whisper.Conversation = Backbone.Model.extend({
    storeName: 'conversations',
    defaults() {
      return {
        unreadCount: 0,
        verified: textsecure.storage.protocol.VerifiedStatus.DEFAULT,
        friendRequestStatus: FriendRequestStatusEnum.none,
        unlockTimestamp: null, // Timestamp used for expiring friend requests.
        sessionResetStatus: SessionResetEnum.none,
        swarmNodes: new Set([]),
      };
    },

    idForLogging() {
      if (this.isPrivate()) {
        return this.id;
      }

      return `group(${this.id})`;
    },

    handleMessageError(message, errors) {
      this.trigger('messageError', message, errors);
    },

    initialize() {
      this.ourNumber = textsecure.storage.user.getNumber();
      this.verifiedEnum = textsecure.storage.protocol.VerifiedStatus;

      // This may be overridden by ConversationController.getOrCreate, and signify
      //   our first save to the database. Or first fetch from the database.
      this.initialPromise = Promise.resolve();

      this.contactCollection = new Backbone.Collection();
      const collator = new Intl.Collator();
      this.contactCollection.comparator = (left, right) => {
        const leftLower = left.getTitle().toLowerCase();
        const rightLower = right.getTitle().toLowerCase();
        return collator.compare(leftLower, rightLower);
      };
      this.messageCollection = new Whisper.MessageCollection([], {
        conversation: this,
      });

      this.messageCollection.on('change:errors', this.handleMessageError, this);
      this.messageCollection.on('send-error', this.onMessageError, this);

      this.throttledBumpTyping = _.throttle(this.bumpTyping, 300);
      const debouncedUpdateLastMessage = _.debounce(
        this.updateLastMessage.bind(this),
        200
      );
      this.listenTo(
        this.messageCollection,
        'add remove destroy',
        debouncedUpdateLastMessage
      );
      this.listenTo(this.messageCollection, 'sent', this.updateLastMessage);
      this.listenTo(
        this.messageCollection,
        'send-error',
        this.updateLastMessage
      );

      this.on('newmessage', this.onNewMessage);
      this.on('change:profileKey', this.onChangeProfileKey);

      // Listening for out-of-band data updates
      this.on('updateMessage', this.updateAndMerge);
      this.on('delivered', this.updateAndMerge);
      this.on('read', this.updateAndMerge);
      this.on('expiration-change', this.updateAndMerge);
      this.on('expired', this.onExpired);

      const sealedSender = this.get('sealedSender');
      if (sealedSender === undefined) {
        this.set({ sealedSender: SEALED_SENDER.UNKNOWN });
      }
      this.unset('unidentifiedDelivery');
      this.unset('unidentifiedDeliveryUnrestricted');
      this.unset('hasFetchedProfile');
      this.unset('tokens');
      this.unset('lastMessage');
      this.unset('lastMessageStatus');

      this.setFriendRequestExpiryTimeout();
      this.typingRefreshTimer = null;
      this.typingPauseTimer = null;
    },

    isMe() {
      return this.id === this.ourNumber;
    },
    isBlocked() {
      return BlockedNumberController.isBlocked(this.id);
    },
    block() {
      BlockedNumberController.block(this.id);
      this.trigger('change');
      this.messageCollection.forEach(m => m.trigger('change'));
    },
    unblock() {
      BlockedNumberController.unblock(this.id);
      this.trigger('change');
      this.messageCollection.forEach(m => m.trigger('change'));
    },

    bumpTyping() {
      // We don't send typing messages if the setting is disabled
      if (!storage.get('typingIndicators')) {
        return;
      }

      if (!this.typingRefreshTimer) {
        const isTyping = true;
        this.setTypingRefreshTimer();
        this.sendTypingMessage(isTyping);
      }

      this.setTypingPauseTimer();
    },

    setTypingRefreshTimer() {
      if (this.typingRefreshTimer) {
        clearTimeout(this.typingRefreshTimer);
      }
      this.typingRefreshTimer = setTimeout(
        this.onTypingRefreshTimeout.bind(this),
        10 * 1000
      );
    },

    onTypingRefreshTimeout() {
      const isTyping = true;
      this.sendTypingMessage(isTyping);

      // This timer will continue to reset itself until the pause timer stops it
      this.setTypingRefreshTimer();
    },

    setTypingPauseTimer() {
      if (this.typingPauseTimer) {
        clearTimeout(this.typingPauseTimer);
      }
      this.typingPauseTimer = setTimeout(
        this.onTypingPauseTimeout.bind(this),
        3 * 1000
      );
    },

    onTypingPauseTimeout() {
      const isTyping = false;
      this.sendTypingMessage(isTyping);

      this.clearTypingTimers();
    },

    clearTypingTimers() {
      if (this.typingPauseTimer) {
        clearTimeout(this.typingPauseTimer);
        this.typingPauseTimer = null;
      }
      if (this.typingRefreshTimer) {
        clearTimeout(this.typingRefreshTimer);
        this.typingRefreshTimer = null;
      }
    },

    sendTypingMessage(isTyping) {
      const groupId = !this.isPrivate() ? this.id : null;
      const recipientId = this.isPrivate() ? this.id : null;

      const sendOptions = this.getSendOptions();
      this.wrapSend(
        textsecure.messaging.sendTypingMessage(
          {
            groupId,
            isTyping,
            recipientId,
          },
          sendOptions
        )
      );
    },

    async cleanup() {
      await window.Signal.Types.Conversation.deleteExternalFiles(
        this.attributes,
        {
          deleteAttachmentData,
        }
      );
      profileImages.removeImage(this.id);
    },

    async updateProfileAvatar() {
      const path = profileImages.getOrCreateImagePath(this.id);
      await this.setProfileAvatar(path);
    },

    async updateAndMerge(message) {
      this.updateLastMessage();

      const mergeMessage = () => {
        const existing = this.messageCollection.get(message.id);
        if (!existing) {
          return;
        }

        existing.merge(message.attributes);
      };

      await this.inProgressFetch;
      mergeMessage();
    },

    async onExpired(message) {
      this.updateLastMessage();

      const removeMessage = () => {
        const { id } = message;
        const existing = this.messageCollection.get(id);
        if (!existing) {
          return;
        }

        window.log.info('Remove expired message from collection', {
          sentAt: existing.get('sent_at'),
        });

        this.messageCollection.remove(id);
        existing.trigger('expired');
      };

      // If a fetch is in progress, then we need to wait until that's complete to
      //   do this removal. Otherwise we could remove from messageCollection, then
      //   the async database fetch could include the removed message.

      await this.inProgressFetch;
      removeMessage();
    },

    async onCalculatingPoW(pubKey, timestamp) {
      if (this.id !== pubKey) return;

      // Go through our messages and find the one that we need to update
      const messages = this.messageCollection.models.filter(
        m => m.get('sent_at') === timestamp
      );
      await Promise.all(messages.map(m => m.setCalculatingPoW()));
    },

    async onNewMessage(message) {
      await this.updateLastMessage();

      // Clear typing indicator for a given contact if we receive a message from them
      const identifier = message.get
        ? `${message.get('source')}.${message.get('sourceDevice')}`
        : `${message.source}.${message.sourceDevice}`;
      this.clearContactTypingTimer(identifier);
    },

    addSingleMessage(message, setToExpire = true) {
      const model = this.messageCollection.add(message, { merge: true });
      if (setToExpire) model.setToExpire();
      return model;
    },
    format() {
      const { format } = PhoneNumber;
      const regionCode = storage.get('regionCode');
      const color = this.getColor();

      return {
        phoneNumber: format(this.id, {
          ourRegionCode: regionCode,
        }),
        color,
        avatarPath: this.getAvatarPath(),
        name: this.getName(),
        profileName: this.getProfileName(),
        title: this.getTitle(),
      };
    },
    // This goes through all our message history and finds a friend request
    async getPendingFriendRequests(direction = null) {
      // Theoretically all our messages could be friend requests,
      // thus we have to unfortunately go through each one :(
      const messages = await window.Signal.Data.getMessagesByConversation(
        this.id,
        {
          type: 'friend-request',
          MessageCollection: Whisper.MessageCollection,
        }
      );
      // Get the pending friend requests that match the direction
      // If no direction is supplied then return all pending friend requests
      return messages.models.filter(m => {
        if (m.get('friendStatus') !== 'pending') return false;
        return direction === null || m.get('direction') === direction;
      });
    },
    getPropsForListItem() {
      const typingKeys = Object.keys(this.contactTypingTimers || {});

      const result = {
        ...this.format(),
        conversationType: this.isPrivate() ? 'direct' : 'group',

        lastUpdated: this.get('timestamp'),
        unreadCount: this.get('unreadCount') || 0,
        isSelected: this.isSelected,
        showFriendRequestIndicator: this.isPendingFriendRequest(),
        isBlocked: this.isBlocked(),

        isTyping: typingKeys.length > 0,
        lastMessage: {
          status: this.lastMessageStatus,
          text: this.lastMessage,
        },

        onClick: () => this.trigger('select', this),
      };

      return result;
    },

    onMessageError() {
      this.updateVerified();
    },
    safeGetVerified() {
      const promise = textsecure.storage.protocol.getVerified(this.id);
      return promise.catch(
        () => textsecure.storage.protocol.VerifiedStatus.DEFAULT
      );
    },
    async updateVerified() {
      if (this.isPrivate()) {
        await this.initialPromise;
        const verified = await this.safeGetVerified();

        // we don't await here because we don't need to wait for this to finish
        window.Signal.Data.updateConversation(
          this.id,
          { verified },
          { Conversation: Whisper.Conversation }
        );

        return;
      }

      await this.fetchContacts();
      await Promise.all(
        this.contactCollection.map(async contact => {
          if (!contact.isMe()) {
            await contact.updateVerified();
          }
        })
      );

      this.onMemberVerifiedChange();
    },
    setVerifiedDefault(options) {
      const { DEFAULT } = this.verifiedEnum;
      return this.queueJob(() => this._setVerified(DEFAULT, options));
    },
    setVerified(options) {
      const { VERIFIED } = this.verifiedEnum;
      return this.queueJob(() => this._setVerified(VERIFIED, options));
    },
    setUnverified(options) {
      const { UNVERIFIED } = this.verifiedEnum;
      return this.queueJob(() => this._setVerified(UNVERIFIED, options));
    },
    async _setVerified(verified, providedOptions) {
      const options = providedOptions || {};
      _.defaults(options, {
        viaSyncMessage: false,
        viaContactSync: false,
        key: null,
      });

      const { VERIFIED, UNVERIFIED } = this.verifiedEnum;

      if (!this.isPrivate()) {
        throw new Error(
          'You cannot verify a group conversation. ' +
            'You must verify individual contacts.'
        );
      }

      const beginningVerified = this.get('verified');
      let keyChange;
      if (options.viaSyncMessage) {
        // handle the incoming key from the sync messages - need different
        // behavior if that key doesn't match the current key
        keyChange = await textsecure.storage.protocol.processVerifiedMessage(
          this.id,
          verified,
          options.key
        );
      } else {
        keyChange = await textsecure.storage.protocol.setVerified(
          this.id,
          verified
        );
      }

      this.set({ verified });
      await window.Signal.Data.updateConversation(this.id, this.attributes, {
        Conversation: Whisper.Conversation,
      });

      // Three situations result in a verification notice in the conversation:
      //   1) The message came from an explicit verification in another client (not
      //      a contact sync)
      //   2) The verification value received by the contact sync is different
      //      from what we have on record (and it's not a transition to UNVERIFIED)
      //   3) Our local verification status is VERIFIED and it hasn't changed,
      //      but the key did change (Key1/VERIFIED to Key2/VERIFIED - but we don't
      //      want to show DEFAULT->DEFAULT or UNVERIFIED->UNVERIFIED)
      if (
        !options.viaContactSync ||
        (beginningVerified !== verified && verified !== UNVERIFIED) ||
        (keyChange && verified === VERIFIED)
      ) {
        await this.addVerifiedChange(this.id, verified === VERIFIED, {
          local: !options.viaSyncMessage,
        });
      }
      if (!options.viaSyncMessage) {
        await this.sendVerifySyncMessage(this.id, verified);
      }
    },
    sendVerifySyncMessage(number, state) {
      // Because syncVerification sends a (null) message to the target of the verify and
      //   a sync message to our own devices, we need to send the accessKeys down for both
      //   contacts. So we merge their sendOptions.
      const { sendOptions } = ConversationController.prepareForSend(
        this.ourNumber,
        { syncMessage: true }
      );
      const contactSendOptions = this.getSendOptions();
      const options = Object.assign({}, sendOptions, contactSendOptions);

      const promise = textsecure.storage.protocol.loadIdentityKey(number);
      return promise.then(key =>
        this.wrapSend(
          textsecure.messaging.syncVerification(number, state, key, options)
        )
      );
    },
    isVerified() {
      if (this.isPrivate()) {
        return this.get('verified') === this.verifiedEnum.VERIFIED;
      }
      if (!this.contactCollection.length) {
        return false;
      }

      return this.contactCollection.every(contact => {
        if (contact.isMe()) {
          return true;
        }
        return contact.isVerified();
      });
    },
    isFriendRequestStatusNone() {
      return this.get('friendRequestStatus') === FriendRequestStatusEnum.none;
    },
    isPendingFriendRequest() {
      const status = this.get('friendRequestStatus');
      return (
        status === FriendRequestStatusEnum.requestSent ||
        status === FriendRequestStatusEnum.requestReceived ||
        status === FriendRequestStatusEnum.pendingSend
      );
    },
    hasSentFriendRequest() {
      return (
        this.get('friendRequestStatus') === FriendRequestStatusEnum.requestSent
      );
    },
    hasReceivedFriendRequest() {
      return (
        this.get('friendRequestStatus') ===
        FriendRequestStatusEnum.requestReceived
      );
    },
    isFriend() {
      return (
        this.get('friendRequestStatus') === FriendRequestStatusEnum.friends
      );
    },
    updateTextInputState() {
      switch (this.get('friendRequestStatus')) {
        case FriendRequestStatusEnum.none:
          this.trigger('disable:input', false);
          this.trigger('change:placeholder', 'friend-request');
          return;
        case FriendRequestStatusEnum.pendingSend:
        case FriendRequestStatusEnum.requestReceived:
        case FriendRequestStatusEnum.requestSent:
          this.trigger('disable:input', true);
          this.trigger('change:placeholder', 'disabled');
          return;
        case FriendRequestStatusEnum.friends:
          this.trigger('disable:input', false);
          this.trigger('change:placeholder', 'chat');
          return;
        default:
          throw new Error('Invalid friend request state');
      }
    },
    async setFriendRequestStatus(newStatus) {
      // Ensure that the new status is a valid FriendStatusEnum value
      if (!(newStatus in Object.values(FriendRequestStatusEnum))) return;
      if (this.get('friendRequestStatus') !== newStatus) {
        this.set({ friendRequestStatus: newStatus });
        await window.Signal.Data.updateConversation(this.id, this.attributes, {
          Conversation: Whisper.Conversation,
        });
        this.updateTextInputState();
      }
    },
    async respondToAllPendingFriendRequests(options) {
      const { response, direction = null } = options;
      // Ignore if no response supplied
      if (!response) return;
      const pending = await this.getPendingFriendRequests(direction);
      await Promise.all(
        pending.map(async request => {
          if (request.hasErrors()) return;

          request.set({ friendStatus: response });
          await window.Signal.Data.saveMessage(request.attributes, {
            Message: Whisper.Message,
          });
          this.trigger('updateMessage', request);
        })
      );
    },
    async resetPendingSend() {
      if (
        this.get('friendRequestStatus') === FriendRequestStatusEnum.pendingSend
      ) {
        await this.setFriendRequestStatus(FriendRequestStatusEnum.none);
      }
    },
    // We have declined an incoming friend request
    async onDeclineFriendRequest() {
      this.setFriendRequestStatus(FriendRequestStatusEnum.none);
      await this.respondToAllPendingFriendRequests({
        response: 'declined',
        direction: 'incoming',
      });
      await window.libloki.storage.removeContactPreKeyBundle(this.id);
    },
    // We have accepted an incoming friend request
    async onAcceptFriendRequest() {
      if (this.hasReceivedFriendRequest()) {
        this.setFriendRequestStatus(FriendRequestStatusEnum.friends);
        await this.respondToAllPendingFriendRequests({
          response: 'accepted',
          direction: 'incoming',
        });
        window.libloki.api.sendFriendRequestAccepted(this.id);
      }
    },
    // Our outgoing friend request has been accepted
    async onFriendRequestAccepted() {
      if (this.hasSentFriendRequest()) {
        this.setFriendRequestStatus(FriendRequestStatusEnum.friends);
        await this.respondToAllPendingFriendRequests({
          response: 'accepted',
        });
      }
    },
    async onFriendRequestTimeout() {
      // Unset the timer
      if (this.unlockTimer) clearTimeout(this.unlockTimer);

      this.unlockTimer = null;

      // Set the unlock timestamp to null
      if (this.get('unlockTimestamp')) {
        this.set({ unlockTimestamp: null });
        await window.Signal.Data.updateConversation(this.id, this.attributes, {
          Conversation: Whisper.Conversation,
        });
      }

      // Change any pending outgoing friend requests to expired
      await this.respondToAllPendingFriendRequests({
        response: 'expired',
        direction: 'outgoing',
      });
      await this.setFriendRequestStatus(FriendRequestStatusEnum.none);
    },
    async onFriendRequestReceived() {
      if (this.isFriendRequestStatusNone()) {
        this.setFriendRequestStatus(FriendRequestStatusEnum.requestReceived);
      } else if (this.hasSentFriendRequest()) {
        await Promise.all([
          this.setFriendRequestStatus(FriendRequestStatusEnum.friends),
          // Accept all outgoing FR
          this.respondToAllPendingFriendRequests({
            direction: 'outgoing',
            response: 'accepted',
          }),
        ]);
      }
      // Delete stale incoming friend requests
      const incoming = await this.getPendingFriendRequests('incoming');
      await Promise.all(
        incoming.map(request => this._removeMessage(request.id))
      );
      this.trigger('change');
    },
    async onFriendRequestSent() {
      // Check if we need to set the friend request expiry
      const unlockTimestamp = this.get('unlockTimestamp');
      if (!this.isFriend() && !unlockTimestamp) {
        // Expire the messages after 72 hours
        const hourLockDuration = 72;
        const ms = 60 * 60 * 1000 * hourLockDuration;

        this.set({ unlockTimestamp: Date.now() + ms });
        this.setFriendRequestExpiryTimeout();
      }
      await this.setFriendRequestStatus(FriendRequestStatusEnum.requestSent);
    },
    setFriendRequestExpiryTimeout() {
      const unlockTimestamp = this.get('unlockTimestamp');
      if (unlockTimestamp && !this.unlockTimer) {
        const delta = Math.max(unlockTimestamp - Date.now(), 0);
        this.unlockTimer = setTimeout(() => {
          this.onFriendRequestTimeout();
        }, delta);
      }
    },
    isUnverified() {
      if (this.isPrivate()) {
        const verified = this.get('verified');
        return (
          verified !== this.verifiedEnum.VERIFIED &&
          verified !== this.verifiedEnum.DEFAULT
        );
      }
      if (!this.contactCollection.length) {
        return true;
      }

      return this.contactCollection.any(contact => {
        if (contact.isMe()) {
          return false;
        }
        return contact.isUnverified();
      });
    },
    getUnverified() {
      if (this.isPrivate()) {
        return this.isUnverified()
          ? new Backbone.Collection([this])
          : new Backbone.Collection();
      }
      return new Backbone.Collection(
        this.contactCollection.filter(contact => {
          if (contact.isMe()) {
            return false;
          }
          return contact.isUnverified();
        })
      );
    },
    setApproved() {
      if (!this.isPrivate()) {
        throw new Error(
          'You cannot set a group conversation as trusted. ' +
            'You must set individual contacts as trusted.'
        );
      }

      return textsecure.storage.protocol.setApproval(this.id, true);
    },
    safeIsUntrusted() {
      return textsecure.storage.protocol
        .isUntrusted(this.id)
        .catch(() => false);
    },
    isUntrusted() {
      if (this.isPrivate()) {
        return this.safeIsUntrusted();
      }
      if (!this.contactCollection.length) {
        return Promise.resolve(false);
      }

      return Promise.all(
        this.contactCollection.map(contact => {
          if (contact.isMe()) {
            return false;
          }
          return contact.safeIsUntrusted();
        })
      ).then(results => _.any(results, result => result));
    },
    getUntrusted() {
      // This is a bit ugly because isUntrusted() is async. Could do the work to cache
      //   it locally, but we really only need it for this call.
      if (this.isPrivate()) {
        return this.isUntrusted().then(untrusted => {
          if (untrusted) {
            return new Backbone.Collection([this]);
          }

          return new Backbone.Collection();
        });
      }
      return Promise.all(
        this.contactCollection.map(contact => {
          if (contact.isMe()) {
            return [false, contact];
          }
          return Promise.all([contact.isUntrusted(), contact]);
        })
      ).then(results => {
        const filtered = _.filter(results, result => {
          const untrusted = result[0];
          return untrusted;
        });
        return new Backbone.Collection(
          _.map(filtered, result => {
            const contact = result[1];
            return contact;
          })
        );
      });
    },
    onMemberVerifiedChange() {
      // If the verified state of a member changes, our aggregate state changes.
      // We trigger both events to replicate the behavior of Backbone.Model.set()
      this.trigger('change:verified');
      this.trigger('change');
    },
    toggleVerified() {
      if (this.isVerified()) {
        return this.setVerifiedDefault();
      }
      return this.setVerified();
    },

    async addKeyChange(keyChangedId) {
      window.log.info(
        'adding key change advisory for',
        this.idForLogging(),
        keyChangedId,
        this.get('timestamp')
      );

      const timestamp = Date.now();
      const message = {
        conversationId: this.id,
        type: 'keychange',
        sent_at: this.get('timestamp'),
        received_at: timestamp,
        key_changed: keyChangedId,
        unread: 1,
      };

      const id = await window.Signal.Data.saveMessage(message, {
        Message: Whisper.Message,
      });

      this.trigger(
        'newmessage',
        new Whisper.Message({
          ...message,
          id,
        })
      );
    },
    // Remove the message locally from our conversation
    async _removeMessage(id) {
      await window.Signal.Data.removeMessage(id, { Message: Whisper.Message });
      const existing = this.messageCollection.get(id);
      if (existing) {
        this.messageCollection.remove(id);
        existing.trigger('destroy');
      }
    },
    async addVerifiedChange(verifiedChangeId, verified, providedOptions) {
      const options = providedOptions || {};
      _.defaults(options, { local: true });

      if (this.isMe()) {
        window.log.info(
          'refusing to add verified change advisory for our own number'
        );
        return;
      }

      const lastMessage = this.get('timestamp') || Date.now();

      window.log.info(
        'adding verified change advisory for',
        this.idForLogging(),
        verifiedChangeId,
        lastMessage
      );

      const timestamp = Date.now();
      const message = {
        conversationId: this.id,
        type: 'verified-change',
        sent_at: lastMessage,
        received_at: timestamp,
        verifiedChanged: verifiedChangeId,
        verified,
        local: options.local,
        unread: 1,
      };

      const id = await window.Signal.Data.saveMessage(message, {
        Message: Whisper.Message,
      });

      this.trigger(
        'newmessage',
        new Whisper.Message({
          ...message,
          id,
        })
      );

      if (this.isPrivate()) {
        ConversationController.getAllGroupsInvolvingId(this.id).then(groups => {
          _.forEach(groups, group => {
            group.addVerifiedChange(this.id, verified, options);
          });
        });
      }
    },

    async onReadMessage(message, readAt) {
      const existing = this.messageCollection.get(message.id);
      if (existing) {
        const fetched = await window.Signal.Data.getMessageById(existing.id, {
          Message: Whisper.Message,
        });
        existing.merge(fetched);
      }

      // We mark as read everything older than this message - to clean up old stuff
      //   still marked unread in the database. If the user generally doesn't read in
      //   the desktop app, so the desktop app only gets read syncs, we can very
      //   easily end up with messages never marked as read (our previous early read
      //   sync handling, read syncs never sent because app was offline)

      // We queue it because we often get a whole lot of read syncs at once, and
      //   their markRead calls could very easily overlap given the async pull from DB.

      // Lastly, we don't send read syncs for any message marked read due to a read
      //   sync. That's a notification explosion we don't need.
      return this.queueJob(() =>
        this.markRead(message.get('received_at'), {
          sendReadReceipts: false,
          readAt,
        })
      );
    },

    getUnread() {
      return window.Signal.Data.getUnreadByConversation(this.id, {
        MessageCollection: Whisper.MessageCollection,
      });
    },

    validate(attributes) {
      const required = ['id', 'type'];
      const missing = _.filter(required, attr => !attributes[attr]);
      if (missing.length) {
        return `Conversation must have ${missing}`;
      }

      if (attributes.type !== 'private' && attributes.type !== 'group') {
        return `Invalid conversation type: ${attributes.type}`;
      }

      const error = this.validateNumber();
      if (error) {
        return error;
      }

      return null;
    },

    validateNumber() {
      if (!this.id) return 'Invalid ID';
      if (!this.isPrivate()) return null;

      // Check if it's hex
      const isHex = this.id.replace(/[\s]*/g, '').match(/^[0-9a-fA-F]+$/);
      if (!isHex) return 'Invalid Hex ID';

      // Check if the pubkey length is 33 and leading with 05 or of length 32
      const len = this.id.length;
      if ((len !== 33 * 2 || !/^05/.test(this.id)) && len !== 32 * 2)
        return 'Invalid Pubkey Format';

      this.set({ id: this.id });
      return null;
    },

    queueJob(callback) {
      const previous = this.pending || Promise.resolve();

      const taskWithTimeout = textsecure.createTaskWithTimeout(
        callback,
        `conversation ${this.idForLogging()}`
      );

      this.pending = previous.then(taskWithTimeout, taskWithTimeout);
      const current = this.pending;

      current.then(() => {
        if (this.pending === current) {
          delete this.pending;
        }
      });

      return current;
    },

    queueMessageSend(callback) {
      const previous = this.pendingSend || Promise.resolve();

      const taskWithTimeout = textsecure.createTaskWithTimeout(
        callback,
        `conversation ${this.idForLogging()}`
      );

      this.pendingSend = previous.then(taskWithTimeout, taskWithTimeout);
      const current = this.pendingSend;

      current.then(() => {
        if (this.pendingSend === current) {
          delete this.pendingSend;
        }
      });

      return current;
    },

    getRecipients() {
      if (this.isPrivate()) {
        return [this.id];
      }
      const me = textsecure.storage.user.getNumber();
      return _.without(this.get('members'), me);
    },

    async makeQuote(quotedMessage) {
      const { getName } = Contact;
      const contact = quotedMessage.getContact();
      const attachments = quotedMessage.get('attachments');

      const body = quotedMessage.get('body');
      const embeddedContact = quotedMessage.get('contact');
      const embeddedContactName =
        embeddedContact && embeddedContact.length > 0
          ? getName(embeddedContact[0])
          : '';

      return {
        author: contact.id,
        id: quotedMessage.get('sent_at'),
        text: body || embeddedContactName,
        attachments: await Promise.all(
          (attachments || []).map(async attachment => {
            const { contentType, fileName, thumbnail } = attachment;

            return {
              contentType,
              // Our protos library complains about this field being undefined, so we
              //   force it to null
              fileName: fileName || null,
              thumbnail: thumbnail
                ? {
                    ...(await loadAttachmentData(thumbnail)),
                    objectUrl: getAbsoluteAttachmentPath(thumbnail.path),
                  }
                : null,
            };
          })
        ),
      };
    },

    async sendMessage(body, attachments, quote) {
      // Input should be blocked if there is a pending friend request
      if (this.isPendingFriendRequest()) return;

      this.clearTypingTimers();

      const destination = this.id;
      const expireTimer = this.get('expireTimer');
      const recipients = this.getRecipients();

      let profileKey;
      if (this.get('profileSharing')) {
        profileKey = storage.get('profileKey');
      }

      this.queueJob(async () => {
        const now = Date.now();

        window.log.info(
          'Sending message to conversation',
          this.idForLogging(),
          'with timestamp',
          now
        );

        let messageWithSchema = null;

        // If we are a friend then let the user send the message normally
        if (this.isFriend()) {
          messageWithSchema = await upgradeMessageSchema({
            type: 'outgoing',
            body,
            conversationId: destination,
            quote,
            attachments,
            sent_at: now,
            received_at: now,
            expireTimer,
            recipients,
          });
        } else {
          // Check if we have sent a friend request
          const outgoingRequests = await this.getPendingFriendRequests(
            'outgoing'
          );
          if (outgoingRequests.length > 0) {
            // Check if the requests have errored, if so then remove them
            // and send the new request if possible
            let friendRequestSent = false;
            const promises = [];
            outgoingRequests.forEach(outgoing => {
              if (outgoing.hasErrors()) {
                promises.push(this._removeMessage(outgoing.id));
              } else {
                // No errors = we have sent over the friend request
                friendRequestSent = true;
              }
            });
            await Promise.all(promises);

            // If the requests didn't error then don't add a new friend request
            // because one of them was sent successfully
            if (friendRequestSent) return null;
          }
          await this.setFriendRequestStatus(
            FriendRequestStatusEnum.pendingSend
          );

          // Send the friend request!
          messageWithSchema = await upgradeMessageSchema({
            type: 'friend-request',
            body,
            conversationId: destination,
            sent_at: now,
            received_at: now,
            expireTimer,
            recipients,
            direction: 'outgoing',
            friendStatus: 'pending',
          });
        }

        const message = this.addSingleMessage(messageWithSchema);
        this.lastMessage = message.getNotificationText();
        this.lastMessageStatus = 'sending';

        if (this.isPrivate()) {
          message.set({ destination });
        }

        const id = await window.Signal.Data.saveMessage(message.attributes, {
          Message: Whisper.Message,
        });
        message.set({ id });

        this.set({
          active_at: now,
          timestamp: now,
        });
        await window.Signal.Data.updateConversation(this.id, this.attributes, {
          Conversation: Whisper.Conversation,
        });

        // We're offline!
        if (!textsecure.messaging) {
          const errors = this.contactCollection.map(contact => {
            const error = new Error('Network is not available');
            error.name = 'SendMessageNetworkError';
            error.number = contact.id;
            return error;
          });
          await message.saveErrors(errors);
          return null;
        }

        const conversationType = this.get('type');
        const sendFunction = (() => {
          switch (conversationType) {
            case Message.PRIVATE:
              return textsecure.messaging.sendMessageToNumber;
            case Message.GROUP:
              return textsecure.messaging.sendMessageToGroup;
            default:
              throw new TypeError(
                `Invalid conversation type: '${conversationType}'`
              );
          }
        })();

        const attachmentsWithData = await Promise.all(
          messageWithSchema.attachments.map(loadAttachmentData)
        );

        const options = this.getSendOptions();
        options.messageType = message.get('type');

        // Add the message sending on another queue so that our UI doesn't get blocked
        this.queueMessageSend(async () => {
          message.send(
            this.wrapSend(
              sendFunction(
                destination,
                body,
                attachmentsWithData,
                quote,
                now,
                expireTimer,
                profileKey,
                options
              )
            )
          );
        });

        return true;
      });
    },
    wrapSend(promise) {
      return promise.then(
        async result => {
          // success
          if (result) {
            await this.handleMessageSendResult({
              ...result,
              success: true,
            });
          }
          return result;
        },
        async result => {
          // failure
          if (result) {
            await this.handleMessageSendResult({
              ...result,
              success: false,
            });
          }
          throw result;
        }
      );
    },

    async handleMessageSendResult({
      failoverNumbers,
      unidentifiedDeliveries,
      messageType,
      success,
    }) {
      if (success && messageType === 'friend-request')
        await this.onFriendRequestSent();
      await Promise.all(
        (failoverNumbers || []).map(async number => {
          const conversation = ConversationController.get(number);

          if (
            conversation &&
            conversation.get('sealedSender') !== SEALED_SENDER.DISABLED
          ) {
            window.log.info(
              `Setting sealedSender to DISABLED for conversation ${conversation.idForLogging()}`
            );
            conversation.set({
              sealedSender: SEALED_SENDER.DISABLED,
            });
            await window.Signal.Data.updateConversation(
              conversation.id,
              conversation.attributes,
              { Conversation: Whisper.Conversation }
            );
          }
        })
      );

      await Promise.all(
        (unidentifiedDeliveries || []).map(async number => {
          const conversation = ConversationController.get(number);

          if (
            conversation &&
            conversation.get('sealedSender') === SEALED_SENDER.UNKNOWN
          ) {
            if (conversation.get('accessKey')) {
              window.log.info(
                `Setting sealedSender to ENABLED for conversation ${conversation.idForLogging()}`
              );
              conversation.set({
                sealedSender: SEALED_SENDER.ENABLED,
              });
            } else {
              window.log.info(
                `Setting sealedSender to UNRESTRICTED for conversation ${conversation.idForLogging()}`
              );
              conversation.set({
                sealedSender: SEALED_SENDER.UNRESTRICTED,
              });
            }
            await window.Signal.Data.updateConversation(
              conversation.id,
              conversation.attributes,
              { Conversation: Whisper.Conversation }
            );
          }
        })
      );
    },

    getSendOptions(options = {}) {
      const senderCertificate = storage.get('senderCertificate');
      const numberInfo = this.getNumberInfo(options);

      return {
        senderCertificate,
        numberInfo,
      };
    },

    getNumberInfo(options = {}) {
      const { syncMessage, disableMeCheck } = options;

      if (!this.ourNumber) {
        return null;
      }

      // START: this code has an Expiration date of ~2018/11/21
      // We don't want to enable unidentified delivery for send unless it is
      //   also enabled for our own account.
      const me = ConversationController.getOrCreate(this.ourNumber, 'private');
      if (
        !disableMeCheck &&
        me.get('sealedSender') === SEALED_SENDER.DISABLED
      ) {
        return null;
      }
      // END

      if (!this.isPrivate()) {
        const infoArray = this.contactCollection.map(conversation =>
          conversation.getNumberInfo(options)
        );
        return Object.assign({}, ...infoArray);
      }

      const accessKey = this.get('accessKey');
      const sealedSender = this.get('sealedSender');

      // We never send sync messages as sealed sender
      if (syncMessage && this.id === this.ourNumber) {
        return null;
      }

      // If we've never fetched user's profile, we default to what we have
      if (sealedSender === SEALED_SENDER.UNKNOWN) {
        return {
          [this.id]: {
            accessKey:
              accessKey ||
              window.Signal.Crypto.arrayBufferToBase64(
                window.Signal.Crypto.getRandomBytes(16)
              ),
          },
        };
      }

      if (sealedSender === SEALED_SENDER.DISABLED) {
        return null;
      }

      return {
        [this.id]: {
          accessKey:
            accessKey && sealedSender === SEALED_SENDER.ENABLED
              ? accessKey
              : window.Signal.Crypto.arrayBufferToBase64(
                  window.Signal.Crypto.getRandomBytes(16)
                ),
        },
      };
    },
    async updateLastMessage() {
      if (!this.id) {
        return;
      }

      const messages = await window.Signal.Data.getMessagesByConversation(
        this.id,
        { limit: 1, MessageCollection: Whisper.MessageCollection }
      );

      const lastMessageModel = messages.at(0);
      const lastMessageJSON = lastMessageModel
        ? lastMessageModel.toJSON()
        : null;
      const lastMessageStatusModel = lastMessageModel
        ? lastMessageModel.getMessagePropStatus()
        : null;
      const lastMessageUpdate = Conversation.createLastMessageUpdate({
        currentLastMessageText: this.get('lastMessage') || null,
        currentTimestamp: this.get('timestamp') || null,
        lastMessage: lastMessageJSON,
        lastMessageStatus: lastMessageStatusModel,
        lastMessageNotificationText: lastMessageModel
          ? lastMessageModel.getNotificationText()
          : null,
      });

      let hasChanged = false;
      const { lastMessage, lastMessageStatus } = lastMessageUpdate;
      delete lastMessageUpdate.lastMessage;
      delete lastMessageUpdate.lastMessageStatus;

      hasChanged = hasChanged || lastMessage !== this.lastMessage;
      this.lastMessage = lastMessage;

      hasChanged = hasChanged || lastMessageStatus !== this.lastMessageStatus;
      this.lastMessageStatus = lastMessageStatus;

      // Because we're no longer using Backbone-integrated saves, we need to manually
      //   clear the changed fields here so our hasChanged() check below is useful.
      this.changed = {};
      this.set(lastMessageUpdate);

      if (this.hasChanged()) {
        await window.Signal.Data.updateConversation(this.id, this.attributes, {
          Conversation: Whisper.Conversation,
        });
      } else if (hasChanged) {
        this.trigger('change');
      }
    },

    async updateExpirationTimer(
      providedExpireTimer,
      providedSource,
      receivedAt,
      options = {}
    ) {
      let expireTimer = providedExpireTimer;
      let source = providedSource;

      _.defaults(options, { fromSync: false, fromGroupUpdate: false });

      if (!expireTimer) {
        expireTimer = null;
      }
      if (
        this.get('expireTimer') === expireTimer ||
        (!expireTimer && !this.get('expireTimer'))
      ) {
        return null;
      }

      window.log.info("Update conversation 'expireTimer'", {
        id: this.idForLogging(),
        expireTimer,
        source,
      });

      source = source || textsecure.storage.user.getNumber();

      // When we add a disappearing messages notification to the conversation, we want it
      //   to be above the message that initiated that change, hence the subtraction.
      const timestamp = (receivedAt || Date.now()) - 1;

      this.set({ expireTimer });
      await window.Signal.Data.updateConversation(this.id, this.attributes, {
        Conversation: Whisper.Conversation,
      });

      const message = this.messageCollection.add({
        // Even though this isn't reflected to the user, we want to place the last seen
        //   indicator above it. We set it to 'unread' to trigger that placement.
        unread: 1,
        conversationId: this.id,
        // No type; 'incoming' messages are specially treated by conversation.markRead()
        sent_at: timestamp,
        received_at: timestamp,
        flags: textsecure.protobuf.DataMessage.Flags.EXPIRATION_TIMER_UPDATE,
        expirationTimerUpdate: {
          expireTimer,
          source,
          fromSync: options.fromSync,
          fromGroupUpdate: options.fromGroupUpdate,
        },
      });
      if (this.isPrivate()) {
        message.set({ destination: this.id });
      }
      if (message.isOutgoing()) {
        message.set({ recipients: this.getRecipients() });
      }

      const id = await window.Signal.Data.saveMessage(message.attributes, {
        Message: Whisper.Message,
      });
      message.set({ id });

      // if change was made remotely, don't send it to the number/group
      if (receivedAt) {
        return message;
      }

      let sendFunc;
      if (this.get('type') === 'private') {
        sendFunc = textsecure.messaging.sendExpirationTimerUpdateToNumber;
      } else {
        sendFunc = textsecure.messaging.sendExpirationTimerUpdateToGroup;
      }
      let profileKey;
      if (this.get('profileSharing')) {
        profileKey = storage.get('profileKey');
      }

      const sendOptions = this.getSendOptions();
      const promise = sendFunc(
        this.get('id'),
        this.get('expireTimer'),
        message.get('sent_at'),
        profileKey,
        sendOptions
      );

      await message.send(this.wrapSend(promise));

      return message;
    },

    isSearchable() {
      return !this.get('left');
    },
    async setSessionResetStatus(newStatus) {
      // Ensure that the new status is a valid SessionResetEnum value
      if (!(newStatus in Object.values(SessionResetEnum))) return;
      if (this.get('sessionResetStatus') !== newStatus) {
        this.set({ sessionResetStatus: newStatus });
        await window.Signal.Data.updateConversation(this.id, this.attributes, {
          Conversation: Whisper.Conversation,
        });
      }
    },
    async onSessionResetInitiated() {
      await this.setSessionResetStatus(SessionResetEnum.initiated);
    },
    async onSessionResetReceived() {
      await this.setSessionResetStatus(SessionResetEnum.request_received);
      // send empty message, this will trigger the new session to propagate
      // to the reset initiator.
      await window.libloki.api.sendEmptyMessage(this.id);
    },

    isSessionResetReceived() {
      return (
        this.get('sessionResetStatus') === SessionResetEnum.request_received
      );
    },

    isSessionResetOngoing() {
      return this.get('sessionResetStatus') !== SessionResetEnum.none;
    },

    async createAndStoreEndSessionMessage(attributes) {
      const now = Date.now();
      const message = this.messageCollection.add({
        conversationId: this.id,
        type: 'outgoing',
        sent_at: now,
        received_at: now,
        destination: this.id,
        recipients: this.getRecipients(),
        flags: textsecure.protobuf.DataMessage.Flags.END_SESSION,
        ...attributes,
      });

      const id = await window.Signal.Data.saveMessage(message.attributes, {
        Message: Whisper.Message,
      });
      message.set({ id });
      return message;
    },

    async onNewSessionAdopted() {
      if (this.get('sessionResetStatus') === SessionResetEnum.initiated) {
        // send empty message to confirm that we have adopted the new session
        await window.libloki.api.sendEmptyMessage(this.id);
      }
      await this.createAndStoreEndSessionMessage({
        type: 'incoming',
        endSessionType: 'done',
      });
      await this.setSessionResetStatus(SessionResetEnum.none);
    },

    async endSession() {
      if (this.isPrivate()) {
        // Only create a new message if *we* initiated the session reset.
        // On the receiver side, the actual message containing the END_SESSION flag
        // will ensure the "session reset" message will be added to their conversation.
        if (
          this.get('sessionResetStatus') !== SessionResetEnum.request_received
        ) {
          await this.onSessionResetInitiated();
          const message = await this.createAndStoreEndSessionMessage({
            type: 'outgoing',
            endSessionType: 'ongoing',
          });
          const options = this.getSendOptions();
          await message.send(
            this.wrapSend(
              textsecure.messaging.resetSession(
                this.id,
                message.get('sent_at'),
                options
              )
            )
          );
          if (message.hasErrors()) {
            await this.setSessionResetStatus(SessionResetEnum.none);
          }
        }
      }
    },

    async updateGroup(providedGroupUpdate) {
      let groupUpdate = providedGroupUpdate;

      if (this.isPrivate()) {
        throw new Error('Called update group on private conversation');
      }
      if (groupUpdate === undefined) {
        groupUpdate = this.pick(['name', 'avatar', 'members']);
      }
      const now = Date.now();
      const message = this.messageCollection.add({
        conversationId: this.id,
        type: 'outgoing',
        sent_at: now,
        received_at: now,
        group_update: groupUpdate,
      });

      const id = await window.Signal.Data.saveMessage(message.attributes, {
        Message: Whisper.Message,
      });
      message.set({ id });

      const options = this.getSendOptions();
      message.send(
        this.wrapSend(
          textsecure.messaging.updateGroup(
            this.id,
            this.get('name'),
            this.get('avatar'),
            this.get('members'),
            options
          )
        )
      );
    },

    async leaveGroup() {
      const now = Date.now();
      if (this.get('type') === 'group') {
        this.set({ left: true });
        await window.Signal.Data.updateConversation(this.id, this.attributes, {
          Conversation: Whisper.Conversation,
        });

        const message = this.messageCollection.add({
          group_update: { left: 'You' },
          conversationId: this.id,
          type: 'outgoing',
          sent_at: now,
          received_at: now,
        });

        const id = await window.Signal.Data.saveMessage(message.attributes, {
          Message: Whisper.Message,
        });
        message.set({ id });

        const options = this.getSendOptions();
        message.send(
          this.wrapSend(textsecure.messaging.leaveGroup(this.id, options))
        );
      }
    },

    async markRead(newestUnreadDate, providedOptions) {
      const options = providedOptions || {};
      _.defaults(options, { sendReadReceipts: true });

      const conversationId = this.id;
      Whisper.Notifications.remove(
        Whisper.Notifications.where({
          conversationId,
        })
      );

      let unreadMessages = await this.getUnread();
      const oldUnread = unreadMessages.filter(
        message => message.get('received_at') <= newestUnreadDate
      );

      let read = await Promise.all(
        _.map(oldUnread, async providedM => {
          let m = providedM;

          if (this.messageCollection.get(m.id)) {
            m = this.messageCollection.get(m.id);
          } else {
            window.log.warn(
              'Marked a message as read in the database, but ' +
                'it was not in messageCollection.'
            );
          }

          await m.markRead(options.readAt);
          const errors = m.get('errors');
          return {
            sender: m.get('source'),
            timestamp: m.get('sent_at'),
            hasErrors: Boolean(errors && errors.length),
          };
        })
      );

      // Some messages we're marking read are local notifications with no sender
      read = _.filter(read, m => Boolean(m.sender));
      unreadMessages = unreadMessages.filter(m => Boolean(m.isIncoming()));

      const unreadCount = unreadMessages.length - read.length;
      this.set({ unreadCount });
      await window.Signal.Data.updateConversation(this.id, this.attributes, {
        Conversation: Whisper.Conversation,
      });

      // If a message has errors, we don't want to send anything out about it.
      //   read syncs - let's wait for a client that really understands the message
      //      to mark it read. we'll mark our local error read locally, though.
      //   read receipts - here we can run into infinite loops, where each time the
      //      conversation is viewed, another error message shows up for the contact
      read = read.filter(item => !item.hasErrors);

      if (read.length && options.sendReadReceipts) {
        window.log.info(`Sending ${read.length} read receipts`);
        // Because syncReadMessages sends to our other devices, and sendReadReceipts goes
        //   to a contact, we need accessKeys for both.
        const { sendOptions } = ConversationController.prepareForSend(
          this.ourNumber,
          { syncMessage: true }
        );
        await this.wrapSend(
          textsecure.messaging.syncReadMessages(read, sendOptions)
        );

        if (storage.get('read-receipt-setting')) {
          const convoSendOptions = this.getSendOptions();

          await Promise.all(
            _.map(_.groupBy(read, 'sender'), async (receipts, sender) => {
              const timestamps = _.map(receipts, 'timestamp');
              await this.wrapSend(
                textsecure.messaging.sendReadReceipts(
                  sender,
                  timestamps,
                  convoSendOptions
                )
              );
            })
          );
        }
      }
    },

    // LOKI PROFILES

    async setNickname(nickname) {
      const trimmed = nickname && nickname.trim();
      if (this.get('nickname') === trimmed) return;

      this.set({ nickname: trimmed });
      await window.Signal.Data.updateConversation(this.id, this.attributes, {
        Conversation: Whisper.Conversation,
      });

      await this.updateProfile();
    },
    async setProfile(profile) {
      if (!_.isEqual(this.get('profile'), profile)) {
        this.set({ profile });
        await window.Signal.Data.updateConversation(this.id, this.attributes, {
          Conversation: Whisper.Conversation,
        });
      }

      await this.updateProfile();
    },
    async updateProfile() {
      // Prioritise nickname over the profile display name
      const nickname = this.getNickname();
      const profile = this.getLocalProfile();
      const displayName = profile && profile.name && profile.name.displayName;

      const profileName = nickname || displayName || null;
      await this.setProfileName(profileName);
    },
    getLocalProfile() {
      return this.get('profile');
    },
    getNickname() {
      return this.get('nickname');
    },

    // SIGNAL PROFILES

    onChangeProfileKey() {
      if (this.isPrivate()) {
        this.getProfiles();
      }
    },

    getProfiles() {
      // request all conversation members' keys
      let ids = [];
      if (this.isPrivate()) {
        ids = [this.id];
      } else {
        ids = this.get('members');
      }
      return Promise.all(_.map(ids, this.getProfile));
    },

    // This function is wrongly named by signal
    // This is basically an `update` function and thus we have overwritten it with such
    async getProfile(id) {
      const c = await ConversationController.getOrCreateAndWait(id, 'private');

      // We only need to update the profile as they are all stored inside the conversation
      await c.updateProfile();
    },
    async setProfileName(name) {
      const profileName = this.get('profileName');
      if (profileName !== name) {
        this.set({ profileName: name });
        await window.Signal.Data.updateConversation(this.id, this.attributes, {
          Conversation: Whisper.Conversation,
        });
      }
    },
    async setProfileAvatar(avatarPath) {
      const profileAvatar = this.get('profileAvatar');
      if (profileAvatar !== avatarPath) {
        this.set({ profileAvatar: avatarPath });
        await window.Signal.Data.updateConversation(this.id, this.attributes, {
          Conversation: Whisper.Conversation,
        });
      }
    },
    async setProfileKey(profileKey) {
      // profileKey is a string so we can compare it directly
      if (this.get('profileKey') !== profileKey) {
        window.log.info(
          `Setting sealedSender to UNKNOWN for conversation ${this.idForLogging()}`
        );
        this.set({
          profileKey,
          accessKey: null,
          sealedSender: SEALED_SENDER.UNKNOWN,
        });

        await this.deriveAccessKeyIfNeeded();

        await window.Signal.Data.updateConversation(this.id, this.attributes, {
          Conversation: Whisper.Conversation,
        });
      }
    },

    async deriveAccessKeyIfNeeded() {
      const profileKey = this.get('profileKey');
      if (!profileKey) {
        return;
      }
      if (this.get('accessKey')) {
        return;
      }

      const profileKeyBuffer = window.Signal.Crypto.base64ToArrayBuffer(
        profileKey
      );
      const accessKeyBuffer = await window.Signal.Crypto.deriveAccessKey(
        profileKeyBuffer
      );
      const accessKey = window.Signal.Crypto.arrayBufferToBase64(
        accessKeyBuffer
      );
      this.set({ accessKey });
    },

    async upgradeMessages(messages) {
      for (let max = messages.length, i = 0; i < max; i += 1) {
        const message = messages.at(i);
        const { attributes } = message;
        const { schemaVersion } = attributes;

        if (schemaVersion < Message.CURRENT_SCHEMA_VERSION) {
          // Yep, we really do want to wait for each of these
          // eslint-disable-next-line no-await-in-loop
          const upgradedMessage = await upgradeMessageSchema(attributes);
          message.set(upgradedMessage);
          // eslint-disable-next-line no-await-in-loop
          await window.Signal.Data.saveMessage(upgradedMessage, {
            Message: Whisper.Message,
          });
        }
      }
    },

    async fetchMessages() {
      if (!this.id) {
        throw new Error('This conversation has no id!');
      }
      if (this.inProgressFetch) {
        window.log.warn('Attempting to start a parallel fetchMessages() call');
        return;
      }

      this.inProgressFetch = this.messageCollection.fetchConversation(
        this.id,
        undefined,
        this.get('unreadCount')
      );

      await this.inProgressFetch;

      try {
        // We are now doing the work to upgrade messages before considering the load from
        //   the database complete. Note that we do save messages back, so it is a
        //   one-time hit. We do this so we have guarantees about message structure.
        await this.upgradeMessages(this.messageCollection);
      } catch (error) {
        window.log.error(
          'fetchMessages: failed to upgrade messages',
          Errors.toLogFormat(error)
        );
      }

      this.inProgressFetch = null;
    },

    hasMember(number) {
      return _.contains(this.get('members'), number);
    },
    fetchContacts() {
      if (this.isPrivate()) {
        this.contactCollection.reset([this]);
        return Promise.resolve();
      }
      const members = this.get('members') || [];
      const promises = members.map(number =>
        ConversationController.getOrCreateAndWait(number, 'private')
      );

      return Promise.all(promises).then(contacts => {
        _.forEach(contacts, contact => {
          this.listenTo(
            contact,
            'change:verified',
            this.onMemberVerifiedChange
          );
        });

        this.contactCollection.reset(contacts);
      });
    },

    async destroyMessages() {
      await window.Signal.Data.removeAllMessagesInConversation(this.id, {
        MessageCollection: Whisper.MessageCollection,
      });

      this.messageCollection.reset([]);

      this.set({
        lastMessage: null,
        timestamp: null,
        active_at: null,
      });

      // Reset our friend status if we're not friends
      if (!this.isFriend()) {
        this.set({ friendRequestStatus: FriendRequestStatusEnum.none });
      }

      await window.Signal.Data.updateConversation(this.id, this.attributes, {
        Conversation: Whisper.Conversation,
      });
    },

    getName() {
      if (this.isPrivate()) {
        return this.get('name');
      }
      return this.get('name') || 'Unknown group';
    },

    getTitle() {
      if (this.isPrivate()) {
        const profileName = this.getProfileName();
        const number = this.getNumber();
        const name = profileName ? `${profileName} (${number})` : number;
        return this.get('name') || name;
      }
      return this.get('name') || 'Unknown group';
    },

    getProfileName() {
      if (this.isPrivate() && !this.get('name')) {
        return this.get('profileName');
      }
      return null;
    },

    getDisplayName() {
      if (!this.isPrivate()) {
        return this.getTitle();
      }

      const name = this.get('name');
      if (name) {
        return name;
      }

      const profileName = this.get('profileName');
      if (profileName) {
        return `${this.getNumber()} ~${profileName}`;
      }

      return this.getNumber();
    },

    getNumber() {
      if (!this.isPrivate()) {
        return '';
      }
      return this.id;
    },

    getInitials(name) {
      if (!name) {
        return null;
      }

      const cleaned = name.replace(/[^A-Za-z\s]+/g, '').replace(/\s+/g, ' ');
      const parts = cleaned.split(' ');
      const initials = parts.map(part => part.trim()[0]);
      if (!initials.length) {
        return null;
      }

      return initials.slice(0, 2).join('');
    },

    isPrivate() {
      return this.get('type') === 'private';
    },

    getColor() {
      if (!this.isPrivate()) {
        return 'signal-blue';
      }

      const { migrateColor } = Util;
      return migrateColor(this.get('color'));
    },
    getAvatarPath() {
      const avatar = this.get('avatar') || this.get('profileAvatar');

      if (avatar) {
        if (avatar.path) return getAbsoluteAttachmentPath(avatar.path);
        return avatar;
      }

      return null;
    },
    getAvatar() {
      const title = this.get('name');
      const color = this.getColor();
      const avatar = this.get('avatar') || this.get('profileAvatar');

      const url =
        avatar && avatar.path ? getAbsoluteAttachmentPath(avatar.path) : avatar;

      if (url) {
        return { url, color };
      } else if (this.isPrivate()) {
        const symbol = this.isValid() ? '#' : '!';
        return {
          color,
<<<<<<< HEAD
          content: title ? title.trim()[0] : symbol,
=======
          content: this.getInitials(title) || '#',
>>>>>>> d8d08cfe
        };
      }
      return { url: 'images/group_default.png', color };
    },

    getNotificationIcon() {
      return new Promise(resolve => {
        const avatar = this.getAvatar();
        if (avatar.url) {
          resolve(avatar.url);
        } else {
          resolve(new Whisper.IdenticonSVGView(avatar).getDataUrl());
        }
      });
    },

    notify(message) {
      if (message.isFriendRequest()) {
        if (this.hasSentFriendRequest())
          return this.notifyFriendRequest(message.get('source'), 'accepted');
        return this.notifyFriendRequest(message.get('source'), 'requested');
      }
      if (!message.isIncoming()) return Promise.resolve();
      const conversationId = this.id;

      return ConversationController.getOrCreateAndWait(
        message.get('source'),
        'private'
      ).then(sender =>
        sender.getNotificationIcon().then(iconUrl => {
          const messageJSON = message.toJSON();
          const messageSentAt = messageJSON.sent_at;
          const messageId = message.id;
          const isExpiringMessage = Message.hasExpiration(messageJSON);

          window.log.info('Add notification', {
            conversationId: this.idForLogging(),
            isExpiringMessage,
            messageSentAt,
          });
          Whisper.Notifications.add({
            conversationId,
            iconUrl,
            isExpiringMessage,
            message: message.getNotificationText(),
            messageId,
            messageSentAt,
            title: sender.getTitle(),
          });
        })
      );
    },
    // Notification for friend request received
    async notifyFriendRequest(source, type) {
      // Data validation
      if (!source) throw new Error('Invalid source');
      if (!['accepted', 'requested'].includes(type))
        throw new Error('Type must be accepted or requested.');

      // Call the notification on the right conversation
      let conversation = this;
      if (conversation.id !== source) {
        try {
          conversation = await ConversationController.getOrCreateAndWait(
            source,
            'private'
          );
          window.log.info(`Notify called on a different conversation.
                           Expected: ${this.id}. Actual: ${conversation.id}`);
        } catch (e) {
          throw new Error('Failed to fetch conversation.');
        }
      }

      const isTypeAccepted = type === 'accepted';
      const title = isTypeAccepted
        ? 'friendRequestAcceptedNotificationTitle'
        : 'friendRequestNotificationTitle';
      const message = isTypeAccepted
        ? 'friendRequestAcceptedNotificationMessage'
        : 'friendRequestNotificationMessage';

      const iconUrl = await conversation.getNotificationIcon();
      window.log.info('Add notification for friend request updated', {
        conversationId: conversation.idForLogging(),
      });
      Whisper.Notifications.add({
        conversationId: conversation.id,
        iconUrl,
        isExpiringMessage: false,
        message: i18n(message, conversation.getTitle()),
        messageSentAt: Date.now(),
        title: i18n(title),
        isFriendRequest: true,
        friendRequestType: type,
      });
    },

    notifyTyping(options = {}) {
      const { isTyping, sender, senderDevice } = options;

      // We don't do anything with typing messages from our other devices
      if (sender === this.ourNumber) {
        return;
      }

      const identifier = `${sender}.${senderDevice}`;

      this.contactTypingTimers = this.contactTypingTimers || {};
      const record = this.contactTypingTimers[identifier];

      if (record) {
        clearTimeout(record.timer);
      }

      // Note: We trigger two events because:
      //   'typing-update' is a surgical update ConversationView does for in-convo bubble
      //   'change' causes a re-render of this conversation's list item in the left pane

      if (isTyping) {
        this.contactTypingTimers[identifier] = this.contactTypingTimers[
          identifier
        ] || {
          timestamp: Date.now(),
          sender,
          senderDevice,
        };

        this.contactTypingTimers[identifier].timer = setTimeout(
          this.clearContactTypingTimer.bind(this, identifier),
          15 * 1000
        );
        if (!record) {
          // User was not previously typing before. State change!
          this.trigger('typing-update');
          this.trigger('change');
        }
      } else {
        delete this.contactTypingTimers[identifier];
        if (record) {
          // User was previously typing, and is no longer. State change!
          this.trigger('typing-update');
          this.trigger('change');
        }
      }
    },

    clearContactTypingTimer(identifier) {
      this.contactTypingTimers = this.contactTypingTimers || {};
      const record = this.contactTypingTimers[identifier];

      if (record) {
        clearTimeout(record.timer);
        delete this.contactTypingTimers[identifier];

        // User was previously typing, but timed out or we received message. State change!
        this.trigger('typing-update');
        this.trigger('change');
      }
    },
  });

  Whisper.ConversationCollection = Backbone.Collection.extend({
    model: Whisper.Conversation,

    comparator(m) {
      return -m.get('timestamp');
    },

    async destroyAll() {
      await Promise.all(
        this.models.map(conversation =>
          window.Signal.Data.removeConversation(conversation.id, {
            Conversation: Whisper.Conversation,
          })
        )
      );
      this.reset([]);
    },

    async search(providedQuery) {
      let query = providedQuery.trim().toLowerCase();
      query = query.replace(/[+-.()]*/g, '');

      if (query.length === 0) {
        return;
      }

      const collection = await window.Signal.Data.searchConversations(query, {
        ConversationCollection: Whisper.ConversationCollection,
      });

      this.reset(collection.models);
    },
  });

  Whisper.Conversation.COLORS = COLORS.concat(['grey', 'default']).join(' ');
})();<|MERGE_RESOLUTION|>--- conflicted
+++ resolved
@@ -2114,11 +2114,7 @@
         const symbol = this.isValid() ? '#' : '!';
         return {
           color,
-<<<<<<< HEAD
-          content: title ? title.trim()[0] : symbol,
-=======
-          content: this.getInitials(title) || '#',
->>>>>>> d8d08cfe
+          content: this.getInitials(title) || symbol,
         };
       }
       return { url: 'images/group_default.png', color };
