--- conflicted
+++ resolved
@@ -422,7 +422,6 @@
           text: this.get('lastMessage'),
         },
         isOnline: this.isOnline(),
-        isMe: this.isMe(),
         hasNickname: !!this.getNickname(),
 
         onClick: () => this.trigger('select', this),
@@ -1247,29 +1246,18 @@
 
         const message = this.addSingleMessage(messageWithSchema);
 
-<<<<<<< HEAD
-=======
+        if (this.isPrivate()) {
+          message.set({ destination });
+        }
+
+        const id = await window.Signal.Data.saveMessage(message.attributes, {
+          Message: Whisper.Message,
+        });
+        message.set({ id });
+
         this.set({
           lastMessage: message.getNotificationText(),
           lastMessageStatus: 'sending',
-          active_at: now,
-          timestamp: now,
-        });
-        await window.Signal.Data.updateConversation(this.id, this.attributes, {
-          Conversation: Whisper.Conversation,
-        });
-
->>>>>>> bf904ddd
-        if (this.isPrivate()) {
-          message.set({ destination });
-        }
-
-        const id = await window.Signal.Data.saveMessage(message.attributes, {
-          Message: Whisper.Message,
-        });
-        message.set({ id });
-
-        this.set({
           active_at: now,
           timestamp: now,
         });
