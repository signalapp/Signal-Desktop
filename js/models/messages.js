--- conflicted
+++ resolved
@@ -93,9 +93,8 @@
       this.on('expired', this.onExpired);
       this.setToExpire();
 
-<<<<<<< HEAD
       this.updatePreview();
-=======
+
       // Keep props ready
       const generateProps = () => {
         if (this.isExpirationTimerUpdate()) {
@@ -108,6 +107,8 @@
           this.propsForResetSessionNotification = this.getPropsForResetSessionNotification();
         } else if (this.isGroupUpdate()) {
           this.propsForGroupNotification = this.getPropsForGroupNotification();
+        } else if (this.isFriendRequest()) {
+          this.propsForFriendRequest = this.getPropsForFriendRequest();
         } else {
           this.propsForSearchResult = this.getPropsForSearchResult();
           this.propsForMessage = this.getPropsForMessage();
@@ -131,7 +132,6 @@
       }
 
       generateProps();
->>>>>>> b3ac1373
     },
     idForLogging() {
       return `${this.get('source')}.${this.get('sourceDevice')} ${this.get(
