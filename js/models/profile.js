--- conflicted
+++ resolved
@@ -16,15 +16,11 @@
     return profile;
   };
 
-<<<<<<< HEAD
   storage.setProfileName = async newName => {
-=======
-  storage.setProfileName = async (newName) => {
     if (typeof newName !== 'string' && newName !== null) {
       throw Error('Name must be a string!');
     }
 
->>>>>>> ea1d007b
     // Update our profiles accordingly'
     const trimmed = newName && newName.trim();
 
