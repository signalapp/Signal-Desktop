--- conflicted
+++ resolved
@@ -3,34 +3,19 @@
 
 const fetch = require('node-fetch');
 
-<<<<<<< HEAD
-class LokiServer {
-  constructor({ urls }) {
-    this.nodes = [];
-    urls.forEach(url => {
-      if (!is.string(url)) {
-        throw new Error('WebAPI.initialize: Invalid server url');
-      }
-      this.nodes.push({ url });
-    });
-=======
 // eslint-disable-next-line
-const invert  = p  => new Promise((res, rej) => p.then(rej, res));
+const invert = p => new Promise((res, rej) => p.then(rej, res));
 const firstOf = ps => invert(Promise.all(ps.map(invert)));
 
 // Will be raised (to 3?) when we get more nodes
 const MINIMUM_SUCCESSFUL_REQUESTS = 2;
 class LokiMessageAPI {
-
   constructor({ messageServerPort }) {
-    this.messageServerPort = messageServerPort
-      ? `:${messageServerPort}`
-      : '';
->>>>>>> 27f95a24
+    this.messageServerPort = messageServerPort ? `:${messageServerPort}` : '';
   }
 
   async sendMessage(pubKey, data, messageTimeStamp, ttl) {
-    const swarmNodes = await window.LokiSnodeAPI.getSwarmNodesByPubkey(pubKey)
+    const swarmNodes = await window.LokiSnodeAPI.getSwarmNodesByPubkey(pubKey);
     if (!swarmNodes || swarmNodes.size === 0) {
       throw Error('No swarm nodes to query!');
     }
@@ -103,14 +88,19 @@
       if (response.status >= 0 && response.status < 400) {
         return result;
       }
-      log.error(options.type, options.url, response.status, 'Error sending message');
+      log.error(
+        options.type,
+        options.url,
+        response.status,
+        'Error sending message'
+      );
       throw HTTPError('sendMessage: error response', response.status, result);
     });
     try {
       // TODO: Possibly change this to require more than a single response?
       const result = await firstOf(requests);
       return result;
-    } catch(err) {
+    } catch (err) {
       throw err;
     }
   }
@@ -147,7 +137,12 @@
       } catch (e) {
         // TODO: Maybe we shouldn't immediately delete?
         // And differentiate between different connectivity issues
-        log.error(options.type, options.url, 0, `Error retrieving messages from ${nodeUrl}`);
+        log.error(
+          options.type,
+          options.url,
+          0,
+          `Error retrieving messages from ${nodeUrl}`
+        );
         window.LokiSnodeAPI.unreachableNode(ourKey, nodeUrl);
         return;
       }
@@ -174,7 +169,7 @@
       }
       // Handle error from snode
       log.error(options.type, options.url, response.status, 'Error');
-    }
+    };
 
     while (completedRequests < MINIMUM_SUCCESSFUL_REQUESTS) {
       const remainingRequests = MINIMUM_SUCCESSFUL_REQUESTS - completedRequests;
@@ -192,15 +187,6 @@
           .map(([nodeUrl, lastHash]) => doRequest(nodeUrl, lastHash))
       );
     }
-<<<<<<< HEAD
-    log.error(options.type, options.url, response.status, 'Error');
-    throw HTTPError(
-      'retrieveMessages: error response',
-      response.status,
-      result
-    );
-=======
->>>>>>> 27f95a24
   }
 }
 
