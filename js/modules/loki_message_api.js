--- conflicted
+++ resolved
@@ -67,7 +67,7 @@
   return result.messages || [];
 }
 
-export default class LokiMessageAPI {
+class LokiMessageAPI {
   constructor(ourKey) {
     this.jobQueue = new window.JobQueue();
     this.sendingData = {};
@@ -609,12 +609,8 @@
     // should we just call ourself again?
     // no, our caller already handles this...
   }
-<<<<<<< HEAD
-}
-=======
 }
 
 // These files are expected to be in commonjs so we can't use es6 syntax :(
 // If we move these to TS then we should be able to use es6
-module.exports = LokiMessageAPI;
->>>>>>> 54261596
+module.exports = LokiMessageAPI;