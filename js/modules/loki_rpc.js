/* global log, libloki, textsecure, getStoragePubKey, lokiSnodeAPI, StringView,
  libsignal, window, TextDecoder, TextEncoder, dcodeIO, process */

const nodeFetch = require('node-fetch');
const https = require('https');
const primitives = require('./loki_primitives');

const snodeHttpsAgent = new https.Agent({
  rejectUnauthorized: false,
});

const endpointBase = '/storage_rpc/v1';

// Request index for debugging
let onionReqIdx = 0;

<<<<<<< HEAD
// Returns the actual ciphertext, symmetric key that will be used
// for decryption, and an ephemeral_key to send to the next hop
const encryptForPubKey = async (pubKeyAB, reqJson) => {
  // Do we still need "headers"?

  const reqStr = JSON.stringify(reqJson);

  const textEncoder = new TextEncoder();
  const plaintext = textEncoder.encode(reqStr);

  const ephemeral = libloki.crypto.generateEphemeralKeyPair();

  const ephemeralSecret = libsignal.Curve.calculateAgreement(
    pubKeyAB,
    ephemeral.privKey
  );

  const salt = window.Signal.Crypto.bytesFromString('LOKI');

  const key = await crypto.subtle.importKey(
    'raw',
    salt,
    { name: 'HMAC', hash: { name: 'SHA-256' } },
    false,
    ['sign']
  );
  const symmetricKey = await crypto.subtle.sign(
    { name: 'HMAC', hash: 'SHA-256' },
    key,
    ephemeralSecret
  );

  const ciphertext = await window.libloki.crypto.EncryptGCM(
    symmetricKey,
    plaintext
  );

  return { ciphertext, symmetricKey, ephemeral_key: ephemeral.pubKey };
=======
const encryptForNode = async (node, payloadStr) => {
  const textEncoder = new TextEncoder();
  const plaintext = textEncoder.encode(payloadStr);

  return libloki.crypto.encryptForPubkey(node.pubkey_x25519, plaintext);
>>>>>>> f3a8f432
};

// `ctx` holds info used by `node` to relay further
const encryptForRelay = async (node, nextNodePubKey_ed25519_hex, ctx) => {
  const payload = ctx.ciphertext;
  // ciphertext, symmetricKey, ephemeral_key
  //console.log('encryptForRelay ctx', ctx)

  const reqJson = {
    ciphertext: dcodeIO.ByteBuffer.wrap(payload).toString('base64'),
<<<<<<< HEAD
    ephemeral_key: StringView.arrayBufferToHex(ctx.ephemeral_key),
    destination: nextNodePubKey_ed25519_hex,
=======
    ephemeral_key: StringView.arrayBufferToHex(ctx.ephemeralKey),
    destination: nextNode.pubkey_ed25519,
>>>>>>> f3a8f432
  };

  const snPubkey = StringView.hexToArrayBuffer(node.pubkey_x25519);
  return encryptForPubKey(snPubkey, reqJson);
};

const BAD_PATH = 'bad_path';

// May return false BAD_PATH, indicating that we should try a new
// we just need the targetNode.pubkey_ed25519 for the encryption
// targetPubKey is ed25519 if snode is the target
const makeOnionRequest = async (nodePath, destCtx, targetPubKey) => {
  const ctxes = [destCtx];
  // from (3) 2 to 0
  const firstPos = nodePath.length - 1;

  // console.log('targetPubKey', targetPubKey)
  // console.log('nodePath', nodePath.length, 'first', firstPos)

  for (let i = firstPos; i > -1; i -= 1) {
    // console.log('makeOnionRequest - encryptForRelay', i)
    // this nodePath points to the previous (i + 1) context
    // console.log(i + 1, 'pubkey_ed25519', nodePath[i + 1] ? nodePath[i + 1].pubkey_ed25519 : null)
    // console.log('node', i, 'to', i === firstPos ? targetPubKey : nodePath[i + 1].pubkey_ed25519)
    ctxes.push(
      // eslint-disable-next-line no-await-in-loop
      await encryptForRelay(
        nodePath[i],
        i === firstPos ? targetPubKey : nodePath[i + 1].pubkey_ed25519,
        ctxes[ctxes.length - 1]
      )
    );
  }
  const guardCtx = ctxes[ctxes.length - 1]; // last ctx

  const ciphertextBase64 = dcodeIO.ByteBuffer.wrap(
    guardCtx.ciphertext
  ).toString('base64');

  const payloadObj = {
    ciphertext: ciphertextBase64,
    ephemeral_key: StringView.arrayBufferToHex(guardCtx.ephemeralKey),
  };

  // all these requests should use AesGcm
  return payloadObj;
};

// May return false BAD_PATH, indicating that we should try a new
const sendOnionRequest = async (reqIdx, nodePath, targetNode, plaintext, options = {}) => {
  if (!targetNode) {
    console.trace('loki_rpc::sendOnionRequest - no targetNode given')
    return {}
  }
  if (!targetNode.pubkey_x25519) {
    console.trace('loki_rpc::sendOnionRequest - pubkey_x25519 in targetNode', targetNode)
    return {}
  }
  const snPubkey = StringView.hexToArrayBuffer(targetNode.pubkey_x25519);

  const destCtx = await encryptForPubKey(snPubkey, {
    ...options, body: plaintext, headers: '',
  });

  const payloadObj = await makeOnionRequest(nodePath, destCtx, targetNode.pubkey_ed25519);

  const fetchOptions = {
    method: 'POST',
    body: JSON.stringify(payloadObj),
    // we are talking to a snode...
    agent: snodeHttpsAgent,
  };

  const url = `https://${nodePath[0].ip}:${nodePath[0].port}/onion_req`;
  const response = await nodeFetch(url, fetchOptions);

  return processOnionResponse(reqIdx, response, destCtx.symmetricKey, true);
};

// Process a response as it arrives from `nodeFetch`, handling
// http errors and attempting to decrypt the body with `sharedKey`
const processOnionResponse = async (reqIdx, response, sharedKey, useAesGcm) => {
  // FIXME: 401/500 handling?

  // detect SNode is not ready (not in swarm; not done syncing)
  if (response.status === 503) {
    log.warn(`(${reqIdx}) [path] Got 503: snode not ready`);

    return BAD_PATH;
  }

  if (response.status === 504) {
    log.warn(`(${reqIdx}) [path] Got 504: Gateway timeout`);
    return BAD_PATH;
  }

  if (response.status === 404) {
    // Why would we get this error on testnet?
    log.warn(`(${reqIdx}) [path] Got 404: Gateway timeout`);
    return BAD_PATH;
  }

  if (response.status !== 200) {
    log.warn(
      `(${reqIdx}) [path] lokiRpc::processOnionResponse - fetch unhandled error code: ${response.status}`
    );
    return false;
  }

  const ciphertext = await response.text();
  if (!ciphertext) {
    log.warn(`(${reqIdx}) [path] lokiRpc::processOnionResponse - Target node return empty ciphertext`);
    return false;
  }
  if (reqIdx === 0) {
    //console.log(`(${reqIdx}) [path] lokiRpc::processOnionResponse - ciphertext`, ciphertext)
  }

  let plaintext;
  let ciphertextBuffer;
  try {
    ciphertextBuffer = dcodeIO.ByteBuffer.wrap(
      ciphertext,
      'base64'
    ).toArrayBuffer();

    if (reqIdx === 0) {
      console.log(`(${reqIdx}) [path] lokiRpc::processOnionResponse - ciphertextBuffer`, StringView.arrayBufferToHex(ciphertextBuffer), 'useAesGcm', useAesGcm)
    }

    const decryptFn = useAesGcm
      ? window.libloki.crypto.DecryptGCM
      : window.libloki.crypto.DHDecrypt;

    const plaintextBuffer = await decryptFn(sharedKey, ciphertextBuffer);

    const textDecoder = new TextDecoder();
    plaintext = textDecoder.decode(plaintextBuffer);
  } catch (e) {
    log.error(`(${reqIdx}) [path] lokiRpc::processOnionResponse - decode error`, e.code, e.message);
    if (ciphertextBuffer) {
      log.error(`(${reqIdx}) [path] lokiRpc::processOnionResponse - ciphertextBuffer`, ciphertextBuffer);
    }
    return false;
  }

  try {
    const jsonRes = JSON.parse(plaintext);
    // emulate nodeFetch response...
    jsonRes.json = () => {
      try {
        const res = JSON.parse(jsonRes.body);
        return res;
      } catch (e) {
        log.error(`(${reqIdx}) [path] lokiRpc::processOnionResponse - parse error json: `, jsonRes.body);
      }
      return false;
    };
    return jsonRes;
  } catch (e) {
    log.error(`(${reqIdx}) [path] lokiRpc::processOnionResponse - parse error`, e.code, e.message, `json:`, plaintext);
    return false;
  }
};

const sendToProxy = async (options = {}, targetNode, retryNumber = 0) => {
  const _ = window.Lodash;

  let snodePool = await lokiSnodeAPI.getRandomSnodePool();

  if (snodePool.length < 2) {
    // this is semi-normal to happen
    log.info(
      'lokiRpc::sendToProxy - Not enough service nodes for a proxy request, only have:',
      snodePool.length,
      'snode, attempting refresh'
    );
    await lokiSnodeAPI.refreshRandomPool();
    snodePool = await lokiSnodeAPI.getRandomSnodePool();
    if (snodePool.length < 2) {
      log.error(
        'lokiRpc::sendToProxy - Not enough service nodes for a proxy request, only have:',
        snodePool.length,
        'failing'
      );
      return false;
    }
  }

  // Making sure the proxy node is not the same as the target node:
  const snodePoolSafe = _.without(
    snodePool,
    _.find(snodePool, { pubkey_ed25519: targetNode.pubkey_ed25519 })
  );

  const randSnode = window.Lodash.sample(snodePoolSafe);

  // Don't allow arbitrary URLs, only snodes and loki servers
  const url = `https://${randSnode.ip}:${randSnode.port}/proxy`;

  const snPubkeyHex = StringView.hexToArrayBuffer(targetNode.pubkey_x25519);

  const myKeys = await window.libloki.crypto.generateEphemeralKeyPair();

  const symmetricKey = await libsignal.Curve.async.calculateAgreement(
    snPubkeyHex,
    myKeys.privKey
  );

  const textEncoder = new TextEncoder();
  const body = JSON.stringify(options);

  const plainText = textEncoder.encode(body);
  const ivAndCiphertext = await window.libloki.crypto.DHEncrypt(
    symmetricKey,
    plainText
  );

  const firstHopOptions = {
    method: 'POST',
    body: ivAndCiphertext,
    headers: {
      'X-Sender-Public-Key': StringView.arrayBufferToHex(myKeys.pubKey),
      'X-Target-Snode-Key': targetNode.pubkey_ed25519,
    },
    agent: snodeHttpsAgent,
  };

  // we only proxy to snodes...
  const response = await nodeFetch(url, firstHopOptions);

  if (response.status === 401) {
    // decom or dereg
    // remove
    // but which the proxy or the target...
    // we got a ton of randomPool nodes, let's just not worry about this one
    lokiSnodeAPI.markRandomNodeUnreachable(randSnode);
    const randomPoolRemainingCount = lokiSnodeAPI.getRandomPoolLength();
    const ciphertext = await response.text();
    log.warn(
      `lokiRpc:::sendToProxy -`,
      `snode ${randSnode.ip}:${randSnode.port} to ${targetNode.ip}:${
        targetNode.port
      }`,
      `snode is decom or dereg: `,
      ciphertext,
      // `marking random snode bad ${randomPoolRemainingCount} remaining`
      `Try #${retryNumber}`,
      `removing randSnode leaving ${randomPoolRemainingCount} in the random pool`
    );
    // retry, just count it happening 5 times to be the target for now
    return sendToProxy(options, targetNode, retryNumber + 1);
  }

  // 504 is only present in 2.0.3 and after
  // relay is fine but destination is not good
  if (response.status === 504) {
    const pRetryNumber = retryNumber + 1;
    if (pRetryNumber > 3) {
      log.warn(
        `lokiRpc:::sendToProxy - snode ${randSnode.ip}:${randSnode.port}`,
        `can not relay to target node ${targetNode.ip}:${targetNode.port}`,
        `after 3 retries`
      );
      if (options.ourPubKey) {
        lokiSnodeAPI.unreachableNode(options.ourPubKey, targetNode);
      }
      return false;
    }
    // we don't have to wait here
    // because we're not marking the random snode bad

    // grab a fresh random one
    return sendToProxy(options, targetNode, pRetryNumber);
  }
  // 502 is "Next node not found"

  // detect SNode is not ready (not in swarm; not done syncing)
  // 503 can be proxy target or destination in pre 2.0.3
  // 2.0.3 and after means target
  if (response.status === 503 || response.status === 500) {
    // this doesn't mean the random node is bad, it could be the target node
    // but we got a ton of randomPool nodes, let's just not worry about this one
    lokiSnodeAPI.markRandomNodeUnreachable(randSnode);
    const randomPoolRemainingCount = lokiSnodeAPI.getRandomPoolLength();
    const ciphertext = await response.text();
    log.warn(
      `lokiRpc:::sendToProxy -`,
      `snode ${randSnode.ip}:${randSnode.port} to ${targetNode.ip}:${
        targetNode.port
      }`,
      `code ${response.status} error`,
      ciphertext,
      // `marking random snode bad ${randomPoolRemainingCount} remaining`
      `Try #${retryNumber}`,
      `removing randSnode leaving ${randomPoolRemainingCount} in the random pool`
    );
    // mark as bad for this round (should give it some time and improve success rates)
    // retry for a new working snode
    const pRetryNumber = retryNumber + 1;
    if (pRetryNumber > 5) {
      // it's likely a net problem or an actual problem on the target node
      // lets mark the target node bad for now
      // we'll just rotate it back in if it's a net problem
      log.warn(
        `lokiRpc:::sendToProxy - Failing ${targetNode.ip}:${
          targetNode.port
        } after 5 retries`
      );
      if (options.ourPubKey) {
        lokiSnodeAPI.unreachableNode(options.ourPubKey, targetNode);
      }
      return false;
    }
    // 500 burns through a node too fast,
    // let's slow the retry to give it more time to recover
    if (response.status === 500) {
      await primitives.sleepFor(5000);
    }
    return sendToProxy(options, targetNode, pRetryNumber);
  }
  /*
  if (response.status === 500) {
    // usually when the server returns nothing...
  }
  */

  // FIXME: handle nodeFetch errors/exceptions...
  if (response.status !== 200) {
    // let us know we need to create handlers for new unhandled codes
    log.warn(
      'lokiRpc:::sendToProxy - fetch non-200 statusCode',
      response.status,
      `from snode ${randSnode.ip}:${randSnode.port} to ${targetNode.ip}:${
        targetNode.port
      }`
    );
    return false;
  }

  const ciphertext = await response.text();
  if (!ciphertext) {
    // avoid base64 decode failure
    // usually a 500 but not always
    // could it be a timeout?
    log.warn(
      'lokiRpc:::sendToProxy - Server did not return any data for',
      options,
      targetNode
    );
    return false;
  }

  let plaintext;
  let ciphertextBuffer;
  try {
    ciphertextBuffer = dcodeIO.ByteBuffer.wrap(
      ciphertext,
      'base64'
    ).toArrayBuffer();

    const plaintextBuffer = await window.libloki.crypto.DHDecrypt(
      symmetricKey,
      ciphertextBuffer
    );

    const textDecoder = new TextDecoder();
    plaintext = textDecoder.decode(plaintextBuffer);
  } catch (e) {
    log.error(
      'lokiRpc:::sendToProxy - decode error',
      e.code,
      e.message,
      `from ${randSnode.ip}:${randSnode.port} to ${targetNode.ip}:${
        targetNode.port
      } ciphertext:`,
      ciphertext
    );
    if (ciphertextBuffer) {
      log.error('ciphertextBuffer', ciphertextBuffer);
    }
    return false;
  }

  try {
    const jsonRes = JSON.parse(plaintext);
    // emulate nodeFetch response...
    jsonRes.json = () => {
      try {
        if (jsonRes.body === 'Timestamp error: check your clock') {
          log.error(
            `lokiRpc:::sendToProxy - Timestamp error: check your clock`,
            Date.now()
          );
          return false;
        }
        return JSON.parse(jsonRes.body);
      } catch (e) {
        log.error(
          'lokiRpc:::sendToProxy - (inner) parse error',
          e.code,
          e.message,
          `from ${randSnode.ip}:${randSnode.port} json:`,
          jsonRes.body
        );
      }
      return false;
    };
    if (retryNumber) {
      log.debug(
        `lokiRpc:::sendToProxy - request succeeded,`,
        `snode ${randSnode.ip}:${randSnode.port} to ${targetNode.ip}:${
          targetNode.port
        }`,
        `on retry #${retryNumber}`
      );
    }
    return jsonRes;
  } catch (e) {
    log.error(
      'lokiRpc:::sendToProxy - (outer) parse error',
      e.code,
      e.message,
      `from ${randSnode.ip}:${randSnode.port} json:`,
      plaintext
    );
  }
  return false;
};

// A small wrapper around node-fetch which deserializes response
// returns nodeFetch response or false
const lokiFetch = async (url, options = {}, targetNode = null) => {
  const timeout = options.timeout || 10000;
  const method = options.method || 'GET';

  const fetchOptions = {
    ...options,
    timeout,
    method,
  };

  async function checkResponse(response, type) {
    // Wrong swarm
    if (response.status === 421) {
      const result = await response.json();
      log.warn(
        `lokirpc:::lokiFetch ${type} - wrong swarm, now looking at snodes`,
        result.snode
      );
      const newSwarm = result.snodes ? result.snodes : [];
      throw new textsecure.WrongSwarmError(newSwarm);
    }

    // Wrong PoW difficulty
    if (response.status === 432) {
      const result = await response.json();
      throw new textsecure.WrongDifficultyError(result.difficulty);
    }

    if (response.status === 406) {
      throw new textsecure.TimestampError(
        'Invalid Timestamp (check your clock)'
      );
    }
  }

  try {
    // Absence of targetNode indicates that we want a direct connection
    // (e.g. to connect to a seed node for the first time)
    if (window.lokiFeatureFlags.useOnionRequests && targetNode) {
      // Loop until the result is not BAD_PATH
      // eslint-disable-next-line no-constant-condition
      while (true) {
        // Get a path excluding `targetNode`:
        // eslint-disable-next-line no-await-in-loop
        const path = await lokiSnodeAPI.getOnionPath(targetNode);
        const thisIdx = onionReqIdx;
        onionReqIdx += 1;

        // eslint-disable-next-line no-await-in-loop
        const result = await sendOnionRequest(
          thisIdx,
          path,
          targetNode,
          fetchOptions.body
        );

        const getPathString = pathObjArr =>
          pathObjArr.map(node => `${node.ip}:${node.port}`).join(', ');

        if (result === BAD_PATH) {
          log.error(
            `[path] Error on the path: ${getPathString(path)} to ${
              targetNode.ip
            }:${targetNode.port}`
          );
          lokiSnodeAPI.markPathAsBad(path);
          return false;
        } else if (result) {
          // not bad_path
          // will throw if there's a problem
          // eslint-disable-next-line no-await-in-loop
          await checkResponse(result, 'onion');
        } else {
          // not truish and not bad_path
          // false could mean, fail to parse results
          // or status code wasn't 200
          // or can't decrypt
          // it's not a bad_path, so we don't need to mark the path as bad
          log.error(
            `[path] sendOnionRequest gave false for path: ${getPathString(
              path
            )} to ${targetNode.ip}:${targetNode.port}`
          );
        }

        return result ? result.json() : false;
      }
    }

    if (window.lokiFeatureFlags.useSnodeProxy && targetNode) {
      const result = await sendToProxy(fetchOptions, targetNode);
      if (result === false) {
        // should we retry?

        // even though we can't be sure our caller is going to log or handle the failure
        // we do know that sendToProxy should be logging
        // so I don't think we need or want a log item here...
        // log.warn(`lokiRpc:::lokiFetch - sendToProxy failed`);

        // one case is:
        //   snodePool didn't have enough
        //   even after a refresh
        //   likely a network disconnect?
        // another is:
        //   failure to send to target node after 3 retries
        // what else?
        /*
        log.warn(
          'lokiRpc:::lokiFetch - useSnodeProxy failure, could not refresh randomPool, offline?'
        );
        */
        // pass the false value up
        return false;
      } else if (result) {
        // will throw if there's a problem
        await checkResponse(result, 'proxy');
      } // result is not truish and not explicitly false

      // if not result, maybe we should throw??
      // [] would make _retrieveNextMessages return undefined
      // which would break messages.length
      return result ? result.json() : false;
    }

    if (url.match(/https:\/\//)) {
      // import that this does not get set in sendToProxy fetchOptions
      fetchOptions.agent = snodeHttpsAgent;
      process.env.NODE_TLS_REJECT_UNAUTHORIZED = '0';
    } else {
      log.debug('lokirpc:::lokiFetch - http communication', url);
    }
    const response = await nodeFetch(url, fetchOptions);
    // restore TLS checking
    process.env.NODE_TLS_REJECT_UNAUTHORIZED = '1';

    // will throw if there's a problem
    await checkResponse(response, 'direct');

    if (!response.ok) {
      throw new textsecure.HTTPError('Loki_rpc error', response);
    }

    let result;
    if (response.headers.get('Content-Type') === 'application/json') {
      result = await response.json();
    } else if (options.responseType === 'arraybuffer') {
      result = await response.buffer();
    } else {
      result = await response.text();
    }

    return result;
  } catch (e) {
    if (e.code === 'ENOTFOUND') {
      throw new textsecure.NotFoundError('Failed to resolve address', e);
    }
    throw e;
  }
};

// Wrapper for a JSON RPC request
// Annoyngly, this is used for Lokid requests too
const lokiRpc = (
  address,
  port,
  method,
  params,
  options = {},
  endpoint = endpointBase,
  targetNode
) => {
  const headers = options.headers || {};
  const portString = port ? `:${port}` : '';
  const url = `${address}${portString}${endpoint}`;
  // TODO: The jsonrpc and body field will be ignored on storage server
  if (params.pubKey) {
    // Ensure we always take a copy
    // eslint-disable-next-line no-param-reassign
    params = {
      ...params,
      pubKey: getStoragePubKey(params.pubKey),
    };
  }
  const body = {
    jsonrpc: '2.0',
    id: '0',
    method,
    params,
  };

  const fetchOptions = {
    method: 'POST',
    ...options,
    body: JSON.stringify(body),
    headers: {
      'Content-Type': 'application/json',
      ...headers,
    },
  };

  return lokiFetch(url, fetchOptions, targetNode);
};

module.exports = {
  lokiRpc,
  makeOnionRequest,
  encryptForPubKey,
  encryptForRelay,
  processOnionResponse,
};<|MERGE_RESOLUTION|>--- conflicted
+++ resolved
@@ -14,7 +14,6 @@
 // Request index for debugging
 let onionReqIdx = 0;
 
-<<<<<<< HEAD
 // Returns the actual ciphertext, symmetric key that will be used
 // for decryption, and an ephemeral_key to send to the next hop
 const encryptForPubKey = async (pubKeyAB, reqJson) => {
@@ -53,13 +52,6 @@
   );
 
   return { ciphertext, symmetricKey, ephemeral_key: ephemeral.pubKey };
-=======
-const encryptForNode = async (node, payloadStr) => {
-  const textEncoder = new TextEncoder();
-  const plaintext = textEncoder.encode(payloadStr);
-
-  return libloki.crypto.encryptForPubkey(node.pubkey_x25519, plaintext);
->>>>>>> f3a8f432
 };
 
 // `ctx` holds info used by `node` to relay further
@@ -70,13 +62,10 @@
 
   const reqJson = {
     ciphertext: dcodeIO.ByteBuffer.wrap(payload).toString('base64'),
-<<<<<<< HEAD
     ephemeral_key: StringView.arrayBufferToHex(ctx.ephemeral_key),
     destination: nextNodePubKey_ed25519_hex,
-=======
-    ephemeral_key: StringView.arrayBufferToHex(ctx.ephemeralKey),
-    destination: nextNode.pubkey_ed25519,
->>>>>>> f3a8f432
+    //ephemeral_key: StringView.arrayBufferToHex(ctx.ephemeralKey),
+    //destination: nextNode.pubkey_ed25519,
   };
 
   const snPubkey = StringView.hexToArrayBuffer(node.pubkey_x25519);
