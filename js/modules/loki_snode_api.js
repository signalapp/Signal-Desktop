/* eslint-disable class-methods-use-this */
/* global window, ConversationController, _, log */

const is = require('@sindresorhus/is');
const { lokiRpc } = require('./loki_rpc');

class LokiSnodeAPI {
  constructor({ serverUrl, localUrl }) {
    if (!is.string(serverUrl)) {
      throw new Error('WebAPI.initialize: Invalid server url');
    }
    this.serverUrl = serverUrl; // random.snode
    this.localUrl = localUrl; // localhost.loki
    this.randomSnodePool = [];
    this.swarmsPendingReplenish = {};
  }

  async getRandomSnodeAddress() {
    /* resolve random snode */
    if (this.randomSnodePool.length === 0) {
      await this.initialiseRandomPool();
    }
    if (this.randomSnodePool.length === 0) {
      throw new window.textsecure.SeedNodeError('Invalid seed node response');
    }
    return this.randomSnodePool[
      Math.floor(Math.random() * this.randomSnodePool.length)
    ];
  }

  async initialiseRandomPool(seedNodes = [...window.seedNodeList]) {
    const params = {
      limit: 20,
      active_only: true,
      fields: {
        public_ip: true,
        storage_port: true,
        pubkey_x25519: true,
        pubkey_ed25519: true,
      },
    };
    const seedNode = seedNodes.splice(
      Math.floor(Math.random() * seedNodes.length),
      1
    )[0];
    try {
      const result = await lokiRpc(
        `http://${seedNode.ip}`,
        seedNode.port,
        'get_n_service_nodes',
        params,
        {}, // Options
        '/json_rpc' // Seed request endpoint
      );
      // Filter 0.0.0.0 nodes which haven't submitted uptime proofs
      const snodes = result.result.service_node_states.filter(
        snode => snode.public_ip !== '0.0.0.0'
      );
      this.randomSnodePool = snodes.map(snode => ({
        ip: snode.public_ip,
        port: snode.storage_port,
        pubkey_x25519: snode.pubkey_x25519,
        pubkey_ed25519: snode.pubkey_ed25519,
      }));
    } catch (e) {
      log.warn('initialiseRandomPool error', e.code, e.message);
      if (seedNodes.length === 0) {
        throw new window.textsecure.SeedNodeError(
          'Failed to contact seed node'
        );
      }
      this.initialiseRandomPool(seedNodes);
    }
  }

  // nodeUrl is like 9hrje1bymy7hu6nmtjme9idyu3rm8gr3mkstakjyuw1997t7w4ny.snode
  async unreachableNode(pubKey, nodeUrl) {
    const conversation = ConversationController.get(pubKey);
    const swarmNodes = [...conversation.get('swarmNodes')];
    const filteredNodes = swarmNodes.filter(
      node => node.address !== nodeUrl && node.ip !== nodeUrl
    );
    await conversation.updateSwarmNodes(filteredNodes);
  }

  markRandomNodeUnreachable(snode) {
    this.randomSnodePool = _.without(
      this.randomSnodePool,
      _.find(this.randomSnodePool, { ip: snode.ip, port: snode.port })
    );
<<<<<<< HEAD
  }

  async updateLastHash(snode, hash, expiresAt) {
    await window.Signal.Data.updateLastHash({ snode, hash, expiresAt });
  }

=======
  }

  async updateLastHash(snode, hash, expiresAt) {
    await window.Signal.Data.updateLastHash({ snode, hash, expiresAt });
  }

>>>>>>> dfca294e
  getSwarmNodesForPubKey(pubKey) {
    try {
      const conversation = ConversationController.get(pubKey);
      const swarmNodes = [...conversation.get('swarmNodes')];
      return swarmNodes;
    } catch (e) {
      throw new window.textsecure.ReplayableError({
        message: 'Could not get conversation',
      });
    }
  }

  async updateSwarmNodes(pubKey, newNodes) {
    try {
      const filteredNodes = newNodes.filter(snode => snode.ip !== '0.0.0.0');
      const conversation = ConversationController.get(pubKey);
      await conversation.updateSwarmNodes(filteredNodes);
    } catch (e) {
      throw new window.textsecure.ReplayableError({
        message: 'Could not get conversation',
      });
    }
  }

  async refreshSwarmNodesForPubKey(pubKey) {
    const newNodes = await this.getFreshSwarmNodes(pubKey);
    this.updateSwarmNodes(pubKey, newNodes);
  }

  async getFreshSwarmNodes(pubKey) {
    if (!(pubKey in this.swarmsPendingReplenish)) {
      this.swarmsPendingReplenish[pubKey] = new Promise(async resolve => {
        let newSwarmNodes;
        try {
          newSwarmNodes = await this.getSwarmNodes(pubKey);
        } catch (e) {
          // TODO: Handle these errors sensibly
          newSwarmNodes = [];
        }
        resolve(newSwarmNodes);
      });
    }
    const newSwarmNodes = await this.swarmsPendingReplenish[pubKey];
    delete this.swarmsPendingReplenish[pubKey];
    return newSwarmNodes;
  }

  async getSwarmNodes(pubKey) {
    // TODO: Hit multiple random nodes and merge lists?
    const snode = await this.getRandomSnodeAddress();
    try {
      const result = await lokiRpc(
        `https://${snode.ip}`,
        snode.port,
        'get_snodes_for_pubkey',
        {
          pubKey,
        },
        {},
        '/storage_rpc/v1',
        snode
      );
<<<<<<< HEAD
=======
      if (!result) {
        log.warn(
          `getSwarmNodes lokiRpc on ${snode.ip}:${
            snode.port
          } returned falsish value`,
          result
        );
        return [];
      }
>>>>>>> dfca294e
      const snodes = result.snodes.filter(tSnode => tSnode.ip !== '0.0.0.0');
      return snodes;
    } catch (e) {
      log.error('getSwarmNodes error', e.code, e.message);
      this.markRandomNodeUnreachable(snode);
      return this.getSwarmNodes(pubKey);
    }
  }
}

module.exports = LokiSnodeAPI;<|MERGE_RESOLUTION|>--- conflicted
+++ resolved
@@ -88,21 +88,12 @@
       this.randomSnodePool,
       _.find(this.randomSnodePool, { ip: snode.ip, port: snode.port })
     );
-<<<<<<< HEAD
   }
 
   async updateLastHash(snode, hash, expiresAt) {
     await window.Signal.Data.updateLastHash({ snode, hash, expiresAt });
   }
 
-=======
-  }
-
-  async updateLastHash(snode, hash, expiresAt) {
-    await window.Signal.Data.updateLastHash({ snode, hash, expiresAt });
-  }
-
->>>>>>> dfca294e
   getSwarmNodesForPubKey(pubKey) {
     try {
       const conversation = ConversationController.get(pubKey);
@@ -165,8 +156,6 @@
         '/storage_rpc/v1',
         snode
       );
-<<<<<<< HEAD
-=======
       if (!result) {
         log.warn(
           `getSwarmNodes lokiRpc on ${snode.ip}:${
@@ -176,7 +165,6 @@
         );
         return [];
       }
->>>>>>> dfca294e
       const snodes = result.snodes.filter(tSnode => tSnode.ip !== '0.0.0.0');
       return snodes;
     } catch (e) {
