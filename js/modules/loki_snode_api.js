/* eslint-disable class-methods-use-this */
/* global window, textsecure, ConversationController, _, log, process, Buffer, StringView, dcodeIO, URL */

const { lokiRpc } = require('./loki_rpc');
// not sure I like this name but it's been than util
const primitives = require('./loki_primitives');

const is = require('@sindresorhus/is');
const https = require('https');
const nodeFetch = require('node-fetch');
const semver = require('semver');

const snodeHttpsAgent = new https.Agent({
  rejectUnauthorized: false,
});

const RANDOM_SNODES_TO_USE_FOR_PUBKEY_SWARM = 3;
const SEED_NODE_RETRIES = 3;
const SNODE_VERSION_RETRIES = 3;
const MIN_GUARD_COUNT = 2;

const compareSnodes = (current, search) =>
  current.pubkey_ed25519 === search.pubkey_ed25519;

// just get the filtered list
async function tryGetSnodeListFromLokidSeednode(
  seedNodes = window.seedNodeList
) {
  if (!seedNodes.length) {
    log.info(
      'loki_snode_api::tryGetSnodeListFromLokidSeednode - seedNodes are empty'
    );
    return [];
  }
  // Removed limit until there is a way to get snode info
  // for individual nodes (needed for guard nodes);  this way
  // we get all active nodes
  const params = {
    active_only: true,
    fields: {
      public_ip: true,
      storage_port: true,
      pubkey_x25519: true,
      pubkey_ed25519: true,
    },
  };
  // FIXME: use sample
  const seedNode = seedNodes[Math.floor(Math.random() * seedNodes.length)];
  if (!seedNode) {
    log.warn(
      'loki_snode_api::tryGetSnodeListFromLokidSeednode - Could not select random snodes from',
      seedNodes
    );
    return [];
  }
  let snodes = [];
  try {
    const getSnodesFromSeedUrl = async urlObj => {
      const response = await lokiRpc(
        `${urlObj.protocol}//${urlObj.hostname}`,
        urlObj.port,
        'get_n_service_nodes',
        params,
        {}, // Options
        '/json_rpc' // Seed request endpoint
      );
      if (!response) {
        log.error(
          `loki_snode_api:::tryGetSnodeListFromLokidSeednode - invalid response from seed ${urlObj.toString()}:`,
          response
        );
        return [];
      }

      // should we try to JSON.parse this?
      if (typeof response === 'string') {
        log.error(
          `loki_snode_api:::tryGetSnodeListFromLokidSeednode - invalid string response from seed ${urlObj.toString()}:`,
          response
        );
        return [];
      }

      if (!response.result) {
        log.error(
          `loki_snode_api:::tryGetSnodeListFromLokidSeednode - invalid result from seed ${urlObj.toString()}:`,
          response
        );
        return [];
      }
      // Filter 0.0.0.0 nodes which haven't submitted uptime proofs
      return response.result.service_node_states.filter(
        snode => snode.public_ip !== '0.0.0.0'
      );
    };
    const tryUrl = new URL(seedNode.url);
    snodes = await getSnodesFromSeedUrl(tryUrl);
    // throw before clearing the lock, so the retries can kick in
    if (snodes.length === 0) {
      log.warn(
        `loki_snode_api::tryGetSnodeListFromLokidSeednode - ${seedNode.url} did not return any snodes, falling back to IP`,
        seedNode.ip_url
      );
      // fall back on ip_url
      const tryIpUrl = new URL(seedNode.ip_url);
      snodes = await getSnodesFromSeedUrl(tryIpUrl);
      if (snodes.length === 0) {
        log.warn(
          `loki_snode_api::tryGetSnodeListFromLokidSeednode - ${seedNode.ip_url} did not return any snodes`
        );
        // does this error message need to be exactly this?
        throw new window.textsecure.SeedNodeError(
          'Failed to contact seed node'
        );
      }
    }
    if (snodes.length) {
      log.info(
        `loki_snode_api::tryGetSnodeListFromLokidSeednode - ${seedNode.url} returned ${snodes.length} snodes`
      );
    }
    return snodes;
  } catch (e) {
    log.warn(
      'LokiSnodeAPI::tryGetSnodeListFromLokidSeednode - error',
      e.code,
      e.message,
      'on',
      seedNode
    );
    if (snodes.length === 0) {
      throw new window.textsecure.SeedNodeError('Failed to contact seed node');
    }
  }
  return [];
}

async function getSnodeListFromLokidSeednode(
  seedNodes = window.seedNodeList,
  retries = 0
) {
  if (!seedNodes.length) {
    log.info(
      'loki_snode_api::getSnodeListFromLokidSeednode - seedNodes are empty'
    );
    return [];
  }
  let snodes = [];
  try {
    snodes = await tryGetSnodeListFromLokidSeednode(seedNodes);
  } catch (e) {
    log.warn(
      'loki_snode_api::getSnodeListFromLokidSeednode - error',
      e.code,
      e.message
    );
    // handle retries in case of temporary hiccups
    if (retries < SEED_NODE_RETRIES) {
      setTimeout(() => {
        log.info(
          'loki_snode_api::getSnodeListFromLokidSeednode - Retrying initialising random snode pool, try #',
          retries,
          'seed nodes total',
          seedNodes.length
        );
        getSnodeListFromLokidSeednode(seedNodes, retries + 1);
      }, retries * retries * 5000);
    } else {
      log.error('loki_snode_api::getSnodeListFromLokidSeednode - failing');
      throw new window.textsecure.SeedNodeError('Failed to contact seed node');
    }
  }
  return snodes;
}

class LokiSnodeAPI {
  constructor({ serverUrl, localUrl }) {
    if (!is.string(serverUrl)) {
      throw new Error('LokiSnodeAPI.initialize: Invalid server url');
    }
    this.serverUrl = serverUrl; // random.snode
    this.localUrl = localUrl; // localhost.loki
    this.randomSnodePool = [];
    this.swarmsPendingReplenish = {};
    this.stopGetAllVersionPromiseControl = false;

    this.onionPaths = [];
    this.guardNodes = [];
    this.onionRequestCounter = 0; // Request index for debugging
  }

  assignOnionRequestNumber() {
    this.onionRequestCounter += 1;
    return this.onionRequestCounter;
  }

  async getRandomSnodePool() {
    if (this.randomSnodePool.length === 0) {
      // allow exceptions to pass through upwards without the unhandled promise rejection
      try {
        await this.refreshRandomPool();
      } catch (e) {
        throw e;
      }
    }
    return this.randomSnodePool;
  }

  getRandomPoolLength() {
    return this.randomSnodePool.length;
  }

  async testGuardNode(snode) {
    log.info('Testing a candidate guard node ', snode);

    // Send a post request and make sure it is OK
    const endpoint = '/storage_rpc/v1';

    const url = `https://${snode.ip}:${snode.port}${endpoint}`;

    const ourPK = textsecure.storage.user.getNumber();
    const pubKey = window.getStoragePubKey(ourPK); // truncate if testnet

    const method = 'get_snodes_for_pubkey';
    const params = { pubKey };
    const body = {
      jsonrpc: '2.0',
      id: '0',
      method,
      params,
    };

    const fetchOptions = {
      method: 'POST',
      body: JSON.stringify(body),
      headers: { 'Content-Type': 'application/json' },
      timeout: 10000, // 10s, we want a smaller timeout for testing
    };

    process.env.NODE_TLS_REJECT_UNAUTHORIZED = '0';

    let response;

    try {
      // Log this line for testing
      // curl -k -X POST -H 'Content-Type: application/json' -d '"+fetchOptions.body.replace(/"/g, "\\'")+"'", url
      response = await nodeFetch(url, fetchOptions);
    } catch (e) {
      if (e.type === 'request-timeout') {
        log.warn(`test timeout for node,`, snode);
      }
      return false;
    } finally {
      process.env.NODE_TLS_REJECT_UNAUTHORIZED = '1';
    }

    if (!response.ok) {
      log.info(`Node failed the guard test:`, snode);
    }

    return response.ok;
  }

  async selectGuardNodes() {
    const _ = window.Lodash;

    // FIXME: handle rejections
    let nodePool = await this.getRandomSnodePool();
    if (nodePool.length === 0) {
      log.error(`Could not select guard nodes: node pool is empty`);
      return [];
    }

    let shuffled = _.shuffle(nodePool);

    let guardNodes = [];

    const DESIRED_GUARD_COUNT = 3;

    if (shuffled.length < DESIRED_GUARD_COUNT) {
      log.error(
        `Could not select guard nodes: node pool is not big enough, pool size ${shuffled.length}, need ${DESIRED_GUARD_COUNT}, attempting to refresh randomPool`
      );
      await this.refreshRandomPool();
      nodePool = await this.getRandomSnodePool();
      shuffled = _.shuffle(nodePool);
      if (shuffled.length < DESIRED_GUARD_COUNT) {
        log.error(
          `Could not select guard nodes: node pool is not big enough, pool size ${shuffled.length}, need ${DESIRED_GUARD_COUNT}, failing...`
        );
        return [];
      }
    }
    // The use of await inside while is intentional:
    // we only want to repeat if the await fails
    // eslint-disable-next-line-no-await-in-loop
    while (guardNodes.length < 3) {
      if (shuffled.length < DESIRED_GUARD_COUNT) {
        log.error(`Not enought nodes in the pool`);
        break;
      }

      const candidateNodes = shuffled.splice(0, DESIRED_GUARD_COUNT);

      // Test all three nodes at once
      // eslint-disable-next-line no-await-in-loop
      const idxOk = await Promise.all(
        candidateNodes.map(n => this.testGuardNode(n))
      );

      const goodNodes = _.zip(idxOk, candidateNodes)
        .filter(x => x[0])
        .map(x => x[1]);

      guardNodes = _.concat(guardNodes, goodNodes);
    }

    if (guardNodes.length < DESIRED_GUARD_COUNT) {
      log.error(
        `COULD NOT get enough guard nodes, only have: ${guardNodes.length}`
      );
    }

    log.info('new guard nodes: ', guardNodes);

    const edKeys = guardNodes.map(n => n.pubkey_ed25519);

    await window.libloki.storage.updateGuardNodes(edKeys);

    return guardNodes;
  }

  async getOnionPath(toExclude = null) {
    const _ = window.Lodash;

    let goodPaths = this.onionPaths.filter(x => !x.bad);

    let attemptNumber = 0;
    while (goodPaths.length < MIN_GUARD_COUNT) {
      log.error(
        `Must have at least 2 good onion paths, actual: ${goodPaths.length}, attempt #${attemptNumber} fetching more...`
      );
      // eslint-disable-next-line no-await-in-loop
      await this.buildNewOnionPaths();
      // should we add a delay? buildNewOnionPaths should act as one

      // reload goodPaths now
      attemptNumber += 1;
      goodPaths = this.onionPaths.filter(x => !x.bad);
    }

    const paths = _.shuffle(goodPaths);

    if (!toExclude) {
      if (!paths[0]) {
        log.error('LokiSnodeAPI::getOnionPath - no path in', paths);
        return [];
      }
      if (!paths[0].path) {
        log.error('LokiSnodeAPI::getOnionPath - no path in', paths[0]);
      }
      return paths[0].path;
    }

    // Select a path that doesn't contain `toExclude`
    const otherPaths = paths.filter(
      path =>
        !_.some(path, node => node.pubkey_ed25519 === toExclude.pubkey_ed25519)
    );

    if (otherPaths.length === 0) {
      // This should never happen!
      // well it did happen, should we
      // await this.buildNewOnionPaths();
      // and restart call?
      log.error(
        `LokiSnodeAPI::getOnionPath - no paths without`,
        toExclude.pubkey_ed25519,
        'path count',
        paths.length,
        'goodPath count',
        goodPaths.length,
        'paths',
        paths
      );
      throw new Error('No onion paths available after filtering');
    }

    if (!otherPaths[0].path) {
      log.error(
        'LokiSnodeAPI::getOnionPath - otherPaths no path in',
        otherPaths[0]
      );
    }

    return otherPaths[0].path;
  }

  markPathAsBad(path) {
    this.onionPaths.forEach(p => {
      if (!p.path) {
        log.error('LokiSnodeAPI::markPathAsBad - no path in', p);
      }
      if (p.path === path) {
        // eslint-disable-next-line no-param-reassign
        p.bad = true;
      }
    });
  }

  async buildNewOnionPaths() {
    // Note: this function may be called concurrently

    return primitives.allowOnlyOneAtATime('buildNewOnionPaths', async () => {
      const _ = window.Lodash;

      log.info('LokiSnodeAPI::buildNewOnionPaths - building new onion paths');

      const allNodes = await this.getRandomSnodePool();

      if (this.guardNodes.length === 0) {
        // Not cached, load from DB
        const nodes = await window.libloki.storage.getGuardNodes();

        if (nodes.length === 0) {
          log.warn(
<<<<<<< HEAD
            'LokiSnodeAPI::buildNewOnionPaths - no guard nodes in DB. Will be selecting new guards nodes...'
          );
        } else {
          // We only store the nodes' keys, need to find full entries:
          const edKeys = nodes.map(x => x.ed25519PubKey);
          this.guardNodes = allNodes.filter(
            x => edKeys.indexOf(x.pubkey_ed25519) !== -1
=======
            `LokiSnodeAPI::buildNewOnionPaths - could not find some guard nodes: ${this.guardNodes.length}/${edKeys.length} left`
>>>>>>> 9e4e5248
          );

          if (this.guardNodes.length < edKeys.length) {
            log.warn(
              `LokiSnodeAPI::buildNewOnionPaths - could not find some guard nodes: ${
                this.guardNodes.length
              }/${edKeys.length} left`
            );
          }
        }

<<<<<<< HEAD
        // If guard nodes is still empty (the old nodes are now invalid), select new ones:
        if (this.guardNodes.length === 0) {
          this.guardNodes = await this.selectGuardNodes();
        }
=======
      // If guard nodes is still empty (the old nodes are now invalid), select new ones:
      if (this.guardNodes.length < MIN_GUARD_COUNT) {
        // TODO: don't throw away potentially good guard nodes
        this.guardNodes = await this.selectGuardNodes();
>>>>>>> 9e4e5248
      }

      // TODO: select one guard node and 2 other nodes randomly
      let otherNodes = _.difference(allNodes, this.guardNodes);

      if (otherNodes.length < 2) {
        log.warn(
          'LokiSnodeAPI::buildNewOnionPaths - Too few nodes to build an onion path! Refreshing pool and retrying'
        );
        await this.refreshRandomPool();
        await this.buildNewOnionPaths();
        return;
      }

      otherNodes = _.shuffle(otherNodes);
      const guards = _.shuffle(this.guardNodes);

      // Create path for every guard node:
      const nodesNeededPerPaths = window.lokiFeatureFlags.onionRequestHops - 1;

      // Each path needs X (nodesNeededPerPaths) nodes in addition to the guard node:
      const maxPath = Math.floor(
        Math.min(
          guards.length,
          nodesNeededPerPaths
            ? otherNodes.length / nodesNeededPerPaths
            : otherNodes.length
        )
      );

      // TODO: might want to keep some of the existing paths
      this.onionPaths = [];

      for (let i = 0; i < maxPath; i += 1) {
        const path = [guards[i]];
        for (let j = 0; j < nodesNeededPerPaths; j += 1) {
          path.push(otherNodes[i * nodesNeededPerPaths + j]);
        }
        this.onionPaths.push({ path, bad: false });
      }

      log.info(`Built ${this.onionPaths.length} onion paths`, this.onionPaths);
    });
  }

  async getRandomSnodeAddress() {
    // resolve random snode
    if (this.randomSnodePool.length === 0) {
      // allow exceptions to pass through upwards without the unhandled promise rejection
      try {
        await this.refreshRandomPool();
      } catch (e) {
        throw e;
      }
      if (this.randomSnodePool.length === 0) {
        throw new window.textsecure.SeedNodeError('Invalid seed node response');
      }
    }
    // FIXME: _.sample?
    return this.randomSnodePool[
      Math.floor(Math.random() * this.randomSnodePool.length)
    ];
  }

  // not cacheable because we write to this.randomSnodePool elsewhere
  getNodesMinVersion(minVersion) {
    return this.randomSnodePool.filter(
      node => node.version && semver.gt(node.version, minVersion)
    );
  }

  // use nodes that support more than 1mb
  async getRandomProxySnodeAddress() {
    // resolve random snode
    if (this.randomSnodePool.length === 0) {
      // allow exceptions to pass through upwards without the unhandled promise rejection
      try {
        await this.refreshRandomPool();
      } catch (e) {
        log.error(
          `LokiSnodeAPI::getRandomProxySnodeAddress - error ${e.code} ${e.message}`
        );
        throw e;
      }
      if (this.randomSnodePool.length === 0) {
        throw new window.textsecure.SeedNodeError('Invalid seed node response');
      }
    }
    const goodPool = this.getNodesMinVersion('2.0.1');
    if (!goodPool.length) {
      // FIXME: retry
      log.warn(
        `LokiSnodeAPI::getRandomProxySnodeAddress - no good versions yet`
      );
      return false;
    }
    // FIXME: _.sample?
    const goodRandomNode =
      goodPool[Math.floor(Math.random() * goodPool.length)];
    return goodRandomNode;
  }

  // WARNING: this leaks our IP to all snodes but with no other identifying information
  // except "that a client started up" or "ran out of random pool snodes"
  // and the order of the list is randomized, so a snode can't tell if it just started or not
  async _getVersion(node, options = {}) {
    const retries = options.retries || 0;
    try {
      process.env.NODE_TLS_REJECT_UNAUTHORIZED = '0';
      const result = await nodeFetch(
        `https://${node.ip}:${node.port}/get_stats/v1`,
        { agent: snodeHttpsAgent }
      );
      process.env.NODE_TLS_REJECT_UNAUTHORIZED = '1';
      const data = await result.json();
      if (data.version) {
        const foundNodeIdx = this.randomSnodePool.findIndex(n =>
          compareSnodes(n, node)
        );
        if (foundNodeIdx !== -1) {
          this.randomSnodePool[foundNodeIdx].version = data.version;
        } else {
          // maybe already marked bad...
          log.debug(
            `LokiSnodeAPI::_getVersion - can't find ${node.ip}:${node.port} in randomSnodePool`
          );
        }
      }
      return data.version;
    } catch (e) {
      // ECONNREFUSED likely means it's just offline...
      // ECONNRESET seems to retry and fail as ECONNREFUSED (so likely a node going offline)
      // ETIMEDOUT not sure what to do about these
      // retry for now but maybe we should be marking bad...
      if (e.code === 'ECONNREFUSED') {
        this.markRandomNodeUnreachable(node);
        const randomNodesLeft = this.getRandomPoolLength();
        // clean up these error messages to be a little neater
        log.warn(
          `LokiSnodeAPI::_getVersion - ${node.ip}:${node.port} is offline, removing, leaving ${randomNodesLeft} in the randomPool`
        );
        // if not ECONNREFUSED, it's mostly ECONNRESETs
        // ENOTFOUND could mean no internet or hiccup
      } else if (retries < SNODE_VERSION_RETRIES) {
        log.warn(
          'LokiSnodeAPI::_getVersion - Error',
          e.code,
          e.message,
          `on ${node.ip}:${node.port} retrying in 1s`
        );
        await primitives.sleepFor(1000);
        return this._getVersion(node, { ...options, retries: retries + 1 });
      } else {
        this.markRandomNodeUnreachable(node);
        const randomNodesLeft = this.getRandomPoolLength();
        log.warn(
          `LokiSnodeAPI::_getVersion - failing to get version for ${node.ip}:${node.port}, removing, leaving ${randomNodesLeft} in the randomPool`
        );
      }
      // maybe throw?
      return false;
    }
  }

  // now get version for all snodes
  // also acts an early online test/purge of bad nodes
  async _getAllVerionsForRandomSnodePool() {
    // let count = 0;
    // const verionStart = Date.now();
    // const total = this.randomSnodePool.length;
    // const noticeEvery = parseInt(total / 10, 10);
    const loop = primitives.abortableIterator(
      this.randomSnodePool,
      async node => {
        // count += 1;
        try {
          await this._getVersion(node);
          /*
          if (count % noticeEvery === 0) {
            // give stats
            const diff = Date.now() - verionStart;
            log.debug(
              `LokiSnodeAPI:::_getAllVerionsForRandomSnodePool - ${count}/${total} pool version status update, has taken ${diff.toLocaleString()}ms`
            );
            Object.keys(this.versionPools).forEach(version => {
              const nodes = this.versionPools[version].length;
              log.debug(
                `LokiSnodeAPI:::_getAllVerionsForRandomSnodePool - version ${version} has ${nodes.toLocaleString()} snodes`
              );
            });
          }
          */
        } catch (e) {
          log.error(
            `LokiSnodeAPI::_getAllVerionsForRandomSnodePool - error`,
            e.code,
            e.message
          );
          throw e;
        }
      }
    );
    // make abortable accessible outside this scope
    this.stopGetAllVersionPromiseControl = loop.stop;
    await loop.start(true);
    this.stopGetAllVersionPromiseControl = false; // clear lock
    // an array of objects
    const versions = this.randomSnodePool.reduce((curVal, node) => {
      if (curVal.indexOf(node.version) === -1) {
        curVal.push(node.version);
      }
      return curVal;
    }, []);
    log.debug(
      `LokiSnodeAPI::_getAllVerionsForRandomSnodePool - ${versions.length} versions retrieved from network!:`,
      versions.join(',')
    );
  }

  async refreshRandomPool(seedNodes = window.seedNodeList) {
    if (!seedNodes.length) {
      if (!window.seedNodeList || !window.seedNodeList.length) {
        log.error(
          `LokiSnodeAPI:::refreshRandomPool - seedNodeList has not been loaded yet`
        );
        return [];
      }
      // eslint-disable-next-line no-param-reassign
      seedNodes = window.seedNodeList;
    }
    return primitives.allowOnlyOneAtATime('refreshRandomPool', async () => {
      // are we running any _getAllVerionsForRandomSnodePool
      if (this.stopGetAllVersionPromiseControl !== false) {
        // we are, stop them
        this.stopGetAllVersionPromiseControl();
      }
      let snodes = [];
      try {
        snodes = await getSnodeListFromLokidSeednode(seedNodes);
        // make sure order of the list is random, so we get version in a non-deterministic way
        snodes = _.shuffle(snodes);
        // commit changes to be live
        // we'll update the version (in case they upgrade) every cycle
        this.randomSnodePool = snodes.map(snode => ({
          ip: snode.public_ip,
          port: snode.storage_port,
          pubkey_x25519: snode.pubkey_x25519,
          pubkey_ed25519: snode.pubkey_ed25519,
        }));
        log.info(
          'LokiSnodeAPI::refreshRandomPool - Refreshed random snode pool with',
          this.randomSnodePool.length,
          'snodes'
        );
        // start polling versions but no need to await it
        this._getAllVerionsForRandomSnodePool();
      } catch (e) {
        log.warn('LokiSnodeAPI::refreshRandomPool - error', e.code, e.message);
        /*
        log.error(
          'LokiSnodeAPI:::refreshRandomPoolPromise -  Giving up trying to contact seed node'
        );
        */
        if (snodes.length === 0) {
          throw new window.textsecure.SeedNodeError(
            'Failed to contact seed node'
          );
        }
      }
      return this.randomSnodePool;
    });
  }

  // unreachableNode.url is like 9hrje1bymy7hu6nmtjme9idyu3rm8gr3mkstakjyuw1997t7w4ny.snode
  async unreachableNode(pubKey, unreachableNode) {
    const conversation = ConversationController.get(pubKey);
    const swarmNodes = [...conversation.get('swarmNodes')];
    if (typeof unreachableNode === 'string') {
      log.warn(
        'LokiSnodeAPI::unreachableNode - String passed as unreachableNode to unreachableNode'
      );
      return swarmNodes;
    }
    let found = false;
    const filteredNodes = swarmNodes.filter(node => {
      // keep all but thisNode
      const thisNode =
        node.address === unreachableNode.address &&
        compareSnodes(unreachableNode, node);
      if (thisNode) {
        found = true;
      }
      return !thisNode;
    });
    if (!found) {
      log.warn(
        `LokiSnodeAPI::unreachableNode - snode ${unreachableNode.ip}:${unreachableNode.port} has already been marked as bad`
      );
    }
    try {
      await conversation.updateSwarmNodes(filteredNodes);
    } catch (e) {
      log.error(`LokiSnodeAPI::unreachableNode - error ${e.code} ${e.message}`);
      throw e;
    }
    return filteredNodes;
  }

  markRandomNodeUnreachable(snode) {
    this.randomSnodePool = _.without(this.randomSnodePool, snode);
  }

  async updateLastHash(convoId, snodeAddress, hash, expiresAt) {
    // FIXME: handle rejections
    await window.Signal.Data.updateLastHash({
      convoId,
      snode: snodeAddress,
      hash,
      expiresAt,
    });
  }

  // called by loki_message:::sendMessage & loki_message:::startLongPolling
  async getSwarmNodesForPubKey(pubKey, options = {}) {
    const { fetchHashes } = options;
    try {
      const conversation = ConversationController.get(pubKey);
      const swarmNodes = [...conversation.get('swarmNodes')];

      // always? include lashHash
      if (fetchHashes) {
        await Promise.all(
          Object.keys(swarmNodes).map(async j => {
            const node = swarmNodes[j];
            // FIXME make a batch function call
            const lastHash = await window.Signal.Data.getLastHashBySnode(
              pubKey,
              node.address
            );
            log.debug(
              `LokiSnodeAPI::getSwarmNodesForPubKey - ${j} ${node.ip}:${node.port}`
            );
            swarmNodes[j] = {
              ...node,
              lastHash,
            };
          })
        );
      }

      return swarmNodes;
    } catch (e) {
      log.error('getSwarmNodesForPubKey expection: ', e);
      throw new window.textsecure.ReplayableError({
        message: 'Could not get conversation',
      });
    }
  }

  async updateSwarmNodes(pubKey, newNodes) {
    try {
      const filteredNodes = newNodes.filter(snode => snode.ip !== '0.0.0.0');
      const conversation = ConversationController.get(pubKey);
      await conversation.updateSwarmNodes(filteredNodes);
      return filteredNodes;
    } catch (e) {
      log.error(
        `LokiSnodeAPI::updateSwarmNodes - error ${e.code} ${e.message}`
      );
      throw new window.textsecure.ReplayableError({
        message: 'Could not get conversation',
      });
    }
  }

  // FIXME: in it's own PR, reorder functions: put _getFreshSwarmNodes and it's callee
  // only loki_message::startLongPolling calls this...
  async refreshSwarmNodesForPubKey(pubKey) {
    // FIXME: handle rejections
    const newNodes = await this._getFreshSwarmNodes(pubKey);
    log.debug(
      'LokiSnodeAPI::refreshSwarmNodesForPubKey - newNodes',
      newNodes.length
    );
    const filteredNodes = this.updateSwarmNodes(pubKey, newNodes);
    return filteredNodes;
  }

  async _getFreshSwarmNodes(pubKey) {
    return primitives.allowOnlyOneAtATime(`swarmRefresh${pubKey}`, async () => {
      let newSwarmNodes = [];
      try {
        newSwarmNodes = await this._getSwarmNodes(pubKey);
      } catch (e) {
        log.error(
          'LokiSnodeAPI::_getFreshSwarmNodes - error',
          e.code,
          e.message
        );
        // TODO: Handle these errors sensibly
        newSwarmNodes = [];
      }
      return newSwarmNodes;
    });
  }

  // helper function
  async _requestLnsMapping(node, nameHash) {
    log.debug('[lns] lns requests to {}:{}', node.ip, node.port);

    try {
      // Hm, in case of proxy/onion routing we
      // are not even using ip/port...
      return lokiRpc(
        `https://${node.ip}`,
        node.port,
        'get_lns_mapping',
        {
          name_hash: nameHash,
        },
        {},
        '/storage_rpc/v1',
        node
      );
    } catch (e) {
      log.warn('exception caught making lns requests to a node', node, e);
      return false;
    }
  }

  async getLnsMapping(lnsName, timeout) {
    // Returns { pubkey, error }
    // pubkey is
    //      undefined when unconfirmed or no mapping found
    //      string    when found
    // timeout parameter optional (ms)

    // How many nodes to fetch data from?
    const numRequests = 5;

    // How many nodes must have the same response value?
    const numRequiredConfirms = 3;

    let ciphertextHex;
    let pubkey;
    let error;

    const _ = window.Lodash;

    const input = Buffer.from(lnsName);
    const output = await window.blake2b(input);
    const nameHash = dcodeIO.ByteBuffer.wrap(output).toString('base64');

    // Timeouts
    const maxTimeoutVal = 2 ** 31 - 1;
    const timeoutPromise = () =>
      new Promise((_resolve, reject) =>
        setTimeout(() => reject(), timeout || maxTimeoutVal)
      );

    // Get nodes capable of doing LNS
    const lnsNodes = await this.getNodesMinVersion(
      window.CONSTANTS.LNS_CAPABLE_NODES_VERSION
    );

    // Enough nodes?
    if (lnsNodes.length < numRequiredConfirms) {
      error = { lnsTooFewNodes: window.i18n('lnsTooFewNodes') };
      return { pubkey, error };
    }

    const confirmedNodes = [];

    // Promise is only resolved when a consensus is found
    let cipherResolve;
    const cipherPromise = () =>
      new Promise(resolve => {
        cipherResolve = resolve;
      });

    const decryptHex = async cipherHex => {
      const ciphertext = new Uint8Array(StringView.hexToArrayBuffer(cipherHex));

      const res = await window.decryptLnsEntry(lnsName, ciphertext);
      const publicKey = StringView.arrayBufferToHex(res);

      return publicKey;
    };

    const fetchFromNode = async node => {
      const res = await this._requestLnsMapping(node, nameHash);

      // Do validation
      if (res && res.result && res.result.status === 'OK') {
        const hasMapping = res.result.entries && res.result.entries.length > 0;

        const resValue = hasMapping
          ? res.result.entries[0].encrypted_value
          : null;

        confirmedNodes.push(resValue);

        if (confirmedNodes.length >= numRequiredConfirms) {
          if (ciphertextHex) {
            // Result already found, dont worry
            return;
          }

          const [winner, count] = _.maxBy(
            _.entries(_.countBy(confirmedNodes)),
            x => x[1]
          );

          if (count >= numRequiredConfirms) {
            ciphertextHex = winner === String(null) ? null : winner;

            // null represents no LNS mapping
            if (ciphertextHex === null) {
              error = { lnsMappingNotFound: window.i18n('lnsMappingNotFound') };
            }

            cipherResolve({ ciphertextHex });
          }
        }
      }
    };

    const nodes = lnsNodes.splice(0, numRequests);

    // Start fetching from nodes
    nodes.forEach(node => fetchFromNode(node));

    // Timeouts (optional parameter)
    // Wait for cipher to be found; race against timeout
    // eslint-disable-next-line more/no-then
    await Promise.race([cipherPromise, timeoutPromise].map(f => f()))
      .then(async () => {
        if (ciphertextHex !== null) {
          pubkey = await decryptHex(ciphertextHex);
        }
      })
      .catch(() => {
        error = { lnsLookupTimeout: window.i18n('lnsLookupTimeout') };
      });

    return { pubkey, error };
  }

  // get snodes for pubkey from random snode
  async _getSnodesForPubkey(pubKey) {
    let snode = { ip: '', port: 0 };
    try {
      snode = await this.getRandomSnodeAddress();
      const result = await lokiRpc(
        `https://${snode.ip}`,
        snode.port,
        'get_snodes_for_pubkey',
        {
          pubKey,
        },
        {},
        '/storage_rpc/v1',
        snode
      );
      if (!result) {
        log.warn(
          `LokiSnodeAPI::_getSnodesForPubkey - lokiRpc on ${snode.ip}:${snode.port} returned falsish value`,
          result
        );
        return [];
      }
      if (!result.snodes) {
        // we hit this when snode gives 500s
        log.warn(
          `LokiSnodeAPI::_getSnodesForPubkey - lokiRpc on ${snode.ip}:${snode.port} returned falsish value for snodes`,
          result
        );
        return [];
      }
      const snodes = result.snodes.filter(tSnode => tSnode.ip !== '0.0.0.0');
      return snodes;
    } catch (e) {
      this.markRandomNodeUnreachable(snode);
      const randomPoolRemainingCount = this.getRandomPoolLength();
      log.error(
        'LokiSnodeAPI::_getSnodesForPubkey - error',
        e.code,
        e.message,
        `for ${snode.ip}:${snode.port}. ${randomPoolRemainingCount} snodes remaining in randomPool`
      );
      return [];
    }
  }

  async _getSwarmNodes(pubKey) {
    const snodes = [];
    // creates a range: [0, 1, 2]
    const questions = [...Array(RANDOM_SNODES_TO_USE_FOR_PUBKEY_SWARM).keys()];
    // FIXME: handle rejections
    await Promise.all(
      questions.map(async qNum => {
        // allow exceptions to pass through upwards
        const resList = await this._getSnodesForPubkey(pubKey);
        log.info(
          `LokiSnodeAPI::_getSwarmNodes - question ${qNum} got`,
          resList.length,
          'snodes'
        );
        resList.map(item => {
          const hasItem = snodes.some(n => compareSnodes(n, item));
          if (!hasItem) {
            snodes.push(item);
          }
          return true;
        });
      })
    );
    // should we only activate entries that are in all results? yes
    return snodes;
  }
}

module.exports = LokiSnodeAPI;<|MERGE_RESOLUTION|>--- conflicted
+++ resolved
@@ -424,7 +424,6 @@
 
         if (nodes.length === 0) {
           log.warn(
-<<<<<<< HEAD
             'LokiSnodeAPI::buildNewOnionPaths - no guard nodes in DB. Will be selecting new guards nodes...'
           );
         } else {
@@ -432,9 +431,6 @@
           const edKeys = nodes.map(x => x.ed25519PubKey);
           this.guardNodes = allNodes.filter(
             x => edKeys.indexOf(x.pubkey_ed25519) !== -1
-=======
-            `LokiSnodeAPI::buildNewOnionPaths - could not find some guard nodes: ${this.guardNodes.length}/${edKeys.length} left`
->>>>>>> 9e4e5248
           );
 
           if (this.guardNodes.length < edKeys.length) {
@@ -446,17 +442,11 @@
           }
         }
 
-<<<<<<< HEAD
         // If guard nodes is still empty (the old nodes are now invalid), select new ones:
-        if (this.guardNodes.length === 0) {
+        if (this.guardNodes.length < MIN_GUARD_COUNT) {
+          // TODO: don't throw away potentially good guard nodes
           this.guardNodes = await this.selectGuardNodes();
         }
-=======
-      // If guard nodes is still empty (the old nodes are now invalid), select new ones:
-      if (this.guardNodes.length < MIN_GUARD_COUNT) {
-        // TODO: don't throw away potentially good guard nodes
-        this.guardNodes = await this.selectGuardNodes();
->>>>>>> 9e4e5248
       }
 
       // TODO: select one guard node and 2 other nodes randomly
