--- conflicted
+++ resolved
@@ -411,8 +411,6 @@
     return cipher.getRemoteRegistrationId();
   },
 
-<<<<<<< HEAD
-=======
   closeOpenSessionForDevice(remoteAddress) {
     const { SessionCipher } = this;
     const signalProtocolStore = this.storage;
@@ -422,7 +420,6 @@
     return cipher.closeOpenSessionForDevice();
   },
 
->>>>>>> edc34649
   // private EphemeralKeys calculateEphemeralKeys(
   //   ECPublicKey ephemeralPublic, ECPrivateKey ephemeralPrivate, byte[] salt)
   async _calculateEphemeralKeys(ephemeralPublic, ephemeralPrivate, salt) {
