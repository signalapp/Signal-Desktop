/* global Backbone, Whisper, storage, _, ConversationController, $ */

/* eslint-disable more/no-then */

// eslint-disable-next-line func-names
(function() {
  'use strict';

  window.Whisper = window.Whisper || {};

  Whisper.AppView = Backbone.View.extend({
    initialize() {
      this.inboxView = null;
      this.installView = null;

      this.applyTheme();
      this.applyHideMenu();
    },
    events: {
      'click .openInstaller': 'openInstaller', // NetworkStatusView has this button
      openInbox: 'openInbox',
    },
    applyTheme() {
      const iOS = storage.get('userAgent') === 'OWI';
      const theme = storage.get('theme-setting') || 'light';
      this.$el
        .removeClass('light-theme')
        .removeClass('dark-theme')
        .addClass(`${theme}-theme`);

      if (iOS) {
        this.$el.addClass('ios-theme');
      } else {
        this.$el.removeClass('ios-theme');
      }
    },
    applyHideMenu() {
      const hideMenuBar = storage.get('hide-menu-bar', false);
      window.setAutoHideMenuBar(hideMenuBar);
      window.setMenuBarVisibility(!hideMenuBar);
    },
    openView(view) {
      this.el.innerHTML = '';
      this.el.append(view.el);
      this.delegateEvents();
    },
    openDebugLog() {
      this.closeDebugLog();
      this.debugLogView = new Whisper.DebugLogView();
      this.debugLogView.$el.appendTo(this.el);
    },
    closeDebugLog() {
      if (this.debugLogView) {
        this.debugLogView.remove();
        this.debugLogView = null;
      }
    },
    openImporter() {
      window.addSetupMenuItems();
      this.resetViews();

      const importView = new Whisper.ImportView();
      this.importView = importView;

      this.listenTo(
        importView,
        'light-import',
        this.finishLightImport.bind(this)
      );
      this.openView(this.importView);
    },
    finishLightImport() {
      const options = {
        hasExistingData: true,
      };
      this.openInstaller(options);
    },
    closeImporter() {
      if (this.importView) {
        this.importView.remove();
        this.importView = null;
      }
    },
    openInstaller(options = {}) {
      // If we're in the middle of import, we don't want to show the menu options
      //   allowing the user to switch to other ways to set up the app. If they
      //   switched back and forth in the middle of a light import, they'd lose all
      //   that imported data.
      if (!options.hasExistingData) {
        window.addSetupMenuItems();
      }

      this.resetViews();
      const installView = new Whisper.InstallView(options);
      this.installView = installView;

      this.openView(this.installView);
    },
    closeInstaller() {
      if (this.installView) {
        this.installView.remove();
        this.installView = null;
      }
    },
    openStandalone() {
      window.addSetupMenuItems();
      this.resetViews();
      this.standaloneView = new Whisper.StandaloneRegistrationView();
      this.openView(this.standaloneView);
    },
    closeStandalone() {
      if (this.standaloneView) {
        this.standaloneView.remove();
        this.standaloneView = null;
      }
    },
    resetViews() {
      this.closeInstaller();
      this.closeImporter();
      this.closeStandalone();
    },
    openInbox(options = {}) {
      // The inbox can be created before the 'empty' event fires or afterwards. If
      //   before, it's straightforward: the onEmpty() handler below updates the
      //   view directly, and we're in good shape. If we create the inbox late, we
      //   need to be sure that the current value of initialLoadComplete is provided
      //   so its loading screen doesn't stick around forever.

      // Two primary techniques at play for this situation:
      //   - background.js has two openInbox() calls, and passes initalLoadComplete
      //     directly via the options parameter.
      //   - in other situations openInbox() will be called with no options. So this
      //     view keeps track of whether onEmpty() has ever been called with
      //     this.initialLoadComplete. An example of this: on a phone-pairing setup.
      _.defaults(options, { initialLoadComplete: this.initialLoadComplete });

      window.log.info('open inbox');
      this.closeInstaller();

      if (!this.inboxView) {
        // We create the inbox immediately so we don't miss an update to
        //   this.initialLoadComplete between the start of this method and the
        //   creation of inboxView.
        this.inboxView = new Whisper.InboxView({
          window,
          initialLoadComplete: options.initialLoadComplete,
        });
        return ConversationController.loadPromise().then(() => {
          this.openView(this.inboxView);
        });
      }
      if (!$.contains(this.el, this.inboxView.el)) {
        this.openView(this.inboxView);
      }
      window.focus(); // FIXME
      return Promise.resolve();
    },
    onEmpty() {
      const view = this.inboxView;

      this.initialLoadComplete = true;
      if (view) {
        view.onEmpty();
      }
    },
    onProgress(count) {
      const view = this.inboxView;
      if (view) {
        view.onProgress(count);
      }
    },
    openConversation(id, messageId) {
      if (id) {
        this.openInbox().then(() => {
          this.inboxView.openConversation(id, messageId);
        });
      }
    },
    showNicknameDialog({ pubKey, title, message, nickname, onOk, onCancel }) {
      const _title = title || `Change nickname for ${pubKey}`;
      const dialog = new Whisper.NicknameDialogView({
        title: _title,
        message,
        name: nickname,
        resolve: onOk,
        reject: onCancel,
      });
      this.el.append(dialog.el);
      dialog.focusInput();
    },
    showPasswordDialog({ type, resolve, reject }) {
      const dialog = Whisper.getPasswordDialogView(type, resolve, reject);
      this.el.append(dialog.el);
    },
    showSeedDialog(seed) {
      const dialog = new Whisper.SeedDialogView({ seed });
      this.el.append(dialog.el);
    },
    showQRDialog(string) {
      const dialog = new Whisper.QRDialogView({ string });
      this.el.append(dialog.el);
    },
<<<<<<< HEAD
    showDevicePairingDialog() {
      const dialog = new Whisper.DevicePairingDialogView();

      dialog.on('startReceivingRequests', () => {
        Whisper.events.on('devicePairingRequestReceived', pubKey =>
          dialog.requestReceived(pubKey)
        );
      });

      dialog.on('stopReceivingRequests', () => {
        Whisper.events.off('devicePairingRequestReceived');
      });

      dialog.once('devicePairingRequestAccepted', (pubKey, cb) =>
        Whisper.events.trigger('devicePairingRequestAccepted', pubKey, cb)
      );
      dialog.on('devicePairingRequestRejected', pubKey =>
        Whisper.events.trigger('devicePairingRequestRejected', pubKey)
      );
      dialog.once('close', () => {
        Whisper.events.off('devicePairingRequestReceived');
      });
=======
    showAddServerDialog() {
      const dialog = new Whisper.AddServerDialogView();
>>>>>>> fcea1905
      this.el.append(dialog.el);
    },
  });
})();<|MERGE_RESOLUTION|>--- conflicted
+++ resolved
@@ -200,7 +200,6 @@
       const dialog = new Whisper.QRDialogView({ string });
       this.el.append(dialog.el);
     },
-<<<<<<< HEAD
     showDevicePairingDialog() {
       const dialog = new Whisper.DevicePairingDialogView();
 
@@ -223,10 +222,10 @@
       dialog.once('close', () => {
         Whisper.events.off('devicePairingRequestReceived');
       });
-=======
+      this.el.append(dialog.el);
+    },
     showAddServerDialog() {
       const dialog = new Whisper.AddServerDialogView();
->>>>>>> fcea1905
       this.el.append(dialog.el);
     },
   });
