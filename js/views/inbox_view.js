--- conflicted
+++ resolved
@@ -10,28 +10,6 @@
 
   window.Whisper = window.Whisper || {};
 
-<<<<<<< HEAD
-    Whisper.ConversationStack = Whisper.View.extend({
-        className: 'conversation-stack',
-        open: function(conversation) {
-            var id = 'conversation-' + conversation.cid;
-            if (id !== this.el.firstChild.id) {
-                this.$el.first().find('video, audio').each(function() {
-                    this.pause();
-                });
-                var $el = this.$('#'+id);
-                if ($el === null || $el.length === 0) {
-                    var view = new Whisper.ConversationView({
-                        model: conversation,
-                        window: this.model.window
-                    });
-                    $el = view.$el;
-                }
-                $el.prependTo(this.el);
-            }
-
-            conversation.trigger('opened');
-=======
   Whisper.ConversationStack = Whisper.View.extend({
     className: 'conversation-stack',
     open(conversation) {
@@ -48,11 +26,10 @@
           });
           // eslint-disable-next-line prefer-destructuring
           $el = view.$el;
->>>>>>> 1a117e3f
         }
         $el.prependTo(this.el);
-        conversation.trigger('opened');
-      }
+      }
+      conversation.trigger('opened');
     },
   });
 
