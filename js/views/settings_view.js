/* global i18n: false */
/* global Whisper: false */
/* global $: false */

/* eslint-disable no-new */

// eslint-disable-next-line func-names
(function() {
  'use strict';

  window.Whisper = window.Whisper || {};
  const { Settings } = window.Signal.Types;

  const CheckboxView = Whisper.View.extend({
    initialize(options) {
      this.name = options.name;
      this.setFn = options.setFn;
      this.value = options.value;
      this.populate();
    },
    events: {
      change: 'change',
    },
    change(e) {
      const value = e.target.checked;
      this.setFn(value);
      window.log.info(this.name, 'changed to', value);
    },
    populate() {
      this.$('input').prop('checked', !!this.value);
    },
  });

  const MediaPermissionsSettingView = Whisper.View.extend({
    initialize(options) {
      this.value = options.value;
      this.setFn = options.setFn;
      this.populate();
    },
    events: {
      change: 'change',
    },
    change(e) {
      this.value = e.target.checked;
      this.setFn(this.value);
      window.log.info('media-permissions changed to', this.value);
    },
    populate() {
      this.$('input').prop('checked', Boolean(this.value));
    },
  });

  const MessageTTLSettingView = Whisper.View.extend({
    initialize(options) {
      this.value = options.value;
      this.setFn = options.setFn;
      this.populate();
    },
    events: {
      change: 'change',
      input: 'input',
    },
    change(e) {
      this.value = e.target.value;
      this.setFn(this.value);
      window.log.info('message-ttl-setting changed to', this.value);
    },
    input(e) {
      this.value = e.target.value;
      this.$('label').html(`${this.value} Hours`);
    },
    populate() {
      this.$('input').val(this.value);
    },
  });

  const ReadReceiptSettingView = Whisper.View.extend({
    initialize(options) {
      this.value = options.value;
      this.setFn = options.setFn;
      this.populate();
    },
    events: {
      change: 'change',
    },
    change(e) {
      this.value = e.target.checked;
      this.setFn(this.value);
      window.log.info('read-receipt-setting changed to', this.value);
    },
    populate() {
      this.$('input').prop('checked', Boolean(this.value));
    },
  });

  const RadioButtonGroupView = Whisper.View.extend({
    initialize(options) {
      this.name = options.name;
      this.setFn = options.setFn;
      this.value = options.value;
      this.populate();
    },
    events: {
      change: 'change',
    },
    change(e) {
      const value = this.$(e.target).val();
      this.setFn(value);
      window.log.info(this.name, 'changed to', value);
    },
    populate() {
      this.$(`#${this.name}-${this.value}`).attr('checked', 'checked');
    },
  });
  Whisper.SettingsView = Whisper.View.extend({
    className: 'settings modal expand',
    templateName: 'settings',
    initialize() {
      this.render();
      new RadioButtonGroupView({
        el: this.$('.notification-settings'),
        name: 'notification-setting',
        value: window.initialData.notificationSetting,
        setFn: window.setNotificationSetting,
      });
      new RadioButtonGroupView({
        el: this.$('.theme-settings'),
        name: 'theme-setting',
        value: window.initialData.themeSetting,
        setFn: theme => {
          $(document.body)
            .removeClass('dark-theme')
            .removeClass('light-theme')
            .addClass(`${theme}-theme`);
          window.setThemeSetting(theme);
        },
      });
      if (Settings.isAudioNotificationSupported()) {
        new CheckboxView({
          el: this.$('.audio-notification-setting'),
          name: 'audio-notification-setting',
          value: window.initialData.audioNotification,
          setFn: window.setAudioNotification,
        });
      }
      new CheckboxView({
        el: this.$('.spell-check-setting'),
        name: 'spell-check-setting',
        value: window.initialData.spellCheck,
        setFn: window.setSpellCheck,
      });
      new CheckboxView({
        el: this.$('.menu-bar-setting'),
        name: 'menu-bar-setting',
        value: window.initialData.hideMenuBar,
        setFn: window.setHideMenuBar,
      });
      new MediaPermissionsSettingView({
        el: this.$('.media-permissions'),
        value: window.initialData.mediaPermissions,
        setFn: window.setMediaPermissions,
      });
      new ReadReceiptSettingView({
        el: this.$('.read-receipt-setting'),
        value: window.initialData.readReceiptSetting,
        setFn: window.setReadReceiptSetting,
      });
      new MessageTTLSettingView({
        el: this.$('.message-ttl-setting'),
        value: window.initialData.messageTTL,
        setFn: window.setMessageTTL,
      });
      const blockedNumberView = new Whisper.BlockedNumberView().render();
      this.$('.blocked-user-setting').append(blockedNumberView.el);

      if (!window.initialData.isPrimary) {
        const syncView = new SyncView().render();
        this.$('.sync-setting').append(syncView.el);
      }
    },
    events: {
      'click .close': 'onClose',
      'click .clear-data': 'onClearData',
    },
    render_attributes() {
      return {
        deviceNameLabel: i18n('deviceName'),
        deviceName: window.initialData.deviceName,
        theme: i18n('theme'),
        notifications: i18n('notifications'),
        notificationSettingsDialog: i18n('notificationSettingsDialog'),
        settings: i18n('settings'),
        disableNotifications: i18n('disableNotifications'),
        nameAndMessage: i18n('nameAndMessage'),
        noNameOrMessage: i18n('noNameOrMessage'),
        nameOnly: i18n('nameOnly'),
        audioNotificationDescription: i18n('audioNotificationDescription'),
        isAudioNotificationSupported: Settings.isAudioNotificationSupported(),
        themeLight: i18n('themeLight'),
        themeDark: i18n('themeDark'),
        hideMenuBar: i18n('hideMenuBar'),
        clearDataHeader: i18n('clearDataHeader'),
        clearDataButton: i18n('clearDataButton'),
        clearDataExplanation: i18n('clearDataExplanation'),
        permissions: i18n('permissions'),
        mediaPermissionsDescription: i18n('mediaPermissionsDescription'),
<<<<<<< HEAD
        readReceiptSettingDescription: i18n('readReceiptSettingDescription'),
        messageTTL: i18n('messageTTL'),
        messageTTLSettingDescription: i18n('messageTTLSettingDescription'),
        messageTTLSettingWarning: i18n('messageTTLSettingWarning'),
        spellCheckHeader: i18n('spellCheck'),
        spellCheckDescription: i18n('spellCheckDescription'),
        blockedHeader: 'Blocked Users',
=======
        generalHeader: i18n('general'),
        spellCheckDescription: i18n('spellCheckDescription'),
        sendLinkPreviews: i18n('sendLinkPreviews'),
        linkPreviewsDescription: i18n('linkPreviewsDescription'),
>>>>>>> c5eb0672
      };
    },
    onClose() {
      window.closeSettings();
    },
    onClearData() {
      window.deleteAllData();
      window.closeSettings();
    },
  });

  const SyncView = Whisper.View.extend({
    templateName: 'syncSettings',
    className: 'syncSettings',
    events: {
      'click .sync': 'sync',
    },
    initialize() {
      this.lastSyncTime = window.initialData.lastSyncTime;
    },
    enable() {
      this.$('.sync').text(i18n('syncNow'));
      this.$('.sync').removeAttr('disabled');
    },
    disable() {
      this.$('.sync').attr('disabled', 'disabled');
      this.$('.sync').text(i18n('syncing'));
    },
    onsuccess() {
      window.setLastSyncTime(Date.now());
      this.lastSyncTime = Date.now();
      window.log.info('sync successful');
      this.enable();
      this.render();
    },
    ontimeout() {
      window.log.error('sync timed out');
      this.$('.synced_at').hide();
      this.$('.sync_failed').show();
      this.enable();
    },
    async sync() {
      this.$('.sync_failed').hide();
      if (window.initialData.isPrimary) {
        window.log.warn('Tried to sync from device 1');
        return;
      }

      this.disable();
      try {
        await window.makeSyncRequest();
        this.onsuccess();
      } catch (error) {
        this.ontimeout();
      }
    },
    render_attributes() {
      const attrs = {
        sync: i18n('sync'),
        syncNow: i18n('syncNow'),
        syncExplanation: i18n('syncExplanation'),
        syncFailed: i18n('syncFailed'),
      };
      let date = this.lastSyncTime;
      if (date) {
        date = new Date(date);
        attrs.lastSynced = i18n('lastSynced');
        attrs.syncDate = date.toLocaleDateString();
        attrs.syncTime = date.toLocaleTimeString();
      }
      return attrs;
    },
  });
})();<|MERGE_RESOLUTION|>--- conflicted
+++ resolved
@@ -204,7 +204,7 @@
         clearDataExplanation: i18n('clearDataExplanation'),
         permissions: i18n('permissions'),
         mediaPermissionsDescription: i18n('mediaPermissionsDescription'),
-<<<<<<< HEAD
+        generalHeader: i18n('general'),
         readReceiptSettingDescription: i18n('readReceiptSettingDescription'),
         messageTTL: i18n('messageTTL'),
         messageTTLSettingDescription: i18n('messageTTLSettingDescription'),
@@ -212,12 +212,8 @@
         spellCheckHeader: i18n('spellCheck'),
         spellCheckDescription: i18n('spellCheckDescription'),
         blockedHeader: 'Blocked Users',
-=======
-        generalHeader: i18n('general'),
-        spellCheckDescription: i18n('spellCheckDescription'),
         sendLinkPreviews: i18n('sendLinkPreviews'),
         linkPreviewsDescription: i18n('linkPreviewsDescription'),
->>>>>>> c5eb0672
       };
     },
     onClose() {
