/* global window */

// eslint-disable-next-line func-names
(function() {
  window.libloki = window.libloki || {};

<<<<<<< HEAD
  function consolidateLists(lists, threshold = 1) {
=======
  function consolidateLists(lists, threshold, selector = (x) => x){
>>>>>>> 27f95a24
    if (typeof threshold !== 'number') {
      throw Error('Provided threshold is not a number');
    }
    if (typeof selector !== 'function') {
      throw Error('Provided selector is not a function');
    }

    // calculate list size manually since `Set`
    // does not have a `length` attribute
    let numLists = 0;
    const occurences = {};
    const values = {};
    lists.forEach(list => {
      numLists += 1;
      list.forEach(item => {
        const key = selector(item);
        if (!(key in occurences)) {
          occurences[key] = 1;
          values[key] = item;
        } else {
          occurences[key] += 1;
        }
      });
    });

    const scaledThreshold = numLists * threshold;
    return Object.keys(occurences)
      .filter(key => occurences[key] >= scaledThreshold)
      .map(key => values[key]);
  }

  window.libloki.serviceNodes = {
    consolidateLists,
  };
})();<|MERGE_RESOLUTION|>--- conflicted
+++ resolved
@@ -4,11 +4,7 @@
 (function() {
   window.libloki = window.libloki || {};
 
-<<<<<<< HEAD
-  function consolidateLists(lists, threshold = 1) {
-=======
-  function consolidateLists(lists, threshold, selector = (x) => x){
->>>>>>> 27f95a24
+  function consolidateLists(lists, threshold, selector = x => x) {
     if (typeof threshold !== 'number') {
       throw Error('Provided threshold is not a number');
     }
