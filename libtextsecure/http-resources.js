--- conflicted
+++ resolved
@@ -66,35 +66,8 @@
     }
     let connected = false;
 
-<<<<<<< HEAD
-    this.startPolling = async function pollServer(callBack) {
-      const myKeys = await textsecure.storage.protocol.getIdentityKeyPair();
-      const pubKey = StringView.arrayBufferToHex(myKeys.pubKey);
-      let result;
-      try {
-        result = await server.retrieveMessages(pubKey);
-        connected = true;
-      } catch (err) {
-        connected = false;
-        setTimeout(() => {
-          pollServer(callBack);
-        }, pollTime);
-        return;
-      }
-      if (typeof callBack === 'function') {
-        callBack(connected);
-      }
-      if (!result.messages) {
-        setTimeout(() => {
-          pollServer(callBack);
-        }, pollTime);
-        return;
-      }
-      const newMessages = await filterIncomingMessages(result.messages);
-=======
     const processMessages = async messages => {
       const newMessages = await filterIncomingMessages(messages);
->>>>>>> 27f95a24
       newMessages.forEach(async message => {
         const { data } = message;
         const dataPlaintext = stringToArrayBufferBase64(data);
@@ -114,12 +87,7 @@
           );
         }
       });
-<<<<<<< HEAD
-      setTimeout(() => {
-        pollServer(callBack);
-      }, pollTime);
-=======
-    }
+    };
 
     this.startPolling = async function pollServer(callback) {
       try {
@@ -129,8 +97,9 @@
         connected = false;
       }
       callback(connected);
-      setTimeout(() => { pollServer(callback); }, pollTime);
->>>>>>> 27f95a24
+      setTimeout(() => {
+        pollServer(callback);
+      }, pollTime);
     };
 
     this.isConnected = function isConnected() {
