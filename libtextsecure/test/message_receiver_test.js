/* global libsignal, textsecure, SignalProtocolStore */

describe('MessageReceiver', () => {
  textsecure.storage.impl = new SignalProtocolStore();
  const { WebSocket } = window;
  const number = '+19999999999';
  const deviceId = 1;
  const signalingKey = libsignal.crypto.getRandomBytes(32 + 20);

  before(() => {
    window.WebSocket = MockSocket;
    textsecure.storage.user.setNumberAndDeviceId(number, deviceId, 'name');
    textsecure.storage.put('password', 'password');
    textsecure.storage.put('signaling_key', signalingKey);
  });
  after(() => {
    window.WebSocket = WebSocket;
  });

  describe('connecting', () => {
    const attrs = {
      type: textsecure.protobuf.Envelope.Type.CIPHERTEXT,
      source: number,
      sourceDevice: deviceId,
      timestamp: Date.now(),
    };
    const websocketmessage = new textsecure.protobuf.WebSocketMessage({
      type: textsecure.protobuf.WebSocketMessage.Type.REQUEST,
      request: { verb: 'PUT', path: '/messages' },
    });

    before(done => {
      const signal = new textsecure.protobuf.Envelope(attrs).toArrayBuffer();

      const aesKey = signalingKey.slice(0, 32);
      const macKey = signalingKey.slice(32, 32 + 20);

      window.crypto.subtle
        .importKey('raw', aesKey, { name: 'AES-CBC' }, false, ['encrypt'])
        .then(key => {
          const iv = libsignal.crypto.getRandomBytes(16);
          window.crypto.subtle
            .encrypt({ name: 'AES-CBC', iv: new Uint8Array(iv) }, key, signal)
            .then(ciphertext => {
              window.crypto.subtle
                .importKey(
                  'raw',
                  macKey,
                  { name: 'HMAC', hash: { name: 'SHA-256' } },
                  false,
                  ['sign']
                )
                .then(innerKey => {
                  window.crypto.subtle
                    .sign({ name: 'HMAC', hash: 'SHA-256' }, innerKey, signal)
                    .then(mac => {
                      const version = new Uint8Array([1]);
                      const message = dcodeIO.ByteBuffer.concat([
                        version,
                        iv,
                        ciphertext,
                        mac,
                      ]);
                      websocketmessage.request.body = message.toArrayBuffer();
                      done();
                    });
                });
            });
        });
    });

    it('connects', done => {
      const mockServer = new MockServer(
        `ws://localhost:8080/v1/websocket/?login=${encodeURIComponent(
          number
        )}.1&password=password`
      );

      mockServer.on('connection', server => {
        server.send(new Blob([websocketmessage.toArrayBuffer()]));
      });

      window.addEventListener('textsecure:message', ev => {
        const signal = ev.proto;
        const keys = Object.keys(attrs);

        for (let i = 0, max = keys.length; i < max; i += 1) {
          const key = keys[i];
          assert.strictEqual(attrs[key], signal[key]);
        }
        assert.strictEqual(signal.message.body, 'hello');
        mockServer.close();

        done();
      });
<<<<<<< HEAD
      const messageReceiver = new textsecure.MessageReceiver(
=======

      window.messageReceiver = new textsecure.MessageReceiver(
>>>>>>> 59d048ca
        'username',
        'password',
        'signalingKey'
        // 'ws://localhost:8080',
        // window,
      );
    });
  });
});<|MERGE_RESOLUTION|>--- conflicted
+++ resolved
@@ -93,12 +93,8 @@
 
         done();
       });
-<<<<<<< HEAD
-      const messageReceiver = new textsecure.MessageReceiver(
-=======
 
       window.messageReceiver = new textsecure.MessageReceiver(
->>>>>>> 59d048ca
         'username',
         'password',
         'signalingKey'
