// Copyright 2017-2021 Signal Messenger, LLC
// SPDX-License-Identifier: AGPL-3.0-only

/* eslint-disable no-console */

const path = require('path');
const url = require('url');
const os = require('os');
const fs = require('fs-extra');
const crypto = require('crypto');
const normalizePath = require('normalize-path');
const fg = require('fast-glob');
const PQueue = require('p-queue').default;

const _ = require('lodash');
const pify = require('pify');
const electron = require('electron');

const packageJson = require('./package.json');
const GlobalErrors = require('./app/global_errors');
const { setup: setupSpellChecker } = require('./app/spell_check');

GlobalErrors.addHandler();

// Set umask early on in the process lifecycle to ensure file permissions are
// set such that only we have read access to our files
process.umask(0o077);

const getRealPath = pify(fs.realpath);
const {
  app,
  BrowserWindow,
  dialog,
  ipcMain: ipc,
  Menu,
  protocol: electronProtocol,
  session,
  shell,
  systemPreferences,
} = electron;

const appUserModelId = `org.whispersystems.${packageJson.name}`;
console.log('Set Windows Application User Model ID (AUMID)', {
  appUserModelId,
});
app.setAppUserModelId(appUserModelId);

// We don't navigate, but this is the way of the future
//   https://github.com/electron/electron/issues/18397
// TODO: Make ringrtc-node context-aware and change this to true.
app.allowRendererProcessReuse = false;

// Keep a global reference of the window object, if you don't, the window will
//   be closed automatically when the JavaScript object is garbage collected.
let mainWindow;
let mainWindowCreated = false;
let loadingWindow;

function getMainWindow() {
  return mainWindow;
}

// Tray icon and related objects
let tray = null;
const startInTray = process.argv.some(arg => arg === '--start-in-tray');
const usingTrayIcon =
  startInTray || process.argv.some(arg => arg === '--use-tray-icon');

const config = require('./app/config');

// Very important to put before the single instance check, since it is based on the
//   userData directory.
const userConfig = require('./app/user_config');

const importMode =
  process.argv.some(arg => arg === '--import') || config.get('import');

const development =
  config.environment === 'development' || config.environment === 'staging';

// We generally want to pull in our own modules after this point, after the user
//   data directory has been set.
const attachments = require('./app/attachments');
const attachmentChannel = require('./app/attachment_channel');
const bounce = require('./ts/services/bounce');
const updater = require('./ts/updater/index');
const createTrayIcon = require('./app/tray_icon');
const dockIcon = require('./ts/dock_icon');
const ephemeralConfig = require('./app/ephemeral_config');
const logging = require('./ts/logging/main_process_logging');
const sql = require('./ts/sql/Server').default;
const sqlChannels = require('./app/sql_channel');
const windowState = require('./app/window_state');
const { createTemplate } = require('./app/menu');
const {
  installFileHandler,
  installWebHandler,
} = require('./app/protocol_filter');
const { installPermissionsHandler } = require('./app/permissions');
const OS = require('./ts/OS');
const { isBeta } = require('./ts/util/version');
const { isSgnlHref, parseSgnlHref } = require('./ts/util/sgnlHref');
const {
  toggleMaximizedBrowserWindow,
} = require('./ts/util/toggleMaximizedBrowserWindow');
const {
  getTitleBarVisibility,
  TitleBarVisibility,
} = require('./ts/types/Settings');

let appStartInitialSpellcheckSetting = true;

async function getSpellCheckSetting() {
  const json = await sql.getItemById('spell-check');

  // Default to `true` if setting doesn't exist yet
  if (!json) {
    return true;
  }

  return json.value;
}

function showWindow() {
  if (!mainWindow) {
    return;
  }

  // Using focus() instead of show() seems to be important on Windows when our window
  //   has been docked using Aero Snap/Snap Assist. A full .show() call here will cause
  //   the window to reposition:
  //   https://github.com/signalapp/Signal-Desktop/issues/1429
  if (mainWindow.isVisible()) {
    mainWindow.focus();
  } else {
    mainWindow.show();
  }

  // toggle the visibility of the show/hide tray icon menu entries
  if (tray) {
    tray.updateContextMenu();
  }

  // show the app on the Dock in case it was hidden before
  dockIcon.show();
}

if (!process.mas) {
  console.log('making app single instance');
  const gotLock = app.requestSingleInstanceLock();
  if (!gotLock) {
    console.log('quitting; we are the second instance');
    app.exit();
  } else {
    app.on('second-instance', (e, argv) => {
      // Someone tried to run a second instance, we should focus our window
      if (mainWindow) {
        if (mainWindow.isMinimized()) {
          mainWindow.restore();
        }

        showWindow();
      }
      // Are they trying to open a sgnl:// href?
      const incomingHref = getIncomingHref(argv);
      if (incomingHref) {
        handleSgnlHref(incomingHref);
      }
      // Handled
      return true;
    });
  }
}

const windowFromUserConfig = userConfig.get('window');
const windowFromEphemeral = ephemeralConfig.get('window');
let windowConfig = windowFromEphemeral || windowFromUserConfig;
if (windowFromUserConfig) {
  userConfig.set('window', null);
  ephemeralConfig.set('window', windowConfig);
}

const loadLocale = require('./app/locale').load;

// Both of these will be set after app fires the 'ready' event
let logger;
let locale;

function prepareURL(pathSegments, moreKeys) {
  const parsed = url.parse(path.join(...pathSegments));

  return url.format({
    ...parsed,
    protocol: parsed.protocol || 'file:',
    slashes: true,
    query: {
      name: packageJson.productName,
      locale: locale.name,
      version: app.getVersion(),
      buildExpiration: config.get('buildExpiration'),
      serverUrl: config.get('serverUrl'),
      storageUrl: config.get('storageUrl'),
      directoryUrl: config.get('directoryUrl'),
      directoryEnclaveId: config.get('directoryEnclaveId'),
      directoryTrustAnchor: config.get('directoryTrustAnchor'),
      cdnUrl0: config.get('cdn').get('0'),
      cdnUrl2: config.get('cdn').get('2'),
      certificateAuthority: config.get('certificateAuthority'),
      environment: config.environment,
      node_version: process.versions.node,
      hostname: os.hostname(),
      appInstance: process.env.NODE_APP_INSTANCE,
      proxyUrl: process.env.HTTPS_PROXY || process.env.https_proxy,
      contentProxyUrl: config.contentProxyUrl,
      sfuUrl: config.get('sfuUrl'),
      importMode: importMode ? true : undefined, // for stringify()
      serverPublicParams: config.get('serverPublicParams'),
      serverTrustRoot: config.get('serverTrustRoot'),
      appStartInitialSpellcheckSetting,
      ...moreKeys,
    },
  });
}

async function handleUrl(event, target) {
  event.preventDefault();
  const { protocol, hostname } = url.parse(target);
  const isDevServer = config.enableHttp && hostname === 'localhost';
  // We only want to specially handle urls that aren't requesting the dev server
  if ((protocol === 'http:' || protocol === 'https:') && !isDevServer) {
    try {
      await shell.openExternal(target);
    } catch (error) {
      console.log(`Failed to open url: ${error.stack}`);
    }
  }
}

function handleCommonWindowEvents(window) {
  window.webContents.on('will-navigate', handleUrl);
  window.webContents.on('new-window', handleUrl);
  window.webContents.on('preload-error', (event, preloadPath, error) => {
    console.error(`Preload error in ${preloadPath}: `, error.message);
  });
}

const DEFAULT_WIDTH = 800;
const DEFAULT_HEIGHT = 610;
const MIN_WIDTH = 680;
const MIN_HEIGHT = 550;
const BOUNDS_BUFFER = 100;

function isVisible(window, bounds) {
  const boundsX = _.get(bounds, 'x') || 0;
  const boundsY = _.get(bounds, 'y') || 0;
  const boundsWidth = _.get(bounds, 'width') || DEFAULT_WIDTH;
  const boundsHeight = _.get(bounds, 'height') || DEFAULT_HEIGHT;

  // requiring BOUNDS_BUFFER pixels on the left or right side
  const rightSideClearOfLeftBound =
    window.x + window.width >= boundsX + BOUNDS_BUFFER;
  const leftSideClearOfRightBound =
    window.x <= boundsX + boundsWidth - BOUNDS_BUFFER;

  // top can't be offscreen, and must show at least BOUNDS_BUFFER pixels at bottom
  const topClearOfUpperBound = window.y >= boundsY;
  const topClearOfLowerBound =
    window.y <= boundsY + boundsHeight - BOUNDS_BUFFER;

  return (
    rightSideClearOfLeftBound &&
    leftSideClearOfRightBound &&
    topClearOfUpperBound &&
    topClearOfLowerBound
  );
}

let windowIcon;

if (OS.isWindows()) {
  windowIcon = path.join(__dirname, 'build', 'icons', 'win', 'icon.ico');
} else if (OS.isLinux()) {
  windowIcon = path.join(__dirname, 'images', 'signal-logo-desktop-linux.png');
} else {
  windowIcon = path.join(__dirname, 'build', 'icons', 'png', '512x512.png');
}

async function createWindow() {
  const { screen } = electron;
  const windowOptions = {
    show: !startInTray, // allow to start minimised in tray
    width: DEFAULT_WIDTH,
    height: DEFAULT_HEIGHT,
    minWidth: MIN_WIDTH,
    minHeight: MIN_HEIGHT,
    autoHideMenuBar: false,
    titleBarStyle:
      getTitleBarVisibility() === TitleBarVisibility.Hidden
        ? 'hidden'
        : 'default',
    backgroundColor:
      config.environment === 'test' || config.environment === 'test-lib'
        ? '#ffffff' // Tests should always be rendered on a white background
        : '#3a76f0',
    webPreferences: {
      nodeIntegration: false,
      nodeIntegrationInWorker: false,
      contextIsolation: false,
      enableRemoteModule: true,
      preload: path.join(__dirname, 'preload.js'),
      nativeWindowOpen: true,
      spellcheck: await getSpellCheckSetting(),
      backgroundThrottling: false,
    },
    icon: windowIcon,
    ..._.pick(windowConfig, ['autoHideMenuBar', 'width', 'height', 'x', 'y']),
  };

  if (!_.isNumber(windowOptions.width) || windowOptions.width < MIN_WIDTH) {
    windowOptions.width = DEFAULT_WIDTH;
  }
  if (!_.isNumber(windowOptions.height) || windowOptions.height < MIN_HEIGHT) {
    windowOptions.height = DEFAULT_HEIGHT;
  }
  if (!_.isBoolean(windowOptions.autoHideMenuBar)) {
    delete windowOptions.autoHideMenuBar;
  }

  const visibleOnAnyScreen = _.some(screen.getAllDisplays(), display => {
    if (!_.isNumber(windowOptions.x) || !_.isNumber(windowOptions.y)) {
      return false;
    }

    return isVisible(windowOptions, _.get(display, 'bounds'));
  });
  if (!visibleOnAnyScreen) {
    console.log('Location reset needed');
    delete windowOptions.x;
    delete windowOptions.y;
  }

  logger.info(
    'Initializing BrowserWindow config: %s',
    JSON.stringify(windowOptions)
  );

  // Create the browser window.
  mainWindow = new BrowserWindow(windowOptions);
  mainWindowCreated = true;
  setupSpellChecker(mainWindow, locale.messages);
  if (!usingTrayIcon && windowConfig && windowConfig.maximized) {
    mainWindow.maximize();
  }
  if (!usingTrayIcon && windowConfig && windowConfig.fullscreen) {
    mainWindow.setFullScreen(true);
  }

  function captureAndSaveWindowStats() {
    if (!mainWindow) {
      return;
    }

    const size = mainWindow.getSize();
    const position = mainWindow.getPosition();

    // so if we need to recreate the window, we have the most recent settings
    windowConfig = {
      maximized: mainWindow.isMaximized(),
      autoHideMenuBar: mainWindow.autoHideMenuBar,
      fullscreen: mainWindow.isFullScreen(),
      width: size[0],
      height: size[1],
      x: position[0],
      y: position[1],
    };

    logger.info(
      'Updating BrowserWindow config: %s',
      JSON.stringify(windowConfig)
    );
    ephemeralConfig.set('window', windowConfig);
  }

  const debouncedCaptureStats = _.debounce(captureAndSaveWindowStats, 500);
  mainWindow.on('resize', debouncedCaptureStats);
  mainWindow.on('move', debouncedCaptureStats);

  const setWindowFocus = () => {
    if (!mainWindow) {
      return;
    }
    mainWindow.webContents.send('set-window-focus', mainWindow.isFocused());
  };
  mainWindow.on('focus', setWindowFocus);
  mainWindow.on('blur', setWindowFocus);
  mainWindow.once('ready-to-show', setWindowFocus);
  // This is a fallback in case we drop an event for some reason.
  setInterval(setWindowFocus, 10000);

  const moreKeys = {
    isFullScreen: String(Boolean(mainWindow.isFullScreen())),
  };

  if (config.environment === 'test') {
    mainWindow.loadURL(prepareURL([__dirname, 'test', 'index.html'], moreKeys));
  } else if (config.environment === 'test-lib') {
    mainWindow.loadURL(
      prepareURL([__dirname, 'libtextsecure', 'test', 'index.html'], moreKeys)
    );
  } else {
    mainWindow.loadURL(prepareURL([__dirname, 'background.html'], moreKeys));
  }

  if (config.get('openDevTools')) {
    // Open the DevTools.
    mainWindow.webContents.openDevTools();
  }

  handleCommonWindowEvents(mainWindow);

  // App dock icon bounce
  bounce.init(mainWindow);

  // Emitted when the window is about to be closed.
  // Note: We do most of our shutdown logic here because all windows are closed by
  //   Electron before the app quits.
  mainWindow.on('close', async e => {
    console.log('close event', {
      readyForShutdown: mainWindow ? mainWindow.readyForShutdown : null,
      shouldQuit: windowState.shouldQuit(),
    });
    // If the application is terminating, just do the default
    if (
      config.environment === 'test' ||
      config.environment === 'test-lib' ||
      (mainWindow.readyForShutdown && windowState.shouldQuit())
    ) {
      return;
    }

    // Prevent the shutdown
    e.preventDefault();

    /**
     * if the user is in fullscreen mode and closes the window, not the
     * application, we need them leave fullscreen first before closing it to
     * prevent a black screen.
     *
     * issue: https://github.com/signalapp/Signal-Desktop/issues/4348
     */

    if (mainWindow.isFullScreen()) {
      mainWindow.once('leave-full-screen', () => mainWindow.hide());
      mainWindow.setFullScreen(false);
    } else {
      mainWindow.hide();
    }

    // On Mac, or on other platforms when the tray icon is in use, the window
    // should be only hidden, not closed, when the user clicks the close button
    if (!windowState.shouldQuit() && (usingTrayIcon || OS.isMacOS())) {
      // toggle the visibility of the show/hide tray icon menu entries
      if (tray) {
        tray.updateContextMenu();
      }

      // hide the app from the Dock on macOS if the tray icon is enabled
      if (usingTrayIcon) {
        dockIcon.hide();
      }

      return;
    }

    await requestShutdown();
    if (mainWindow) {
      mainWindow.readyForShutdown = true;
    }
    app.quit();
  });

  // Emitted when the window is closed.
  mainWindow.on('closed', () => {
    // Dereference the window object, usually you would store windows
    // in an array if your app supports multi windows, this is the time
    // when you should delete the corresponding element.
    mainWindow = null;
  });

  mainWindow.on('enter-full-screen', () => {
    mainWindow.webContents.send('full-screen-change', true);
  });
  mainWindow.on('leave-full-screen', () => {
    mainWindow.webContents.send('full-screen-change', false);
  });
}

ipc.on('show-window', () => {
  showWindow();
});

ipc.on('title-bar-double-click', () => {
  if (!mainWindow) {
    return;
  }

  if (OS.isMacOS()) {
    switch (
      systemPreferences.getUserDefault('AppleActionOnDoubleClick', 'string')
    ) {
      case 'Minimize':
        mainWindow.minimize();
        break;
      case 'Maximize':
        toggleMaximizedBrowserWindow(mainWindow);
        break;
      default:
        // If this is disabled, it'll be 'None'. If it's anything else, that's unexpected,
        //   but we'll just no-op.
        break;
    }
  } else {
    // This is currently only supported on macOS. This `else` branch is just here when/if
    //   we add support for other operating systems.
    toggleMaximizedBrowserWindow(mainWindow);
  }
});

let isReadyForUpdates = false;
async function readyForUpdates() {
  if (isReadyForUpdates) {
    return;
  }

  isReadyForUpdates = true;

  // First, install requested sticker pack
  const incomingHref = getIncomingHref(process.argv);
  if (incomingHref) {
    handleSgnlHref(incomingHref);
  }

  // Second, start checking for app updates
  try {
    await updater.start(getMainWindow, locale, logger);
  } catch (error) {
    logger.error(
      'Error starting update checks:',
      error && error.stack ? error.stack : error
    );
  }
}

ipc.once('ready-for-updates', readyForUpdates);

const TEN_MINUTES = 10 * 60 * 1000;
setTimeout(readyForUpdates, TEN_MINUTES);

// the support only provides a subset of languages available within the app
// so we have to list them out here and fallback to english if not included

const SUPPORT_LANGUAGES = [
  'ar',
  'bn',
  'de',
  'en-us',
  'es',
  'fr',
  'hi',
  'hi-in',
  'hc',
  'id',
  'it',
  'ja',
  'ko',
  'mr',
  'ms',
  'nl',
  'pl',
  'pt',
  'ru',
  'sv',
  'ta',
  'te',
  'tr',
  'uk',
  'ur',
  'vi',
  'zh-cn',
  'zh-tw',
];

function openContactUs() {
  const userLanguage = app.getLocale();
  const language = SUPPORT_LANGUAGES.includes(userLanguage)
    ? userLanguage
    : 'en-us';

  // This URL needs a hardcoded language because the '?desktop' is dropped if the page
  //   auto-redirects to the proper URL
  shell.openExternal(
    `https://support.signal.org/hc/${language}/requests/new?desktop`
  );
}

function openJoinTheBeta() {
  // If we omit the language, the site will detect the language and redirect
  shell.openExternal('https://support.signal.org/hc/articles/360007318471');
}

function openReleaseNotes() {
  shell.openExternal(
    `https://github.com/signalapp/Signal-Desktop/releases/tag/v${app.getVersion()}`
  );
}

function openSupportPage() {
  // If we omit the language, the site will detect the language and redirect
  shell.openExternal('https://support.signal.org/hc/sections/360001602812');
}

function openForums() {
  shell.openExternal('https://community.signalusers.org/');
}

function showKeyboardShortcuts() {
  if (mainWindow) {
    mainWindow.webContents.send('show-keyboard-shortcuts');
  }
}

function setupAsNewDevice() {
  if (mainWindow) {
    mainWindow.webContents.send('set-up-as-new-device');
  }
}

function setupAsStandalone() {
  if (mainWindow) {
    mainWindow.webContents.send('set-up-as-standalone');
  }
}

let aboutWindow;
function showAbout() {
  if (aboutWindow) {
    aboutWindow.show();
    return;
  }

  const options = {
    width: 500,
    height: 500,
    resizable: false,
    title: locale.messages.aboutSignalDesktop.message,
    autoHideMenuBar: true,
    backgroundColor: '#3a76f0',
    show: false,
    webPreferences: {
      nodeIntegration: false,
      nodeIntegrationInWorker: false,
      contextIsolation: false,
      preload: path.join(__dirname, 'about_preload.js'),
      nativeWindowOpen: true,
    },
  };

  aboutWindow = new BrowserWindow(options);

  handleCommonWindowEvents(aboutWindow);

  aboutWindow.loadURL(prepareURL([__dirname, 'about.html']));

  aboutWindow.on('closed', () => {
    aboutWindow = null;
  });

  aboutWindow.once('ready-to-show', () => {
    aboutWindow.show();
  });
}

let settingsWindow;
function showSettingsWindow() {
  if (settingsWindow) {
    settingsWindow.show();
    return;
  }
  if (!mainWindow) {
    return;
  }

  addDarkOverlay();

  const size = mainWindow.getSize();
  const options = {
    width: Math.min(500, size[0]),
    height: Math.max(size[1] - 100, MIN_HEIGHT),
    frame: false,
    resizable: false,
    title: locale.messages.signalDesktopPreferences.message,
    autoHideMenuBar: true,
    backgroundColor: '#3a76f0',
    show: false,
    modal: true,
    webPreferences: {
      nodeIntegration: false,
      nodeIntegrationInWorker: false,
      contextIsolation: false,
      enableRemoteModule: true,
      preload: path.join(__dirname, 'settings_preload.js'),
      nativeWindowOpen: true,
    },
    parent: mainWindow,
  };

  settingsWindow = new BrowserWindow(options);

  handleCommonWindowEvents(settingsWindow);

  settingsWindow.loadURL(prepareURL([__dirname, 'settings.html']));

  settingsWindow.on('closed', () => {
    removeDarkOverlay();
    settingsWindow = null;
  });

  settingsWindow.once('ready-to-show', () => {
    settingsWindow.show();
  });
}

async function getIsLinked() {
  try {
    const number = await sql.getItemById('number_id');
    const password = await sql.getItemById('password');
    return Boolean(number && password);
  } catch (e) {
    return false;
  }
}

let stickerCreatorWindow;
async function showStickerCreator() {
  if (!(await getIsLinked())) {
    const { message } = locale.messages[
      'StickerCreator--Authentication--error'
    ];

    dialog.showMessageBox({
      type: 'warning',
      message,
    });

    return;
  }

  if (stickerCreatorWindow) {
    stickerCreatorWindow.show();
    return;
  }

  const { x = 0, y = 0 } = windowConfig || {};

  const options = {
    x: x + 100,
    y: y + 100,
    width: 800,
    minWidth: 800,
    height: 650,
    title: locale.messages.signalDesktopStickerCreator.message,
    autoHideMenuBar: true,
    backgroundColor: '#3a76f0',
    show: false,
    webPreferences: {
      nodeIntegration: false,
      nodeIntegrationInWorker: false,
      contextIsolation: false,
      enableRemoteModule: true,
      preload: path.join(__dirname, 'sticker-creator/preload.js'),
      nativeWindowOpen: true,
      spellcheck: await getSpellCheckSetting(),
    },
  };

  stickerCreatorWindow = new BrowserWindow(options);
  setupSpellChecker(stickerCreatorWindow, locale.messages);

  handleCommonWindowEvents(stickerCreatorWindow);

  const appUrl = config.enableHttp
    ? prepareURL(['http://localhost:6380/sticker-creator/dist/index.html'])
    : prepareURL([__dirname, 'sticker-creator/dist/index.html']);

  stickerCreatorWindow.loadURL(appUrl);

  stickerCreatorWindow.on('closed', () => {
    stickerCreatorWindow = null;
  });

  stickerCreatorWindow.once('ready-to-show', () => {
    stickerCreatorWindow.show();

    if (config.get('openDevTools')) {
      // Open the DevTools.
      stickerCreatorWindow.webContents.openDevTools();
    }
  });
}

let debugLogWindow;
async function showDebugLogWindow() {
  if (debugLogWindow) {
    debugLogWindow.show();
    return;
  }

  const theme = await pify(getDataFromMainWindow)('theme-setting');
  const size = mainWindow.getSize();
  const options = {
    width: Math.max(size[0] - 100, MIN_WIDTH),
    height: Math.max(size[1] - 100, MIN_HEIGHT),
    resizable: false,
    title: locale.messages.debugLog.message,
    autoHideMenuBar: true,
    backgroundColor: '#3a76f0',
    show: false,
    modal: true,
    webPreferences: {
      nodeIntegration: false,
      nodeIntegrationInWorker: false,
      contextIsolation: false,
      preload: path.join(__dirname, 'debug_log_preload.js'),
      nativeWindowOpen: true,
    },
    parent: mainWindow,
  };

  debugLogWindow = new BrowserWindow(options);

  handleCommonWindowEvents(debugLogWindow);

  debugLogWindow.loadURL(prepareURL([__dirname, 'debug_log.html'], { theme }));

  debugLogWindow.on('closed', () => {
    removeDarkOverlay();
    debugLogWindow = null;
  });

  debugLogWindow.once('ready-to-show', () => {
    addDarkOverlay();
    debugLogWindow.show();
  });
}

let permissionsPopupWindow;
function showPermissionsPopupWindow(forCalling, forCamera) {
  // eslint-disable-next-line no-async-promise-executor
  return new Promise(async (resolve, reject) => {
    if (permissionsPopupWindow) {
      permissionsPopupWindow.show();
      reject(new Error('Permission window already showing'));
    }
    if (!mainWindow) {
      reject(new Error('No main window'));
    }

    const theme = await pify(getDataFromMainWindow)('theme-setting');
    const size = mainWindow.getSize();
    const options = {
      width: Math.min(400, size[0]),
      height: Math.min(150, size[1]),
      resizable: false,
      title: locale.messages.allowAccess.message,
      autoHideMenuBar: true,
      backgroundColor: '#3a76f0',
      show: false,
      modal: true,
      webPreferences: {
        nodeIntegration: false,
        nodeIntegrationInWorker: false,
        contextIsolation: false,
        enableRemoteModule: true,
        preload: path.join(__dirname, 'permissions_popup_preload.js'),
        nativeWindowOpen: true,
      },
      parent: mainWindow,
    };

    permissionsPopupWindow = new BrowserWindow(options);

    handleCommonWindowEvents(permissionsPopupWindow);

    permissionsPopupWindow.loadURL(
      prepareURL([__dirname, 'permissions_popup.html'], {
        theme,
        forCalling,
        forCamera,
      })
    );

    permissionsPopupWindow.on('closed', () => {
      removeDarkOverlay();
      permissionsPopupWindow = null;

      resolve();
    });

    permissionsPopupWindow.once('ready-to-show', () => {
      addDarkOverlay();
      permissionsPopupWindow.show();
    });
  });
}

// This method will be called when Electron has finished
// initialization and is ready to create browser windows.
// Some APIs can only be used after this event occurs.
let ready = false;
app.on('ready', async () => {
  const startTime = Date.now();

  // We use this event only a single time to log the startup time of the app
  // from when it's first ready until the loading screen disappears.
  ipc.once('signal-app-loaded', () => {
    console.log('App has finished loading in:', Date.now() - startTime);
  });

  const userDataPath = await getRealPath(app.getPath('userData'));
  const installPath = await getRealPath(app.getAppPath());

  if (process.env.NODE_ENV !== 'test' && process.env.NODE_ENV !== 'test-lib') {
    installFileHandler({
      protocol: electronProtocol,
      userDataPath,
      installPath,
      isWindows: OS.isWindows(),
    });
  }

  installWebHandler({
    enableHttp: config.enableHttp,
    protocol: electronProtocol,
  });

  installPermissionsHandler({ session, userConfig });

  logger = await logging.initialize();
  logger.info('app ready');
  logger.info(`starting version ${packageJson.version}`);

  // This logging helps us debug user reports about broken devices.
  {
    let getMediaAccessStatus;
    // This function is not supported on Linux, so we have a fallback.
    if (systemPreferences.getMediaAccessStatus) {
      getMediaAccessStatus = systemPreferences.getMediaAccessStatus.bind(
        systemPreferences
      );
    } else {
      getMediaAccessStatus = _.noop;
    }
    logger.info(
      'media access status',
      getMediaAccessStatus('microphone'),
      getMediaAccessStatus('camera')
    );
  }

  if (!locale) {
    const appLocale = process.env.NODE_ENV === 'test' ? 'en' : app.getLocale();
    locale = loadLocale({ appLocale, logger });
  }

  GlobalErrors.updateLocale(locale.messages);

  let key = userConfig.get('key');
  if (!key) {
    console.log(
      'key/initialize: Generating new encryption key, since we did not find it on disk'
    );
    // https://www.zetetic.net/sqlcipher/sqlcipher-api/#key
    key = crypto.randomBytes(32).toString('hex');
    userConfig.set('key', key);
  }
  const sqlInitPromise = sql.initialize({
    configDir: userDataPath,
    key,
    messages: locale.messages,
  });

  // If the sql initialization takes more than three seconds to complete, we
  // want to notify the user that things are happening
  const timeout = new Promise(resolve => setTimeout(resolve, 3000, 'timeout'));
  // eslint-disable-next-line more/no-then
  Promise.race([sqlInitPromise, timeout]).then(maybeTimeout => {
    if (maybeTimeout !== 'timeout') {
      return;
    }

    console.log(
      'sql.initialize is taking more than three seconds; showing loading dialog'
    );

    loadingWindow = new BrowserWindow({
      show: false,
      width: 300,
      height: 265,
      resizable: false,
      frame: false,
      backgroundColor: '#3a76f0',
      webPreferences: {
        nodeIntegration: false,
        preload: path.join(__dirname, 'loading_preload.js'),
      },
      icon: windowIcon,
    });

    loadingWindow.once('ready-to-show', async () => {
      loadingWindow.show();
      // Wait for sql initialization to complete
      await sqlInitPromise;
      loadingWindow.destroy();
      loadingWindow = null;
    });

    loadingWindow.loadURL(prepareURL([__dirname, 'loading.html']));
  });

  const success = await sqlInitPromise;

  if (!success) {
    console.log('sql.initialize was unsuccessful; returning early');
    return;
  }
  // eslint-disable-next-line more/no-then
  appStartInitialSpellcheckSetting = await getSpellCheckSetting();
  await sqlChannels.initialize();

  try {
    const IDB_KEY = 'indexeddb-delete-needed';
    const item = await sql.getItemById(IDB_KEY);
    if (item && item.value) {
      await sql.removeIndexedDBFiles();
      await sql.removeItemById(IDB_KEY);
    }
  } catch (error) {
    console.log(
      '(ready event handler) error deleting IndexedDB:',
      error && error.stack ? error.stack : error
    );
  }

  async function cleanupOrphanedAttachments() {
    const allAttachments = await attachments.getAllAttachments(userDataPath);
    const orphanedAttachments = await sql.removeKnownAttachments(
      allAttachments
    );
    await attachments.deleteAll({
      userDataPath,
      attachments: orphanedAttachments,
    });

    const allStickers = await attachments.getAllStickers(userDataPath);
    const orphanedStickers = await sql.removeKnownStickers(allStickers);
    await attachments.deleteAllStickers({
      userDataPath,
      stickers: orphanedStickers,
    });

    const allDraftAttachments = await attachments.getAllDraftAttachments(
      userDataPath
    );
    const orphanedDraftAttachments = await sql.removeKnownDraftAttachments(
      allDraftAttachments
    );
    await attachments.deleteAllDraftAttachments({
      userDataPath,
      stickers: orphanedDraftAttachments,
    });
  }

  try {
    await attachments.clearTempPath(userDataPath);
  } catch (error) {
    logger.error(
      'main/ready: Error deleting temp dir:',
      error && error.stack ? error.stack : error
    );
  }
  await attachmentChannel.initialize({
    configDir: userDataPath,
    cleanupOrphanedAttachments,
  });

  ready = true;

  await createWindow();
  if (usingTrayIcon) {
    tray = createTrayIcon(getMainWindow, locale.messages);
  }

  setupMenu();

  ensureFilePermissions(['config.json', 'sql/db.sqlite']);
});

function setupMenu(options) {
  const { platform } = process;
  const menuOptions = {
    ...options,
    development,
    isBeta: isBeta(app.getVersion()),
    showDebugLog: showDebugLogWindow,
    showKeyboardShortcuts,
    showWindow,
    showAbout,
    showSettings: showSettingsWindow,
    showStickerCreator,
    openContactUs,
    openJoinTheBeta,
    openReleaseNotes,
    openSupportPage,
    openForums,
    platform,
    setupAsNewDevice,
    setupAsStandalone,
  };
  const template = createTemplate(menuOptions, locale.messages);
  const menu = Menu.buildFromTemplate(template);
  Menu.setApplicationMenu(menu);
}

async function requestShutdown() {
  if (!mainWindow || !mainWindow.webContents) {
    return;
  }

  console.log('requestShutdown: Requesting close of mainWindow...');
  const request = new Promise((resolve, reject) => {
    ipc.once('now-ready-for-shutdown', (_event, error) => {
      console.log('requestShutdown: Response received');

      if (error) {
        return reject(error);
      }

      return resolve();
    });
    mainWindow.webContents.send('get-ready-for-shutdown');

    // We'll wait two minutes, then force the app to go down. This can happen if someone
    //   exits the app before we've set everything up in preload() (so the browser isn't
    //   yet listening for these events), or if there are a whole lot of stacked-up tasks.
    // Note: two minutes is also our timeout for SQL tasks in data.js in the browser.
    setTimeout(() => {
      console.log(
        'requestShutdown: Response never received; forcing shutdown.'
      );
      resolve();
    }, 2 * 60 * 1000);
  });

  try {
    await request;
  } catch (error) {
    console.log(
      'requestShutdown error:',
      error && error.stack ? error.stack : error
    );
  }
}

app.on('before-quit', () => {
  console.log('before-quit event', {
    readyForShutdown: mainWindow ? mainWindow.readyForShutdown : null,
    shouldQuit: windowState.shouldQuit(),
  });

  windowState.markShouldQuit();
});

// Quit when all windows are closed.
app.on('window-all-closed', () => {
  console.log('main process handling window-all-closed');
  // On OS X it is common for applications and their menu bar
  // to stay active until the user quits explicitly with Cmd + Q
  const shouldAutoClose =
    !OS.isMacOS() ||
    config.environment === 'test' ||
    config.environment === 'test-lib';

  // Only automatically quit if the main window has been created
  // This is necessary because `window-all-closed` can be triggered by the
  // "optimizing application" window closing
  if (shouldAutoClose && mainWindowCreated) {
    app.quit();
  }
});

app.on('activate', () => {
  if (!ready) {
    return;
  }

  // On OS X it's common to re-create a window in the app when the
  // dock icon is clicked and there are no other windows open.
  if (mainWindow) {
    mainWindow.show();
  } else {
    createWindow();
  }
});

// Defense in depth. We never intend to open webviews or windows. Prevent it completely.
app.on('web-contents-created', (createEvent, contents) => {
  contents.on('will-attach-webview', attachEvent => {
    attachEvent.preventDefault();
  });
  contents.on('new-window', newEvent => {
    newEvent.preventDefault();
  });
});

app.setAsDefaultProtocolClient('sgnl');
app.on('will-finish-launching', () => {
  // open-url must be set from within will-finish-launching for macOS
  // https://stackoverflow.com/a/43949291
  app.on('open-url', (event, incomingHref) => {
    event.preventDefault();
    handleSgnlHref(incomingHref);
  });
});

ipc.on('set-badge-count', (event, count) => {
  app.badgeCount = count;
});

ipc.on('remove-setup-menu-items', () => {
  setupMenu();
});

ipc.on('add-setup-menu-items', () => {
  setupMenu({
    includeSetup: true,
  });
});

ipc.on('draw-attention', () => {
  if (!mainWindow) {
    return;
  }

  if (OS.isWindows() || OS.isLinux()) {
    mainWindow.flashFrame(true);
  }
});

ipc.on('restart', () => {
  app.relaunch();
  app.quit();
});
ipc.on('shutdown', () => {
  app.quit();
});

ipc.on('set-auto-hide-menu-bar', (event, autoHide) => {
  if (mainWindow) {
    mainWindow.autoHideMenuBar = autoHide;
  }
});

ipc.on('set-menu-bar-visibility', (event, visibility) => {
  if (mainWindow) {
    mainWindow.setMenuBarVisibility(visibility);
  }
});

ipc.on('close-about', () => {
  if (aboutWindow) {
<<<<<<< HEAD
=======
    // Exiting child window when on full screen mode (MacOs only) hides the main window
    // Fix to issue #4540
    if (mainWindow.isFullScreen() && OS.isMacOS()) {
      mainWindow.setFullScreen(false);
      mainWindow.show();
      mainWindow.setFullScreen(true);
    }
>>>>>>> cd2c6351
    aboutWindow.close();
  }
});

ipc.on('update-tray-icon', (event, unreadCount) => {
  if (tray) {
    tray.updateIcon(unreadCount);
  }
});

// Debug Log-related IPC calls

ipc.on('show-debug-log', showDebugLogWindow);
ipc.on('close-debug-log', () => {
  if (debugLogWindow) {
    debugLogWindow.close();
  }
});

// Permissions Popup-related IPC calls

ipc.on('show-permissions-popup', () => {
  showPermissionsPopupWindow(false, false);
});
ipc.handle('show-calling-permissions-popup', async (event, forCamera) => {
  try {
    await showPermissionsPopupWindow(true, forCamera);
  } catch (error) {
    console.error(error);
  }
});
ipc.on('close-permissions-popup', () => {
  if (permissionsPopupWindow) {
    permissionsPopupWindow.close();
  }
});

// Settings-related IPC calls

function addDarkOverlay() {
  if (mainWindow && mainWindow.webContents) {
    mainWindow.webContents.send('add-dark-overlay');
  }
}
function removeDarkOverlay() {
  if (mainWindow && mainWindow.webContents) {
    mainWindow.webContents.send('remove-dark-overlay');
  }
}

ipc.on('show-settings', showSettingsWindow);
ipc.on('close-settings', () => {
  if (settingsWindow) {
    settingsWindow.close();
  }
});

installSettingsGetter('device-name');

installSettingsGetter('theme-setting');
installSettingsSetter('theme-setting');
installSettingsGetter('hide-menu-bar');
installSettingsSetter('hide-menu-bar');

installSettingsGetter('notification-setting');
installSettingsSetter('notification-setting');
installSettingsGetter('notification-draw-attention');
installSettingsSetter('notification-draw-attention');
installSettingsGetter('audio-notification');
installSettingsSetter('audio-notification');
installSettingsGetter('badge-count-muted-conversations');
installSettingsSetter('badge-count-muted-conversations');

installSettingsGetter('spell-check');
installSettingsSetter('spell-check');

installSettingsGetter('always-relay-calls');
installSettingsSetter('always-relay-calls');
installSettingsGetter('call-ringtone-notification');
installSettingsSetter('call-ringtone-notification');
installSettingsGetter('call-system-notification');
installSettingsSetter('call-system-notification');
installSettingsGetter('incoming-call-notification');
installSettingsSetter('incoming-call-notification');

// These ones are different because its single source of truth is userConfig,
// not IndexedDB
ipc.on('get-media-permissions', event => {
  event.sender.send(
    'get-success-media-permissions',
    null,
    userConfig.get('mediaPermissions') || false
  );
});
ipc.on('get-media-camera-permissions', event => {
  event.sender.send(
    'get-success-media-camera-permissions',
    null,
    userConfig.get('mediaCameraPermissions') || false
  );
});
ipc.on('set-media-permissions', (event, value) => {
  userConfig.set('mediaPermissions', value);

  // We reinstall permissions handler to ensure that a revoked permission takes effect
  installPermissionsHandler({ session, userConfig });

  event.sender.send('set-success-media-permissions', null);
});
ipc.on('set-media-camera-permissions', (event, value) => {
  userConfig.set('mediaCameraPermissions', value);

  // We reinstall permissions handler to ensure that a revoked permission takes effect
  installPermissionsHandler({ session, userConfig });

  event.sender.send('set-success-media-camera-permissions', null);
});

installSettingsGetter('is-primary');
installSettingsGetter('sync-request');
installSettingsGetter('sync-time');
installSettingsSetter('sync-time');

ipc.on('delete-all-data', () => {
  if (mainWindow && mainWindow.webContents) {
    mainWindow.webContents.send('delete-all-data');
  }
});

ipc.on('get-built-in-images', async () => {
  try {
    const images = await attachments.getBuiltInImages();
    mainWindow.webContents.send('get-success-built-in-images', null, images);
  } catch (error) {
    if (mainWindow && mainWindow.webContents) {
      mainWindow.webContents.send('get-success-built-in-images', error.message);
    } else {
      console.error('Error handling get-built-in-images:', error.stack);
    }
  }
});

// Ingested in preload.js via a sendSync call
ipc.on('locale-data', event => {
  // eslint-disable-next-line no-param-reassign
  event.returnValue = locale.messages;
});

function getDataFromMainWindow(name, callback) {
  ipc.once(`get-success-${name}`, (_event, error, value) =>
    callback(error, value)
  );
  mainWindow.webContents.send(`get-${name}`);
}

function installSettingsGetter(name) {
  ipc.on(`get-${name}`, event => {
    if (mainWindow && mainWindow.webContents) {
      getDataFromMainWindow(name, (error, value) => {
        const contents = event.sender;
        if (contents.isDestroyed()) {
          return;
        }

        contents.send(`get-success-${name}`, error, value);
      });
    }
  });
}

function installSettingsSetter(name) {
  ipc.on(`set-${name}`, (event, value) => {
    if (mainWindow && mainWindow.webContents) {
      ipc.once(`set-success-${name}`, (_event, error) => {
        const contents = event.sender;
        if (contents.isDestroyed()) {
          return;
        }

        contents.send(`set-success-${name}`, error);
      });
      mainWindow.webContents.send(`set-${name}`, value);
    }
  });
}

function getIncomingHref(argv) {
  return argv.find(arg => isSgnlHref(arg, logger));
}

function handleSgnlHref(incomingHref) {
  const { command, args, hash } = parseSgnlHref(incomingHref, logger);
  if (command === 'addstickers' && mainWindow && mainWindow.webContents) {
    console.log('Opening sticker pack from sgnl protocol link');
    const packId = args.get('pack_id');
    const packKeyHex = args.get('pack_key');
    const packKey = packKeyHex
      ? Buffer.from(packKeyHex, 'hex').toString('base64')
      : '';
    mainWindow.webContents.send('show-sticker-pack', { packId, packKey });
  } else if (
    command === 'signal.group' &&
    hash &&
    mainWindow &&
    mainWindow.webContents
  ) {
    console.log('Showing group from sgnl protocol link');
    mainWindow.webContents.send('show-group-via-link', { hash });
  } else if (mainWindow && mainWindow.webContents) {
    console.log('Showing warning that we cannot process link');
    mainWindow.webContents.send('unknown-sgnl-link');
  } else {
    console.error('Unhandled sgnl link');
  }
}

ipc.on('install-sticker-pack', (_event, packId, packKeyHex) => {
  const packKey = Buffer.from(packKeyHex, 'hex').toString('base64');
  mainWindow.webContents.send('install-sticker-pack', { packId, packKey });
});

ipc.on('ensure-file-permissions', async event => {
  await ensureFilePermissions();
  event.reply('ensure-file-permissions-done');
});

/**
 * Ensure files in the user's data directory have the proper permissions.
 * Optionally takes an array of file paths to exclusively affect.
 *
 * @param {string[]} [onlyFiles] - Only ensure permissions on these given files
 */
async function ensureFilePermissions(onlyFiles) {
  console.log('Begin ensuring permissions');

  const start = Date.now();
  const userDataPath = await getRealPath(app.getPath('userData'));
  // fast-glob uses `/` for all platforms
  const userDataGlob = normalizePath(path.join(userDataPath, '**', '*'));

  // Determine files to touch
  const files = onlyFiles
    ? onlyFiles.map(f => path.join(userDataPath, f))
    : await fg(userDataGlob, {
        markDirectories: true,
        onlyFiles: false,
        ignore: ['**/Singleton*'],
      });

  console.log(`Ensuring file permissions for ${files.length} files`);

  // Touch each file in a queue
  const q = new PQueue({ concurrency: 5, timeout: 1000 * 60 * 2 });
  q.addAll(
    files.map(f => async () => {
      const isDir = f.endsWith('/');
      try {
        await fs.chmod(path.normalize(f), isDir ? 0o700 : 0o600);
      } catch (error) {
        console.error('ensureFilePermissions: Error from chmod', error.message);
      }
    })
  );

  await q.onEmpty();

  console.log(`Finish ensuring permissions in ${Date.now() - start}ms`);
}<|MERGE_RESOLUTION|>--- conflicted
+++ resolved
@@ -1278,8 +1278,6 @@
 
 ipc.on('close-about', () => {
   if (aboutWindow) {
-<<<<<<< HEAD
-=======
     // Exiting child window when on full screen mode (MacOs only) hides the main window
     // Fix to issue #4540
     if (mainWindow.isFullScreen() && OS.isMacOS()) {
@@ -1287,7 +1285,6 @@
       mainWindow.show();
       mainWindow.setFullScreen(true);
     }
->>>>>>> cd2c6351
     aboutWindow.close();
   }
 });
