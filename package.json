--- conflicted
+++ resolved
@@ -30,12 +30,9 @@
     "jpeg-js": "^0.4.4",
     "json5": "^2.2.2",
     "loader-utils": "^2.0.4",
-<<<<<<< HEAD
-    "http-cache-semantics": "^4.1.1"
-=======
+    "http-cache-semantics": "^4.1.1",
     "terser": "^5.14.2",
     "minimatch": "^3.0.5"
->>>>>>> 8ee731b2
   },
   "scripts": {
     "start-prod": "cross-env NODE_ENV=production NODE_APP_INSTANCE=devprod$MULTI electron .",
@@ -143,10 +140,6 @@
     "uuid": "8.3.2"
   },
   "devDependencies": {
-<<<<<<< HEAD
-=======
-    "@parcel/transformer-sass": "^2.8.3",
->>>>>>> 8ee731b2
     "@playwright/test": "1.16.3",
     "@types/backbone": "1.4.2",
     "@types/better-sqlite3": "7.4.0",
@@ -193,12 +186,7 @@
     "chai-bytes": "^0.1.2",
     "concurrently": "^7.4.0",
     "cross-env": "^6.0.3",
-<<<<<<< HEAD
     "css-loader": "^6.7.2",
-=======
-    "crypto-browserify": "^3.12.0",
-    "dmg-builder": "23.6.0",
->>>>>>> 8ee731b2
     "electron": "^17.2.0",
     "electron-builder": "22.8.0",
     "electron-notarize": "^0.2.0",
@@ -217,10 +205,6 @@
     "node-gyp": "9.0.0",
     "node-loader": "^2.0.0",
     "nyc": "^15.1.0",
-<<<<<<< HEAD
-=======
-    "parcel": "^2.8.3",
->>>>>>> 8ee731b2
     "patch-package": "^6.4.7",
     "playwright": "1.16.3",
     "postcss-loader": "^7.0.2",
