// Source: https://github.com/signalapp/libsignal-service-java/blob/4684a49b2ed8f32be619e0d0eea423626b6cb2cb/protobuf/SignalService.proto
package signalservice;

option java_package = "org.whispersystems.signalservice.internal.push";
option java_outer_classname = "SignalServiceProtos";

message Envelope {
  enum Type {
    UNKNOWN       = 0;
    CIPHERTEXT    = 1;
    KEY_EXCHANGE  = 2;
    PREKEY_BUNDLE = 3; //Used By Signal. DO NOT TOUCH! we don't use this at all.
    RECEIPT       = 5;
    UNIDENTIFIED_SENDER = 6;
    MEDIUM_GROUP_CIPHERTEXT = 7;
    SESSION_REQUEST = 101; // contains prekeys and is using simple encryption
  }

  optional Type   type            = 1;
  optional string source          = 2;
  optional uint32 sourceDevice    = 7;
  optional string relay           = 3;
  optional uint64 timestamp       = 5;
  optional bytes  legacyMessage   = 6; // Contains an encrypted DataMessage
  optional bytes  content         = 8; // Contains an encrypted Content
  optional string serverGuid      = 9;
  optional uint64 serverTimestamp = 10;

}

message Content {
  optional DataMessage    dataMessage    = 1;
  optional SyncMessage    syncMessage    = 2;
  optional CallMessage    callMessage    = 3;
  optional NullMessage    nullMessage    = 4;
  optional ReceiptMessage receiptMessage = 5;
  optional TypingMessage  typingMessage  = 6;
  optional PreKeyBundleMessage preKeyBundleMessage = 101;
  optional LokiAddressMessage lokiAddressMessage = 102;
  optional PairingAuthorisationMessage pairingAuthorisation = 103;
}

message MediumGroupCiphertext {
  optional bytes ciphertext = 1;
  optional string source = 2;
  optional uint32 keyIdx = 3;
}

message MediumGroupContent {
  optional bytes ciphertext = 1;
  optional bytes ephemeralKey = 2;
}

message SenderKey {
  optional string chainKey = 1;
  optional uint32 keyIdx = 2;
}

message MediumGroupUpdate {

  enum Type {
    NEW_GROUP = 0; // groupId, groupName, groupSecretKey, members, senderKey
    GROUP_INFO = 1; // groupId, groupName, members, senderKey
    SENDER_KEY_REQUEST = 2; // groupId
    SENDER_KEY = 3; // groupId, SenderKey
  }

  optional string groupName = 1;
  optional string groupId = 2; // should this be bytes?
  optional bytes groupSecretKey = 3;
  optional SenderKey senderKey = 4;
  repeated bytes members = 5;
  repeated string admins = 6;
  optional Type type = 7;
}

message LokiAddressMessage {
  enum Type {
    HOST_REACHABLE = 0;
    HOST_UNREACHABLE = 1;
  }
  optional string p2pAddress    = 1;
  optional uint32 p2pPort       = 2;
  optional Type   type          = 3;
}

message PairingAuthorisationMessage {
  optional string primaryDevicePubKey   = 1;
  optional string secondaryDevicePubKey = 2;
  optional bytes  requestSignature      = 3;
  optional bytes  grantSignature        = 4;
}

message PreKeyBundleMessage {
  optional bytes identityKey      = 1;
  optional uint32 deviceId        = 2;
  optional uint32 preKeyId        = 3;
  optional uint32 signedKeyId     = 4;
  optional bytes preKey           = 5;
  optional bytes signedKey        = 6;
  optional bytes signature        = 7;
}

message CallMessage {
  message Offer {
    optional uint64 id          = 1;
    optional string description = 2;
  }

  message Answer {
    optional uint64 id          = 1;
    optional string description = 2;
  }

  message IceUpdate {
    optional uint64 id            = 1;
    optional string sdpMid        = 2;
    optional uint32 sdpMLineIndex = 3;
    optional string sdp           = 4;
  }

  message Busy {
    optional uint64 id = 1;
  }

  message Hangup {
    optional uint64 id = 1;
  }


  optional Offer     offer     = 1;
  optional Answer    answer    = 2;
  repeated IceUpdate iceUpdate = 3;
  optional Hangup    hangup    = 4;
  optional Busy      busy      = 5;
}

message DataMessage {
  enum Flags {
    END_SESSION               = 1;
    EXPIRATION_TIMER_UPDATE   = 2;
    PROFILE_KEY_UPDATE        = 4;
    SESSION_RESTORE           = 64;
    UNPAIRING_REQUEST         = 128;
  }

  message Quote {
    message QuotedAttachment {
      optional string            contentType = 1;
      optional string            fileName    = 2;
      optional AttachmentPointer thumbnail   = 3;
    }

    optional uint64           id          = 1;
    optional string           author      = 2;
    optional string           text        = 3;
    repeated QuotedAttachment attachments = 4;
  }

  message Contact {
    message Name {
      optional string givenName   = 1;
      optional string familyName  = 2;
      optional string prefix      = 3;
      optional string suffix      = 4;
      optional string middleName  = 5;
      optional string displayName = 6;
    }

    message Phone {
      enum Type {
        HOME   = 1;
        MOBILE = 2;
        WORK   = 3;
        CUSTOM = 4;
      }

      optional string value = 1;
      optional Type   type  = 2;
      optional string label = 3;
    }

    message Email {
      enum Type {
        HOME   = 1;
        MOBILE = 2;
        WORK   = 3;
        CUSTOM = 4;
      }

      optional string value = 1;
      optional Type   type  = 2;
      optional string label = 3;
    }

    message PostalAddress {
      enum Type {
        HOME   = 1;
        WORK   = 2;
        CUSTOM = 3;
      }

      optional Type   type         = 1;
      optional string label        = 2;
      optional string street       = 3;
      optional string pobox        = 4;
      optional string neighborhood = 5;
      optional string city         = 6;
      optional string region       = 7;
      optional string postcode     = 8;
      optional string country      = 9;
    }

    message Avatar {
      optional AttachmentPointer avatar    = 1;
      optional bool              isProfile = 2;
    }

    optional Name              name            = 1;
    repeated Phone             number          = 3;
    repeated Email             email           = 4;
    repeated PostalAddress     address         = 5;
    optional Avatar            avatar          = 6;
    optional string            organization    = 7;
  }

  message Preview {
    optional string            url   = 1;
    optional string            title = 2;
    optional AttachmentPointer image = 3;
  }

  // Loki: A custom message for our profile
  message LokiProfile {
    optional string displayName = 1;
    optional string avatar = 2;
  }

  message GroupInvitation {
    optional string serverAddress = 1;
    optional uint32 channelId = 2;
    optional string serverName = 3;
  }

  optional string             body        = 1;
  repeated AttachmentPointer  attachments = 2;
  optional GroupContext       group       = 3;
  optional uint32             flags       = 4;
  optional uint32             expireTimer = 5;
  optional bytes              profileKey  = 6;
  optional uint64             timestamp   = 7;
  optional Quote              quote       = 8;
  repeated Contact            contact     = 9;
  repeated Preview            preview     = 10;
<<<<<<< HEAD
  optional LokiProfile        profile     = 101;  // Loki: The profile of the current user
  optional GroupInvitation groupInvitation = 102; // Loki: Invitation to a public chat
=======
  optional LokiProfile        profile     = 101; // Loki: The profile of the current user
  optional GroupInvitation    groupInvitation = 102; // Loki: Invitation to a public chat
  optional MediumGroupUpdate  mediumGroupUpdate = 103; // Loki
>>>>>>> d5cfcf9e
}

message NullMessage {
  optional bytes padding = 1;
}

message ReceiptMessage {
  enum Type {
    DELIVERY = 0;
    READ     = 1;
  }

  optional Type   type      = 1;
  repeated uint64 timestamp = 2;
}

message TypingMessage {
    enum Action {
        STARTED = 0;
        STOPPED = 1;
    }

    optional uint64 timestamp = 1;
    optional Action action    = 2;
    optional bytes  groupId   = 3;
}

message Verified {
  enum State {
    DEFAULT    = 0;
    VERIFIED   = 1;
    UNVERIFIED = 2;
  }

  optional string destination = 1;
  optional bytes  identityKey = 2;
  optional State  state       = 3;
  optional bytes  nullMessage = 4;
}

message SyncMessage {
  message Sent {
    message UnidentifiedDeliveryStatus {
      optional string destination  = 1;
      optional bool   unidentified = 2;
    }

    optional string                     destination              = 1;
    optional uint64                     timestamp                = 2;
    optional DataMessage                message                  = 3;
    optional uint64                     expirationStartTimestamp = 4;
    repeated UnidentifiedDeliveryStatus unidentifiedStatus       = 5;
  }

  message Contacts {
    optional AttachmentPointer blob     = 1;
    optional bool              complete = 2 [default = false];
    optional bytes             data     = 101;
  }

  message Groups {
    optional AttachmentPointer blob = 1;
    optional bytes             data = 101;
  }

  message Blocked {
    repeated string numbers = 1;
    repeated bytes groupIds = 2;
  }

  message Request {
    enum Type {
      UNKNOWN       = 0;
      CONTACTS      = 1;
      GROUPS        = 2;
      BLOCKED       = 3;
      CONFIGURATION = 4;
    }

    optional Type type = 1;
  }

  message Read {
    optional string sender    = 1;
    optional uint64 timestamp = 2;
  }

  message Configuration {
    optional bool readReceipts                   = 1;
    optional bool unidentifiedDeliveryIndicators = 2;
    optional bool typingIndicators               = 3;
    optional bool linkPreviews                   = 4;
  }

  message OpenGroupDetails {
    optional string url         = 1;
    optional uint32 channelId   = 2;
  }

  optional Sent             sent             = 1;
  optional Contacts         contacts         = 2;
  optional Groups           groups           = 3;
  optional Request          request          = 4;
  repeated Read             read             = 5;
  optional Blocked          blocked          = 6;
  optional Verified         verified         = 7;
  optional Configuration    configuration    = 9;
  optional bytes            padding          = 8;
  repeated OpenGroupDetails openGroups       = 100;
}

message AttachmentPointer {
  enum Flags {
    VOICE_MESSAGE = 1;
  }

  optional fixed64 id          = 1;
  optional string  contentType = 2;
  optional bytes   key         = 3;
  optional uint32  size        = 4;
  optional bytes   thumbnail   = 5;
  optional bytes   digest      = 6;
  optional string  fileName    = 7;
  optional uint32  flags       = 8;
  optional uint32  width       = 9;
  optional uint32  height      = 10;
  optional string  caption     = 11;
  optional string  url         = 101;
}

message GroupContext {
  enum Type {
    UNKNOWN      = 0;
    UPDATE       = 1;
    DELIVER      = 2;
    QUIT         = 3;
    REQUEST_INFO = 4;
  }
  optional bytes             id      = 1;
  optional Type              type    = 2;
  optional string            name    = 3;
  repeated string            members = 4;
  optional AttachmentPointer avatar  = 5;
  repeated string            admins  = 6;
}

message ContactDetails {
  message Avatar {
    optional string contentType = 1;
    optional uint32 length      = 2;
  }

  optional string   number      = 1;
  optional string   name        = 2;
  optional Avatar   avatar      = 3;
  optional string   color       = 4;
  optional Verified verified    = 5;
  optional bytes    profileKey  = 6;
  optional bool     blocked     = 7;
  optional uint32   expireTimer = 8;
  optional string   nickname    = 101;
}

message GroupDetails {
  message Avatar {
    optional string contentType = 1;
    optional uint32 length      = 2;
  }

  optional bytes  id          = 1;
  optional string name        = 2;
  repeated string members     = 3;
  optional Avatar avatar      = 4;
  optional bool   active      = 5 [default = true];
  optional uint32 expireTimer = 6;
  optional string color       = 7;
  optional bool   blocked     = 8;
  repeated string admins      = 9;
  optional bool is_medium_group = 10;
}<|MERGE_RESOLUTION|>--- conflicted
+++ resolved
@@ -252,14 +252,9 @@
   optional Quote              quote       = 8;
   repeated Contact            contact     = 9;
   repeated Preview            preview     = 10;
-<<<<<<< HEAD
-  optional LokiProfile        profile     = 101;  // Loki: The profile of the current user
-  optional GroupInvitation groupInvitation = 102; // Loki: Invitation to a public chat
-=======
   optional LokiProfile        profile     = 101; // Loki: The profile of the current user
   optional GroupInvitation    groupInvitation = 102; // Loki: Invitation to a public chat
   optional MediumGroupUpdate  mediumGroupUpdate = 103; // Loki
->>>>>>> d5cfcf9e
 }
 
 message NullMessage {
