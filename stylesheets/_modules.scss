--- conflicted
+++ resolved
@@ -147,16 +147,6 @@
 
 .module-message__link-preview {
   cursor: pointer;
-<<<<<<< HEAD
-=======
-  border-top-left-radius: $session_message-container-border-radius;
-  border-top-right-radius: $session_message-container-border-radius;
-  display: flex;
-}
-
-.module-message__link-preview__text {
-  align-self: center;
->>>>>>> d86d024a
 }
 
 .module-message__link-preview__content {
@@ -164,11 +154,8 @@
   display: flex;
   flex-direction: row;
   align-items: flex-start;
-<<<<<<< HEAD
-=======
   flex-grow: 1;
   border: 1px solid $color-black-015;
->>>>>>> d86d024a
 }
 
 .module-message__link-preview__image_container {
