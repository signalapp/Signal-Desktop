// Using BEM syntax explained here: https://csswizardry.com/2013/01/mindbemding-getting-your-head-round-bem-syntax/

// Module: Contact Name
.module-contact-name {
  display: flex;
  flex-direction: column;
  align-items: flex-start;
  overflow-x: hidden;
  font-weight: 400;
}

.module-contact-name span {
  text-overflow: ellipsis;
  overflow-x: hidden;
  width: 100%;
  text-align: left;
  user-select: none;
}

.module-contact-name__profile-number.italic {
  font-style: italic;
}

.module-contact-name.compact {
  display: block;

  span::after {
    content: '\00a0';
  }
}

// Module: Message

.module-message__error-container {
  width: 28px;
  position: relative;
}

.module-message__error {
  width: 20px;
  height: 20px;
  display: inline-block;
  position: absolute;
  bottom: 4px;
  @include color-svg('../images/error.svg', var(--danger-color));
}

.module-message__error--outgoing {
  left: 8px;
}

.module-message__error--incoming {
  right: 8px;
}

.module-message__img-attachment {
  cursor: pointer;
}

.module-message__generic-attachment {
  display: flex;
  flex-direction: row;
  align-items: center;
  padding: 10px;
  border-radius: var(--border-radius-message-box);

  .module-message__container--outgoing & {
    color: var(--message-bubbles-sent-text-color);
    background: var(--message-bubbles-sent-background-color);
  }

  .module-message__container--incoming & {
    color: var(--message-bubbles-received-text-color);
    background: var(--message-bubbles-received-background-color);
  }
}

.module-message__generic-attachment__icon-container {
  position: relative;
  cursor: pointer;
}
.module-message__generic-attachment__spinner-container {
  padding-inline-start: 4px;
  padding-inline-end: 4px;
}

.module-message__generic-attachment__icon {
  background: url('../images/file-gradient.svg') no-repeat center;
  height: 44px;
  width: 56px;
  margin-inline-start: -13px;
  margin-inline-end: -14px;
  margin-bottom: -4px;

  // So we can center the extension text inside this icon
  display: flex;
  flex-direction: row;
  align-items: center;
}

.module-message__generic-attachment__icon__extension {
  font-size: 9px;
  line-height: 13px;
  letter-spacing: 0.1px;
  text-transform: uppercase;

  // Along with flow layout in parent item, centers text
  text-align: center;
  width: 25px;
  margin-inline-start: auto;
  margin-inline-end: auto;

  // We don't have much room for text here, cut it off without ellipse
  overflow-x: hidden;
  white-space: nowrap;
  text-overflow: clip;

  color: var(--black-color);
}

.module-message__generic-attachment__text {
  flex-grow: 1;
  margin-inline-start: 8px;
  // The width of the icon plus our 8px margin
  max-width: calc(100% - 37px);
}

.module-message__generic-attachment__file-name {
  font-size: 14px;
  line-height: 18px;
  font-weight: 500;
  margin-top: 2px;

  // Handling really long filenames - cut them off
  overflow-x: hidden;
  white-space: nowrap;
  text-overflow: ellipsis;
}
.module-message__generic-attachment__file-name,
.module-message__generic-attachment__file-size {
  color: var(--text-primary-color);
}

.module-message__generic-attachment__file-size {
  font-size: var(--font-size-xs);
  line-height: 16px;
  letter-spacing: 0.3px;
  margin-top: 3px;
  white-space: nowrap;
}

.module-message__generic-attachment__file-name--incoming,
.module-message__generic-attachment__file-size--incoming,
.module-message__link-preview--incoming {
  color: var(--message-bubbles-received-text-color);
}

.module-message__generic-attachment__file-name--outgoing,
.module-message__generic-attachment__file-size--outgoing,
.module-message__link-preview--outgoing {
  color: var(--message-bubbles-sent-text-color);
}

.module-message__link-preview {
  cursor: pointer;
  display: flex;
  align-items: center;
  border-radius: var(--border-radius-message-box);
  border-bottom-right-radius: 0;
<<<<<<< HEAD
=======
  border-bottom-left-radius: 0;
  background-color: white; // TODO theming update // var(--message-link-preview-background-color)
>>>>>>> 74b706d1
  margin: var(--padding-link-preview);
  background-color: var(--message-link-preview-background-color);

  .module-image {
<<<<<<< HEAD
    margin-top: -1px;
    margin-left: -1px;
    margin-bottom: 0;
    border-radius: 0;
=======
    margin-bottom: 0;
    border-radius: 0;
    margin-top: -1px;
    margin-left: -1px;
>>>>>>> 74b706d1
    border-top-left-radius: var(--border-radius-message-box);
  }

  &__text {
    padding-block: var(--margins-sm);
  }
}

.module-message__link-preview__content {
  display: flex;
  flex-direction: row;
  align-items: center;
  flex-grow: 1;
<<<<<<< HEAD
  margin: 0 var(--margins-sm);
=======
>>>>>>> 74b706d1
}

.module-message__link-preview__image_container {
  margin-inline-end: 8px;
  display: inline-block;
}

.module-message__link-preview__icon_container {
  display: flex;
  justify-content: center;
  flex: initial;
  width: 100px;
  height: 100px;
  position: relative;
  margin-left: -2px;
  margin-inline-end: 8px;

  img {
    width: 100%;
    height: 100%;
    object-fit: cover;
  }

  &__inner {
    top: 0;
    right: 0;
    bottom: 0;
    left: 0;

    text-align: center;
    display: flex;
    align-items: center;
    justify-content: center;
  }
}

.module-message__link-preview__icon-container__circle-background {
  display: flex;
  align-items: center;
  justify-content: center;

  height: 32px;
  width: 32px;
  border-radius: 50%;
  background-color: var(--message-link-preview-background-color);
}

.module-message__link-preview__title {
  font-size: 16px;
  font-weight: 500;
  letter-spacing: 0.15px;
  line-height: 22px;

  overflow: hidden;
  display: -webkit-box;
  -webkit-line-clamp: 2;
  -webkit-box-orient: vertical;
}

.module-message__link-preview__location {
  margin-top: 4px;
  font-size: 12px;
  height: 16px;
  letter-spacing: 0.4px;
  line-height: 16px;
}

.module-conversation__user,
.module-message__author {
  margin-top: var(--margins-sm);
  margin-bottom: var(--margins-xs);
  font-size: var(--font-size-sm);
  font-weight: 300;
  line-height: 18px;
  overflow-x: hidden;
  overflow-y: hidden;
  white-space: nowrap;
  text-overflow: ellipsis;
}

.module-conversation__user__profile-name,
.module-message__author__profile-name {
  font-style: italic;
}

// Module: Contact List Item

.module-contact-list-item {
  padding-top: 5px;
  padding-bottom: 5px;
  display: flex;
  flex-direction: row;
  align-items: center;

  color: var(--conversation-tab-text-color);
}

.module-contact-list-item--with-click-handler {
  cursor: pointer;
}

.module-contact-list-item__text {
  margin-inline-start: 8px;
}

.module-contact-list-item__text__name {
  font-weight: 300;
  font-size: 14px;
}

.module-contact-list-item__text__profile-name {
  font-style: italic;
}

.module-contact-list-item__text__additional-data {
  margin-top: 3px;
  font-size: 14px;
}

// Module: Conversation Header

.module-conversation-header {
  display: flex;
  flex-direction: row;
  align-items: center;
}

.module-conversation-header__title-container {
  min-width: 0;
  display: block;
  text-align: center;
  flex-grow: 1;
}

.module-conversation-header__title-flex {
  display: inline-flex;
  flex-direction: row;
  align-items: center;
  height: 48px;
  max-width: 100%;
}

.module-conversation-header__avatar {
  cursor: pointer;
  min-width: 28px;
  user-select: none;
}

.module-conversation-header__title {
  margin: 0px 20px;

  min-width: 0;
  font-size: 16px;
  line-height: 24px;
  font-weight: 400;
  color: var(--text-primary-color);

  // width of avatar (28px) and our 6px left margin
  max-width: calc(100% - 34px);
  white-space: nowrap;
  overflow: hidden;
  text-overflow: ellipsis;

  display: flex;
  align-items: center;

  user-select: text;
  cursor: pointer;

  .module-contact-name__profile-name {
    width: 100%;
    overflow: hidden !important;
    text-overflow: ellipsis;
  }
}

.module-conversation-header__expiration {
  display: flex;
  flex-direction: row;
  align-items: center;
  padding-inline-start: 8px;
  padding-inline-end: 8px;
  flex-shrink: 0;
}

.module-conversation-header__expiration__clock-icon {
  @include color-svg('../images/timer.svg', var(--button-icon-stroke-color));
  height: 20px;
  width: 20px;
  display: inline-block;
}

.module-conversation-header__expiration__setting {
  margin-inline-start: 5px;
  text-align: center;
}

// Module: Message Detail

.module-message-detail {
  max-width: 650px;
  margin-inline-start: auto;
  margin-inline-end: auto;
  padding: 20px;
}

.module-message-detail__message-container {
  padding-top: 20px;
  padding-bottom: 20px;

  &:after {
    content: '.';
    visibility: hidden;
    display: block;
    height: 0;
    clear: both;
  }
}

.module-message-detail__label {
  font-weight: 300;
  padding-inline-end: 5px;
}

.module-message-detail__delete-button-container {
  text-align: center;
  margin-top: 10px;

  .session-button {
    width: 160px;
    margin: 1em auto;
  }
}

.module-message-detail__contact-container {
  margin: 20px 0 20px 0;
}

.module-message-detail__contact {
  margin-bottom: 8px;
  display: flex;
  flex-direction: row;
  align-items: center;
}

.module-message-detail__contact__text {
  margin-inline-start: 10px;
  flex-grow: 1;
  min-width: 0;
}

.module-message-detail__contact__error {
  color: var(--danger-color);
  font-weight: 300;
}

// Module: Media Gallery

.module-media-gallery {
  display: flex;
  flex-direction: column;
  flex-grow: 1;
  width: 100%;
  overflow: hidden;
}

.module-media-gallery__tab-container {
  display: flex;
  flex-grow: 0;
  flex-shrink: 0;
  cursor: pointer;
  width: 100%;
}

.module-media-gallery__tab {
  width: 100%;
  padding: 20px;
  text-align: center;
}

.module-media-gallery__content {
  display: flex;
  flex-grow: 1;
  overflow-y: auto;
  overflow-x: hidden;
  padding: 20px;
}

.module-media-gallery__sections {
  display: flex;
  flex-grow: 1;
  flex-direction: column;
  width: 100%;
}

// Module: Attachment Section

.module-attachment-section {
  width: 100%;
}

.module-attachment-section__header {
  font-size: 14px;
  font-weight: normal;
  line-height: 28px;
}

.module-attachment-section__items {
  display: flex;
  flex-direction: row;
  flex-wrap: wrap;
  justify-content: flex-start;
  align-items: flex-start;
}

// Module: Document List Item

.module-document-list-item {
  padding-inline-end: 10px;
  width: 100%;
  height: 72px;
}

.module-document-list-item--with-separator {
  border-bottom: 1px solid var(--border-color);
}

.module-document-list-item__content {
  cursor: pointer;
  display: flex;
  flex-direction: row;
  flex-wrap: nowrap;
  align-items: center;
  height: 100%;
}

.module-document-list-item__icon {
  flex-shrink: 0;

  width: 48px;
  height: 48px;
  @include color-svg('../images/file.svg', var(--button-icon-stroke-color));
}

.module-document-list-item__metadata {
  display: inline-flex;
  flex-direction: column;
  flex-grow: 1;
  margin-inline-start: 8px;
  margin-inline-end: 8px;
  min-width: 0;
}

.module-document-list-item__file-name {
  font-weight: bold;
  white-space: nowrap;
  text-overflow: ellipsis;
  overflow-x: hidden;
}

.module-document-list-item__file-size {
  display: inline-block;
  margin-top: 8px;
  font-size: 80%;
}

.module-document-list-item__date {
  display: inline-block;
  flex-shrink: 0;
}

// Module: Media Grid Item

.module-media-grid-item {
  height: 94px;
  width: 94px;
  cursor: pointer;
  background-color: var(--message-link-preview-background-color);
  margin-inline-end: 4px;
  margin-bottom: 4px;
  position: relative;
}

.module-media-grid-item__image {
  height: 94px;
  width: 94px;
  object-fit: cover;
}

.module-media-grid-item__icon {
  position: absolute;
  top: 15px;
  bottom: 15px;
  left: 15px;
  right: 15px;
}

.module-media-grid-item__icon-image {
  @include color-svg('../images/image.svg', var(--button-icon-stroke-color));
}

.module-media-grid-item__image-container {
  object-fit: cover;
  position: relative;
}

.module-media-grid-item__circle-overlay {
  position: absolute;
  left: 50%;
  top: 50%;

  transform: translate(-50%, -50%);

  width: 42px;
  height: 42px;
  background-color: var(--chat-buttons-background-color);
  border-radius: 21px;

  &:hover {
    background-color: var(--chat-buttons-background-hover-color);
  }
}

.module-media-grid-item__play-overlay {
  position: absolute;
  top: 50%;
  left: 50%;
  transform: translate(-50%, -50%);

  height: 36px;
  width: 36px;
  @include color-svg('../images/play.svg', var(--chat-buttons-icon-color));
}

.module-media-grid-item__icon-video {
  @include color-svg('../images/movie.svg', var(--button-icon-stroke-color));
}

.module-media-grid-item__icon-generic {
  @include color-svg('../images/file.svg', var(--button-icon-stroke-color));
}

/* Module: Empty State*/

.module-empty-state {
  display: flex;
  justify-content: center;
  align-items: center;
  flex-grow: 1;
  font-size: 28px;
}

// Module: Conversation List Item

.module-conversation-list-item {
  max-width: 300px;
  display: flex;
  flex-direction: row;
  padding-inline-end: 16px;
  padding-top: 8px;
  padding-bottom: 8px;
  padding-inline-start: 16px;
  align-items: center;

  cursor: pointer;

  &:hover {
    background-color: var(--conversation-tab-background-hover-color);
  }

  &--is-blocked {
    border-left: 4px solid var(--danger-color) !important;
  }
}

.module-conversation-list-item__unread-count {
  background-color: var(--unread-messages-alert-background-color);
  color: var(--unread-messages-alert-text-color);
  text-align: center;

  padding-top: 1px;
  padding-inline-start: 3px;
  padding-inline-end: 3px;

  position: absolute;
  right: -6px;
  top: -6px;

  font-weight: 300;
  font-size: var(--font-size-xs);
  letter-spacing: 0.25px;

  height: 16px;
  min-width: 16px;
  line-height: 16px;
  border-radius: 8px;
}

.module-conversation-list-item__content {
  flex-grow: 1;
  margin-inline-start: 12px;
  display: flex;
  flex-direction: column;
  align-items: stretch;
  overflow: hidden;

  .session-icon-button:first-child {
    margin-right: var(--margins-sm);
  }
}

.module-conversation-list-item__header {
  display: flex;
  flex-direction: row;
  align-items: center;
}

.module-conversation-list-item__header__name {
  flex-grow: 1;
  flex-shrink: 1;
  font-size: 14px;
  line-height: 18px;

  overflow-x: hidden;
  white-space: nowrap;
  text-overflow: ellipsis;

  font-weight: 300;
}

.module-conversation-list-item__header__name--with-unread {
  font-weight: 300;
}

.module-conversation-list-item__header__date--has-unread {
  font-weight: 300;
  color: var(--conversation-tab-text-unread-color);
}

.module-conversation-list-item__message {
  display: flex;
  flex-direction: row;
  align-items: center;
}

.module-conversation-list-item__message__text {
  flex-grow: 1;
  flex-shrink: 1;

  font-size: var(--font-size-sm);
  line-height: 18px;

  color: var(--conversation-tab-text-color);

  height: 1.3em;
  overflow: hidden;
  white-space: nowrap;
  text-overflow: ellipsis;
  .text-selectable {
    user-select: none;
  }
}

.module-conversation-list-item__message__text--has-unread {
  font-weight: 400;
  color: var(--conversation-tab-text-unread-color);
}

// Module: Image

.module-image {
  overflow: hidden;
  background: none;
  position: relative;
  display: inline-block;
  margin: 1px;
  vertical-align: middle;
}

.module-image__caption-icon {
  position: absolute;
  top: 6px;
  left: 6px;
}

.module-image__with-click-handler {
  cursor: pointer;
}

.module-image--soft-corners {
  border-radius: var(--border-radius-message-box);
}

.module-image__loading-placeholder {
  display: inline-flex;
  flex-direction: row;
  align-items: center;
  background-color: var(--message-link-preview-background-color);
}

.module-image__image {
  object-fit: contain;
  cursor: pointer;

  &-cover {
    object-fit: cover;
  }
}

.module-image__play-overlay__circle {
  position: absolute;
  top: 50%;
  left: 50%;
  transform: translate(-50%, -50%);

  width: 48px;
  height: 48px;
  background-color: var(--chat-buttons-background-color);
  border-radius: 24px;
  z-index: 1;

  &:hover {
    background-color: var(--chat-buttons-background-hover-color);
  }
}

.module-image__play-overlay__icon {
  position: absolute;
  top: 50%;
  left: 50%;
  transform: translate(-50%, -50%);

  height: 36px;
  width: 36px;
  @include color-svg('../images/play.svg', var(--chat-buttons-icon-color));
}

.module-image__text-container {
  position: absolute;
  top: 0;
  left: 0;
  right: 0;
  bottom: 0;
  z-index: 2;

  color: var(--white-color);

  font-size: 20px;
  font-weight: normal;
  letter-spacing: 0;

  text-align: center;
}

.module-image__close-button {
  cursor: pointer;
  position: absolute;
  top: 5px;
  right: 5px;
  width: 20px;
  height: 20px;
  z-index: 2;
  background-image: url('../images/x-shadow-16.svg');
}

// Module: Attachments

.module-attachments {
  border-top: 1px solid var(--border-color);
}

.module-attachments__header {
  height: 24px;
  position: relative;
}

.module-attachments__close-button {
  cursor: pointer;
  position: absolute;
  top: 8px;
  right: 16px;

  width: 20px;
  height: 20px;

  z-index: 2;
  @include color-svg('../images/x-16.svg', var(--button-icon-stroke-color));
}

.module-attachments__rail {
  margin-top: 12px;
  margin-inline-start: 16px;
  padding-inline-end: 16px;
  overflow-x: scroll;
  max-height: 142px;
  white-space: nowrap;
  overflow-y: hidden;
  margin-bottom: 6px;
}

// Module: Staged Generic Attachment

.module-staged-generic-attachment {
  height: 120px;
  width: 120px;
  margin: 1px;
  display: inline-block;
  position: relative;
  border-radius: 4px;
  box-shadow: inset 0px 0px 0px 1px var(--border-color);
  background-color: var(--message-link-preview-background-color);
  vertical-align: middle;
}

.module-staged-generic-attachment__close-button {
  cursor: pointer;
  position: absolute;
  top: 5px;
  right: 5px;
  width: 16px;
  height: 16px;
  z-index: 2;
  @include color-svg('../images/x-16.svg', var(--button-icon-stroke-color));
}

.module-staged-generic-attachment__icon {
  margin-top: 30px;

  background: url('../images/file-gradient.svg') no-repeat center;
  height: 44px;
  width: 56px;
  margin-inline-start: 32px;
  margin-inline-end: 32px;
  margin-bottom: -4px;

  // So we can center the extension text inside this icon
  display: flex;
  flex-direction: row;
  align-items: center;
}

.module-staged-generic-attachment__icon__extension {
  font-size: 10px;
  line-height: 13px;
  letter-spacing: 0.1px;
  text-transform: uppercase;

  // Along with flow layout in parent item, centers text
  text-align: center;
  width: 25px;
  margin-inline-start: auto;
  margin-inline-end: auto;

  // We don't have much room for text here, cut it off without ellipse
  overflow-x: hidden;
  white-space: nowrap;
  text-overflow: clip;

  color: var(--black-color);
}

.module-staged-generic-attachment__filename {
  margin: 7px;
  margin-top: 5px;
  text-align: center;

  font-family: var(--font-default);
  font-size: 14px;

  overflow: hidden;
  height: 2.4em;
  display: -webkit-box;
  -webkit-line-clamp: 2;
  -webkit-box-orient: vertical;
  text-overflow: ellipsis;
}

// Module: Caption Editor
// NOTE This is currently not in use
.module-caption-editor {
  background-color: rgba(0, 0, 0, 0.8);
  z-index: 20;

  position: fixed;
  left: 0;
  right: 0;
  top: 0;
  bottom: 0;

  display: flex;
  flex-direction: column;
  height: 100%;

  .session-button {
    margin-inline-start: 15px;
  }
}

.module-caption-editor__close-button {
  z-index: 21;
  cursor: pointer;
  position: absolute;

  top: 12px;
  right: 16px;
  width: 30px;
  height: 30px;
  z-index: 2;
  // the background of the lightbox is dark
  @include color-svg('../images/x-16.svg', var(--white-color));
}
.module-caption-editor__media-container {
  flex-grow: 1;
  flex-shrink: 1;
  text-align: center;
  margin: 50px;
  overflow: hidden;
  height: 100%;
}
.module-caption-editor__image {
  width: 100%;
  height: 100%;
  object-fit: contain;

  flex-grow: 1;
  flex-shrink: 1;
}
.module-caption-editor__video {
  max-width: 100%;
  max-height: 100%;
  object-fit: contain;

  flex-grow: 1;
  flex-shrink: 1;
}
.module-caption-editor__placeholder {
  width: 100%;
  height: 100%;
  object-fit: contain;

  flex-grow: 1;
  flex-shrink: 1;
}

// Module: Staged Placeholder Attachment

.module-staged-placeholder-attachment {
  margin: 1px;
  border-radius: 4px;
  border: 1px solid var(--border-color);
  height: 120px;
  width: 120px;
  display: inline-block;
  vertical-align: middle;
  cursor: pointer;
  position: relative;

  &:hover {
    background-color: var(--background-secondary-color);
  }
}

.module-staged-placeholder-attachment__plus-icon {
  position: absolute;
  left: 50%;
  top: 50%;

  transform: translate(-50%, -50%);

  height: 36px;
  width: 36px;

  @include color-svg('../images/plus-36.svg', var(--button-icon-stroke-color));
}

// Module: Staged Link Preview

.module-staged-link-preview {
  position: relative;
  display: flex;
  flex-direction: row;
  align-items: flex-start;

  min-height: 65px;
  margin: var(--margins-xs);
}
.module-staged-link-preview--is-loading {
  align-items: center;
  justify-content: center;
}
.module-staged-link-preview__loading {
  color: var(--text-primary-color);

  font-size: 14px;
  text-align: center;
  flex-grow: 1;
  flex-shrink: 1;
}
.module-staged-link-preview__icon-container {
  margin-inline-end: 8px;
  padding: var(--margins-sm);
}
.module-staged-link-preview__content {
  margin-inline-end: 20px;
  padding: var(--margins-sm);
}
.module-staged-link-preview__title {
  font-weight: 500;
  font-size: 14px;
  line-height: 18px;

  overflow: hidden;
  display: -webkit-box;
  -webkit-line-clamp: 2;
  -webkit-box-orient: vertical;
}
.module-staged-link-preview__location {
  margin-top: 4px;
  font-size: var(--font-size-xs);
  height: 16px;
  letter-spacing: 0.25px;
  text-transform: uppercase;
}
.module-staged-link-preview__close-button {
  cursor: pointer;
  position: absolute;
  top: 5px;
  right: 5px;

  height: 16px;
  width: 16px;

  @include color-svg('../images/x-16.svg', var(--button-icon-stroke-color));
}

// Module: Left Pane

.module-left-pane {
  display: inline-flex;
  flex-direction: column;
  width: 380px;
  height: 100%;
}

.module-left-pane__virtual-list {
  outline: none;
}

// Module H5AudioPlayer
.module-message__container--outgoing {
  .rhap_container {
    background-color: var(--message-bubbles-sent-background-color);
    .rhap_play-pause-button,
    .session-button {
      color: var(--message-bubbles-sent-text-color);
      &:hover {
        color: var(--message-bubbles-sent-text-color);
      }
    }
  }

  .rhap_volume-button {
    color: var(--message-bubbles-sent-text-color);
  }

  .rhap_time {
    color: var(--message-bubbles-sent-text-color);
  }

  .rhap_progress-bar {
    background-color: var(--button-icon-stroke-color);
  }

  .rhap_progress-filled {
    background-color: var(--button-icon-stroke-hover-color);
  }

  .rhap_download-progress {
    background-color: var(--button-icon-stroke-hover-color);
  }

  .rhap_progress-indicator {
    background: var(--primary-color);
  }
}

.module-message__container--incoming {
  .rhap_container {
    background-color: var(--message-bubbles-received-background-color);
    .rhap_play-pause-button,
    .session-button {
      color: var(--message-bubbles-received-text-color);
      &:hover {
        color: var(--message-bubbles-received-text-color);
      }
    }
  }

  .rhap_volume-button {
    color: var(--message-bubbles-received-text-color);
  }

  .rhap_time {
    color: var(--message-bubbles-received-text-color);
  }

  .rhap_progress-bar {
    background-color: var(--button-icon-stroke-color);
  }

  .rhap_progress-filled {
    background-color: var(--button-icon-stroke-hover-color);
  }

  .rhap_download-progress {
    background-color: var(--button-icon-stroke-hover-color);
  }

  .rhap_progress-indicator {
    background: var(--primary-color);
  }
}<|MERGE_RESOLUTION|>--- conflicted
+++ resolved
@@ -166,27 +166,16 @@
   display: flex;
   align-items: center;
   border-radius: var(--border-radius-message-box);
+  border-bottom-left-radius: 0;
   border-bottom-right-radius: 0;
-<<<<<<< HEAD
-=======
-  border-bottom-left-radius: 0;
-  background-color: white; // TODO theming update // var(--message-link-preview-background-color)
->>>>>>> 74b706d1
+  background-color: var(--message-link-preview-background-color);
   margin: var(--padding-link-preview);
-  background-color: var(--message-link-preview-background-color);
 
   .module-image {
-<<<<<<< HEAD
     margin-top: -1px;
     margin-left: -1px;
     margin-bottom: 0;
     border-radius: 0;
-=======
-    margin-bottom: 0;
-    border-radius: 0;
-    margin-top: -1px;
-    margin-left: -1px;
->>>>>>> 74b706d1
     border-top-left-radius: var(--border-radius-message-box);
   }
 
@@ -200,10 +189,7 @@
   flex-direction: row;
   align-items: center;
   flex-grow: 1;
-<<<<<<< HEAD
-  margin: 0 var(--margins-sm);
-=======
->>>>>>> 74b706d1
+  margin-right: var(--margins-sm);
 }
 
 .module-message__link-preview__image_container {
