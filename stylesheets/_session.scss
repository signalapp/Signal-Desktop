--- conflicted
+++ resolved
@@ -876,7 +876,6 @@
   }
 }
 
-<<<<<<< HEAD
 #qr svg {
   width: $session-modal-size-sm;
   height: $session-modal-size-sm;
@@ -895,8 +894,8 @@
   &__description {
     max-width: $session-modal-size-lg;
   }
-=======
+
+
 .messages li {
   transition: $session-transition-duration !important;
->>>>>>> 6eba8bad
-}+}
