--- conflicted
+++ resolved
@@ -77,24 +77,18 @@
   }
 
   public renderNoImage() {
-<<<<<<< HEAD
     const {
       conversationType,
       name,
+      noteToSelf,
       size,
       borderColor,
       borderWidth,
     } = this.props;
-=======
-    const { conversationType, name, noteToSelf, size } = this.props;
->>>>>>> 18b5b7c0
 
     const initials = getInitials(name);
     const isGroup = conversationType === 'group';
 
-<<<<<<< HEAD
-    const borderStyle = this.getBorderStyle(borderColor, borderWidth);
-=======
     if (noteToSelf) {
       return (
         <div
@@ -106,7 +100,8 @@
         />
       );
     }
->>>>>>> 18b5b7c0
+
+    const borderStyle = this.getBorderStyle(borderColor, borderWidth);
 
     if (!isGroup && initials) {
       return (
