// Copyright 2018-2020 Signal Messenger, LLC
// SPDX-License-Identifier: AGPL-3.0-only

import React, { CSSProperties } from 'react';
import classNames from 'classnames';
import { isNumber } from 'lodash';

import { Avatar } from './Avatar';
import { MessageBody } from './conversation/MessageBody';
import { Timestamp } from './conversation/Timestamp';
import { ContactName } from './conversation/ContactName';
import { TypingAnimation } from './conversation/TypingAnimation';
import { cleanId } from './_util';

import { LocalizerType } from '../types/Util';
import { ColorType } from '../types/Colors';

export const MessageStatuses = [
  'sending',
  'sent',
  'delivered',
  'read',
  'error',
  'partial-sent',
] as const;

export type MessageStatusType = typeof MessageStatuses[number];

export type PropsData = {
  id: string;
  phoneNumber?: string;
  color?: ColorType;
  profileName?: string;
  title: string;
  name?: string;
  type: 'group' | 'direct';
  avatarPath?: string;
  isMe?: boolean;
  muteExpiresAt?: number;

  lastUpdated: number;
  unreadCount?: number;
  markedUnread: boolean;
  isSelected: boolean;

  acceptedMessageRequest?: boolean;
  draftPreview?: string;
  shouldShowDraft?: boolean;

  typingContact?: unknown;
  lastMessage?: {
    status: MessageStatusType;
    text: string;
    deletedForEveryone?: boolean;
  };
  isPinned?: boolean;
};

type PropsHousekeeping = {
  i18n: LocalizerType;
  style?: CSSProperties;
  onClick?: (id: string) => void;
};

export type Props = PropsData & PropsHousekeeping;

export class ConversationListItem extends React.PureComponent<Props> {
  public renderAvatar(): JSX.Element {
    const {
      avatarPath,
      color,
      type,
      i18n,
      isMe,
      name,
      phoneNumber,
      profileName,
      title,
    } = this.props;

    return (
      <div className="module-conversation-list-item__avatar-container">
        <Avatar
          avatarPath={avatarPath}
          color={color}
          noteToSelf={isMe}
          conversationType={type}
          i18n={i18n}
          name={name}
          phoneNumber={phoneNumber}
          profileName={profileName}
          title={title}
          size={52}
        />
        {this.renderUnread()}
      </div>
    );
  }

  isUnread(): boolean {
    const { markedUnread, unreadCount } = this.props;

    return (isNumber(unreadCount) && unreadCount > 0) || markedUnread;
  }

  public renderUnread(): JSX.Element | null {
    const { unreadCount } = this.props;

    if (this.isUnread()) {
      return (
        <div className="module-conversation-list-item__unread-count">
          {unreadCount || ''}
        </div>
      );
    }

    return null;
  }

  public renderHeader(): JSX.Element {
    const {
      i18n,
      isMe,
      lastUpdated,
      name,
      phoneNumber,
      profileName,
      title,
    } = this.props;

    return (
      <div className="module-conversation-list-item__header">
        <div
          className={classNames(
            'module-conversation-list-item__header__name',
            this.isUnread()
              ? 'module-conversation-list-item__header__name--with-unread'
              : null
          )}
        >
          {isMe ? (
            i18n('noteToSelf')
          ) : (
            <ContactName
              phoneNumber={phoneNumber}
              name={name}
              profileName={profileName}
              title={title}
              i18n={i18n}
            />
          )}
        </div>
        <div
          className={classNames(
            'module-conversation-list-item__header__date',
            this.isUnread()
              ? 'module-conversation-list-item__header__date--has-unread'
              : null
          )}
        >
          <Timestamp
            timestamp={lastUpdated}
            extended={false}
            module="module-conversation-list-item__header__timestamp"
            withUnread={this.isUnread()}
            i18n={i18n}
          />
        </div>
      </div>
    );
  }

  public renderMessage(): JSX.Element | null {
    const {
      draftPreview,
      i18n,
      acceptedMessageRequest,
      lastMessage,
      muteExpiresAt,
      shouldShowDraft,
      typingContact,
    } = this.props;
    if (!lastMessage && !typingContact) {
      return null;
    }

    const messageBody = lastMessage ? lastMessage.text : '';
<<<<<<< HEAD
    const withUnread = isNumber(unreadCount) && unreadCount > 0;
=======
>>>>>>> 21c322f7
    const showingDraft = shouldShowDraft && draftPreview;
    const deletedForEveryone = Boolean(
      lastMessage && lastMessage.deletedForEveryone
    );

    /* eslint-disable no-nested-ternary */
    return (
      <div className="module-conversation-list-item__message">
        <div
          dir="auto"
          className={classNames(
            'module-conversation-list-item__message__text',
            this.isUnread()
              ? 'module-conversation-list-item__message__text--has-unread'
              : null
          )}
        >
          {muteExpiresAt && Date.now() < muteExpiresAt && (
            <span className="module-conversation-list-item__muted" />
          )}
          {!acceptedMessageRequest ? (
            <span className="module-conversation-list-item__message-request">
              {i18n('ConversationListItem--message-request')}
            </span>
          ) : typingContact ? (
            <TypingAnimation i18n={i18n} />
          ) : (
            <>
              {showingDraft ? (
                <>
                  <span className="module-conversation-list-item__message__draft-prefix">
                    {i18n('ConversationListItem--draft-prefix')}
                  </span>
                  <MessageBody
                    text={(draftPreview || '').split('\n')[0]}
                    disableJumbomoji
                    disableLinks
                    i18n={i18n}
                  />
                </>
              ) : deletedForEveryone ? (
                <span className="module-conversation-list-item__message__deleted-for-everyone">
                  {i18n('message--deletedForEveryone')}
                </span>
              ) : (
                <MessageBody
                  text={(messageBody || '').split('\n')[0]}
                  disableJumbomoji
                  disableLinks
                  i18n={i18n}
                />
              )}
            </>
          )}
        </div>
        {!showingDraft && lastMessage && lastMessage.status ? (
          <div
            className={classNames(
              'module-conversation-list-item__message__status-icon',
              `module-conversation-list-item__message__status-icon--${lastMessage.status}`
            )}
          />
        ) : null}
      </div>
    );
  }
  /* eslint-enable no-nested-ternary */

  public render(): JSX.Element {
    const { id, isSelected, onClick, style } = this.props;

    return (
      <button
        type="button"
        onClick={() => {
          if (onClick) {
            onClick(id);
          }
        }}
        style={style}
        className={classNames(
          'module-conversation-list-item',
          this.isUnread() ? 'module-conversation-list-item--has-unread' : null,
          isSelected ? 'module-conversation-list-item--is-selected' : null
        )}
        data-id={cleanId(id)}
      >
        {this.renderAvatar()}
        <div className="module-conversation-list-item__content">
          {this.renderHeader()}
          {this.renderMessage()}
        </div>
      </button>
    );
  }
}<|MERGE_RESOLUTION|>--- conflicted
+++ resolved
@@ -185,10 +185,6 @@
     }
 
     const messageBody = lastMessage ? lastMessage.text : '';
-<<<<<<< HEAD
-    const withUnread = isNumber(unreadCount) && unreadCount > 0;
-=======
->>>>>>> 21c322f7
     const showingDraft = shouldShowDraft && draftPreview;
     const deletedForEveryone = Boolean(
       lastMessage && lastMessage.deletedForEveryone
