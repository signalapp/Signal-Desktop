// Copyright 2018-2021 Signal Messenger, LLC
// SPDX-License-Identifier: AGPL-3.0-only

import React from 'react';
import classNames from 'classnames';
import { debounce, get } from 'lodash';
import { Manager, Popper, Reference } from 'react-popper';
import { createPortal } from 'react-dom';

import { showSettings } from '../shims/Whisper';
import { Avatar } from './Avatar';
import { AvatarPopup } from './AvatarPopup';
import { LocalizerType } from '../types/Util';
import { ColorType } from '../types/Colors';

export type PropsType = {
  searchTerm: string;
  searchConversationName?: string;
  searchConversationId?: string;
  startSearchCounter: number;

  // To be used as an ID
  ourConversationId: string;
  ourUuid: string;
  ourNumber: string;
  regionCode: string;

  // For display
  phoneNumber?: string;
  isMe?: boolean;
  name?: string;
  color?: ColorType;
  isVerified?: boolean;
  profileName?: string;
  title: string;
  avatarPath?: string;

  i18n: LocalizerType;
  updateSearchTerm: (searchTerm: string) => void;
  searchMessages: (
    query: string,
    options: {
      searchConversationId?: string;
      regionCode: string;
    }
  ) => void;
  searchDiscussions: (
    query: string,
    options: {
      ourConversationId: string;
      ourNumber: string;
      ourUuid: string;
      noteToSelf: string;
    }
  ) => void;

  clearConversationSearch: () => void;
  clearSearch: () => void;

  showArchivedConversations: () => void;
};

<<<<<<< HEAD
enum AvatarPopupState {
  HIDDEN = 0,
  VISIBLE = 1,
  FADEOUT = 2,
}

interface StateType {
  avatarPopupState: AvatarPopupState;
=======
type StateType = {
  showingAvatarPopup: boolean;
>>>>>>> 8d3d5131
  popperRoot: HTMLDivElement | null;
};

export class MainHeader extends React.Component<PropsType, StateType> {
  private readonly inputRef: React.RefObject<HTMLInputElement>;

  constructor(props: PropsType) {
    super(props);

    this.inputRef = React.createRef();

    this.state = {
      avatarPopupState: AvatarPopupState.HIDDEN,
      popperRoot: null,
    };
  }

  public componentDidUpdate(prevProps: PropsType): void {
    const { searchConversationId, startSearchCounter } = this.props;

    // When user chooses to search in a given conversation we focus the field for them
    if (
      searchConversationId &&
      searchConversationId !== prevProps.searchConversationId
    ) {
      this.setFocus();
    }
    // When user chooses to start a new search, we focus the field
    if (startSearchCounter !== prevProps.startSearchCounter) {
      this.setSelected();
    }
  }

  public handleOutsideClick = ({ target }: MouseEvent): void => {
    const { popperRoot, avatarPopupState } = this.state;

    if (
      avatarPopupState &&
      popperRoot &&
      !popperRoot.contains(target as Node)
    ) {
      this.hideAvatarPopup();
    }
  };

  public handleOutsideKeyDown = (event: KeyboardEvent): void => {
    if (event.key === 'Escape') {
      this.hideAvatarPopup();
    }
  };

  public showAvatarPopup = (): void => {
    const { avatarPopupState } = this.state;
    if (avatarPopupState === AvatarPopupState.HIDDEN) {
      const popperRoot = document.createElement('div');
      document.body.appendChild(popperRoot);

      this.setState({
        avatarPopupState: AvatarPopupState.VISIBLE,
        popperRoot,
      });
      document.addEventListener('click', this.handleOutsideClick);
      document.addEventListener('keydown', this.handleOutsideKeyDown);
    }
  };

  public hideAvatarPopup = (): void => {
    const { popperRoot } = this.state;

    document.removeEventListener('click', this.handleOutsideClick);
    document.removeEventListener('keydown', this.handleOutsideKeyDown);

    this.setState({
      avatarPopupState: AvatarPopupState.FADEOUT,
      popperRoot: popperRoot,
    });

    setTimeout(() => {
      this.setState({
        avatarPopupState: AvatarPopupState.HIDDEN,
        popperRoot: null,
      });
      if (popperRoot && document.body.contains(popperRoot)) {
        document.body.removeChild(popperRoot);
      }
    }, 200);
  };

  public componentWillUnmount(): void {
    const { popperRoot } = this.state;

    document.removeEventListener('click', this.handleOutsideClick);
    document.removeEventListener('keydown', this.handleOutsideKeyDown);

    if (popperRoot && document.body.contains(popperRoot)) {
      document.body.removeChild(popperRoot);
    }
  }

  public search = debounce((searchTerm: string): void => {
    const {
      i18n,
      ourConversationId,
      ourNumber,
      ourUuid,
      regionCode,
      searchDiscussions,
      searchMessages,
      searchConversationId,
    } = this.props;

    if (searchDiscussions && !searchConversationId) {
      searchDiscussions(searchTerm, {
        noteToSelf: i18n('noteToSelf').toLowerCase(),
        ourConversationId,
        ourNumber,
        ourUuid,
      });
    }

    if (searchMessages) {
      searchMessages(searchTerm, {
        searchConversationId,
        regionCode,
      });
    }
  }, 200);

  public updateSearch = (event: React.FormEvent<HTMLInputElement>): void => {
    const {
      updateSearchTerm,
      clearConversationSearch,
      clearSearch,
      searchConversationId,
    } = this.props;
    const searchTerm = event.currentTarget.value;

    if (!searchTerm) {
      if (searchConversationId) {
        clearConversationSearch();
      } else {
        clearSearch();
      }

      return;
    }

    if (updateSearchTerm) {
      updateSearchTerm(searchTerm);
    }

    if (searchTerm.length < 2) {
      return;
    }

    this.search(searchTerm);
  };

  public clearSearch = (): void => {
    const { clearSearch } = this.props;

    clearSearch();
    this.setFocus();
  };

  public clearConversationSearch = (): void => {
    const { clearConversationSearch } = this.props;

    clearConversationSearch();
    this.setFocus();
  };

  public handleKeyDown = (
    event: React.KeyboardEvent<HTMLInputElement>
  ): void => {
    const {
      clearConversationSearch,
      clearSearch,
      searchConversationId,
      searchTerm,
    } = this.props;

    const { ctrlKey, metaKey, key } = event;
    const commandKey = get(window, 'platform') === 'darwin' && metaKey;
    const controlKey = get(window, 'platform') !== 'darwin' && ctrlKey;
    const commandOrCtrl = commandKey || controlKey;

    // On linux, this keyboard combination selects all text
    if (commandOrCtrl && key === '/') {
      event.preventDefault();
      event.stopPropagation();

      return;
    }

    if (key !== 'Escape') {
      return;
    }

    if (searchConversationId && searchTerm) {
      clearConversationSearch();
    } else {
      clearSearch();
    }

    event.preventDefault();
    event.stopPropagation();
  };

  public handleXButton = (): void => {
    const {
      searchConversationId,
      clearConversationSearch,
      clearSearch,
    } = this.props;

    if (searchConversationId) {
      clearConversationSearch();
    } else {
      clearSearch();
    }

    this.setFocus();
  };

  public setFocus = (): void => {
    if (this.inputRef.current) {
      this.inputRef.current.focus();
    }
  };

  public setSelected = (): void => {
    if (this.inputRef.current) {
      this.inputRef.current.select();
    }
  };

  public render(): JSX.Element {
    const {
      avatarPath,
      color,
      i18n,
      name,
      phoneNumber,
      profileName,
      title,
      searchConversationId,
      searchConversationName,
      searchTerm,
      showArchivedConversations,
    } = this.props;
    const { avatarPopupState, popperRoot } = this.state;

    const placeholder = searchConversationName
      ? i18n('searchIn', [searchConversationName])
      : i18n('search');

    return (
      <div className="module-main-header">
        <Manager>
          <Reference>
            {({ ref }) => (
              <Avatar
                avatarPath={avatarPath}
                color={color}
                conversationType="direct"
                i18n={i18n}
                name={name}
                phoneNumber={phoneNumber}
                profileName={profileName}
                title={title}
                size={28}
                innerRef={ref}
                onClick={this.showAvatarPopup}
              />
            )}
          </Reference>
          {avatarPopupState && popperRoot
            ? createPortal(
                <Popper placement="bottom-end">
                  {({ ref, style }) => (
                    <AvatarPopup
                      innerRef={ref}
                      i18n={i18n}
                      style={style}
                      color={color}
                      conversationType="direct"
                      name={name}
                      phoneNumber={phoneNumber}
                      profileName={profileName}
                      title={title}
                      avatarPath={avatarPath}
                      size={28}
                      fadeout={avatarPopupState === AvatarPopupState.FADEOUT}
                      onViewPreferences={() => {
                        showSettings();
                        this.hideAvatarPopup();
                      }}
                      onViewArchive={() => {
                        showArchivedConversations();
                        this.hideAvatarPopup();
                      }}
                    />
                  )}
                </Popper>,
                popperRoot
              )
            : null}
        </Manager>
        <div className="module-main-header__search">
          {searchConversationId ? (
            <button
              className="module-main-header__search__in-conversation-pill"
              onClick={this.clearSearch}
              tabIndex={-1}
              type="button"
              aria-label={i18n('clearSearch')}
            >
              <div className="module-main-header__search__in-conversation-pill__avatar-container">
                <div className="module-main-header__search__in-conversation-pill__avatar" />
              </div>
              <div className="module-main-header__search__in-conversation-pill__x-button" />
            </button>
          ) : (
            <button
              className="module-main-header__search__icon"
              onClick={this.setFocus}
              tabIndex={-1}
              type="button"
              aria-label={i18n('search')}
            />
          )}
          <input
            type="text"
            ref={this.inputRef}
            className={classNames(
              'module-main-header__search__input',
              searchTerm
                ? 'module-main-header__search__input--with-text'
                : null,
              searchConversationId
                ? 'module-main-header__search__input--in-conversation'
                : null
            )}
            placeholder={placeholder}
            dir="auto"
            onKeyDown={this.handleKeyDown}
            value={searchTerm}
            onChange={this.updateSearch}
          />
          {searchTerm ? (
            <button
              tabIndex={-1}
              className="module-main-header__search__cancel-icon"
              onClick={this.handleXButton}
              type="button"
              aria-label={i18n('cancel')}
            />
          ) : null}
        </div>
      </div>
    );
  }
}<|MERGE_RESOLUTION|>--- conflicted
+++ resolved
@@ -60,19 +60,15 @@
   showArchivedConversations: () => void;
 };
 
-<<<<<<< HEAD
 enum AvatarPopupState {
   HIDDEN = 0,
   VISIBLE = 1,
   FADEOUT = 2,
 }
 
-interface StateType {
+type StateType = {
   avatarPopupState: AvatarPopupState;
-=======
-type StateType = {
   showingAvatarPopup: boolean;
->>>>>>> 8d3d5131
   popperRoot: HTMLDivElement | null;
 };
 
