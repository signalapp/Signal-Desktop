--- conflicted
+++ resolved
@@ -59,13 +59,7 @@
 
   private renderAvatar() {
     const { avatarPath, pubkey, profileName } = this.props;
-<<<<<<< HEAD
-    const size = this.state.isEnlargedImageShown
-      ? AvatarSize.HUGE
-      : AvatarSize.XL;
-=======
     const size = this.state.isEnlargedImageShown ? AvatarSize.HUGE : AvatarSize.XL;
->>>>>>> ecbd3b2c
     const userName = profileName || pubkey;
 
     return (
