import React from 'react';

import { ContactName } from './ContactName';
import { Avatar } from '../Avatar';
import { Colors, LocalizerType } from '../../types/Util';
import {
  ContextMenu,
  ContextMenuTrigger,
  MenuItem,
  SubMenu,
} from 'react-contextmenu';

interface TimerOption {
  name: string;
  value: number;
}

interface Props {
<<<<<<< HEAD
  i18n: LocalizerType;
  isVerified: boolean;
  isKeysPending: boolean;
  name?: string;
=======
>>>>>>> c75a756b
  id: string;
  name?: string;

  phoneNumber: string;
  profileName?: string;
  color: string;
  avatarPath?: string;
<<<<<<< HEAD
  isBlocked: boolean;
  isMe: boolean;
  isGroup: boolean;
  isOnline?: boolean;
=======

  isVerified: boolean;
  isMe: boolean;
  isGroup: boolean;
  isArchived: boolean;

>>>>>>> c75a756b
  expirationSettingName?: string;
  showBackButton: boolean;
  timerOptions: Array<TimerOption>;
  hasNickname?: boolean;

  onSetDisappearingMessages: (seconds: number) => void;
  onDeleteMessages: () => void;
  onDeleteContact: () => void;
  onResetSession: () => void;

  onShowSafetyNumber: () => void;
  onShowAllMedia: () => void;
  onShowGroupMembers: () => void;
  onGoBack: () => void;

<<<<<<< HEAD
  onBlockUser: () => void;
  onUnblockUser: () => void;

  onClearNickname: () => void;
  onChangeNickname: () => void;

  onCopyPublicKey: () => void;
=======
  onArchive: () => void;
  onMoveToInbox: () => void;

  i18n: LocalizerType;
>>>>>>> c75a756b
}

export class ConversationHeader extends React.Component<Props> {
  public showMenuBound: (event: React.MouseEvent<HTMLDivElement>) => void;
  public menuTriggerRef: React.RefObject<any>;

  public constructor(props: Props) {
    super(props);

    this.menuTriggerRef = React.createRef();
    this.showMenuBound = this.showMenu.bind(this);
  }

  public showMenu(event: React.MouseEvent<HTMLDivElement>) {
    if (this.menuTriggerRef.current) {
      this.menuTriggerRef.current.handleContextClick(event);
    }
  }

  public renderBackButton() {
    const { onGoBack, showBackButton } = this.props;

    if (!showBackButton) {
      return null;
    }

    return (
      <div
        onClick={onGoBack}
        role="button"
        className="module-conversation-header__back-icon"
      />
    );
  }

  public renderTitle() {
    const { phoneNumber, i18n, profileName, isKeysPending, isMe } = this.props;

    if (isMe) {
      return (
        <div className="module-conversation-header__title">
          {i18n('noteToSelf')}
        </div>
      );
    }

    return (
      <div className="module-conversation-header__title">
        <ContactName
          phoneNumber={phoneNumber}
          profileName={profileName}
          i18n={i18n}
        />
        {isKeysPending ? '(pending)' : null}
      </div>
    );
  }

  public renderAvatar() {
    const {
      avatarPath,
      color,
      i18n,
      isGroup,
      isMe,
      name,
      phoneNumber,
      profileName,
      isOnline,
    } = this.props;

    const borderColor = isOnline ? Colors.ONLINE : Colors.OFFLINE_LIGHT;
    const conversationType = isGroup ? 'group' : 'direct';

    return (
      <span className="module-conversation-header__avatar">
        <Avatar
          avatarPath={avatarPath}
          color={color}
          conversationType={conversationType}
          i18n={i18n}
          noteToSelf={isMe}
          name={name}
          phoneNumber={phoneNumber}
          profileName={profileName}
          size={28}
          borderColor={borderColor}
          borderWidth={2}
        />
      </span>
    );
  }

  public renderExpirationLength() {
    const { expirationSettingName } = this.props;

    if (!expirationSettingName) {
      return null;
    }

    return (
      <div className="module-conversation-header__expiration">
        <div className="module-conversation-header__expiration__clock-icon" />
        <div className="module-conversation-header__expiration__setting">
          {expirationSettingName}
        </div>
      </div>
    );
  }

  public renderGear(triggerId: string) {
    const { showBackButton } = this.props;

    if (showBackButton) {
      return null;
    }

    return (
      <ContextMenuTrigger id={triggerId} ref={this.menuTriggerRef}>
        <div
          role="button"
          onClick={this.showMenuBound}
          className="module-conversation-header__gear-icon"
        />
      </ContextMenuTrigger>
    );
  }

  public renderMenu(triggerId: string) {
    const {
      i18n,
      isBlocked,
      isMe,
      isGroup,
      isArchived,
      onDeleteMessages,
      onDeleteContact,
      onResetSession,
      onSetDisappearingMessages,
      onShowAllMedia,
      onShowGroupMembers,
      onShowSafetyNumber,
      onArchive,
      onMoveToInbox,
      timerOptions,
      onBlockUser,
      onUnblockUser,
      hasNickname,
      onClearNickname,
      onChangeNickname,
      onCopyPublicKey,
    } = this.props;

    const disappearingTitle = i18n('disappearingMessages') as any;

    const blockTitle = isBlocked ? i18n('unblockUser') : i18n('blockUser');
    const blockHandler = isBlocked ? onUnblockUser : onBlockUser;

    return (
      <ContextMenu id={triggerId}>
        <SubMenu title={disappearingTitle}>
          {(timerOptions || []).map(item => (
            <MenuItem
              key={item.value}
              onClick={() => {
                onSetDisappearingMessages(item.value);
              }}
            >
              {item.name}
            </MenuItem>
          ))}
        </SubMenu>
        <MenuItem onClick={onShowAllMedia}>{i18n('viewAllMedia')}</MenuItem>
        {isGroup ? (
          <MenuItem onClick={onShowGroupMembers}>
            {i18n('showMembers')}
          </MenuItem>
        ) : null}
        {!isGroup && !isMe ? (
          <MenuItem onClick={onShowSafetyNumber}>
            {i18n('showSafetyNumber')}
          </MenuItem>
        ) : null}
        {!isGroup ? (
          <MenuItem onClick={onResetSession}>{i18n('resetSession')}</MenuItem>
        ) : null}
<<<<<<< HEAD
        {/* Only show the block on other conversations */}
        {!isMe ? (
          <MenuItem onClick={blockHandler}>{blockTitle}</MenuItem>
        ) : null}
        {!isMe ? (
          <MenuItem onClick={onChangeNickname}>
            {i18n('changeNickname')}
          </MenuItem>
        ) : null}
        {!isMe && hasNickname ? (
          <MenuItem onClick={onClearNickname}>{i18n('clearNickname')}</MenuItem>
        ) : null}
        <MenuItem onClick={onCopyPublicKey}>{i18n('copyPublicKey')}</MenuItem>
=======
        {isArchived ? (
          <MenuItem onClick={onMoveToInbox}>
            {i18n('moveConversationToInbox')}
          </MenuItem>
        ) : (
          <MenuItem onClick={onArchive}>{i18n('archiveConversation')}</MenuItem>
        )}
>>>>>>> c75a756b
        <MenuItem onClick={onDeleteMessages}>{i18n('deleteMessages')}</MenuItem>
        {!isMe ? (
          <MenuItem onClick={onDeleteContact}>{i18n('deleteContact')}</MenuItem>
        ) : null}
      </ContextMenu>
    );
  }

  public render() {
    const { id } = this.props;
    const triggerId = `conversation-${id}`;

    return (
      <div className="module-conversation-header">
        {this.renderBackButton()}
        <div className="module-conversation-header__title-container">
          <div className="module-conversation-header__title-flex">
            {this.renderAvatar()}
            {this.renderTitle()}
          </div>
        </div>
        {this.renderExpirationLength()}
        {this.renderGear(triggerId)}
        {this.renderMenu(triggerId)}
      </div>
    );
  }
}<|MERGE_RESOLUTION|>--- conflicted
+++ resolved
@@ -16,13 +16,6 @@
 }
 
 interface Props {
-<<<<<<< HEAD
-  i18n: LocalizerType;
-  isVerified: boolean;
-  isKeysPending: boolean;
-  name?: string;
-=======
->>>>>>> c75a756b
   id: string;
   name?: string;
 
@@ -30,35 +23,34 @@
   profileName?: string;
   color: string;
   avatarPath?: string;
-<<<<<<< HEAD
-  isBlocked: boolean;
-  isMe: boolean;
-  isGroup: boolean;
-  isOnline?: boolean;
-=======
 
   isVerified: boolean;
   isMe: boolean;
   isGroup: boolean;
   isArchived: boolean;
 
->>>>>>> c75a756b
   expirationSettingName?: string;
   showBackButton: boolean;
   timerOptions: Array<TimerOption>;
   hasNickname?: boolean;
 
+  isBlocked: boolean;
+  isKeysPending: boolean;
+  isOnline?: boolean;
+
   onSetDisappearingMessages: (seconds: number) => void;
   onDeleteMessages: () => void;
   onDeleteContact: () => void;
   onResetSession: () => void;
 
+  onArchive: () => void;
+  onMoveToInbox: () => void;
+
   onShowSafetyNumber: () => void;
   onShowAllMedia: () => void;
   onShowGroupMembers: () => void;
   onGoBack: () => void;
 
-<<<<<<< HEAD
   onBlockUser: () => void;
   onUnblockUser: () => void;
 
@@ -66,12 +58,8 @@
   onChangeNickname: () => void;
 
   onCopyPublicKey: () => void;
-=======
-  onArchive: () => void;
-  onMoveToInbox: () => void;
 
   i18n: LocalizerType;
->>>>>>> c75a756b
 }
 
 export class ConversationHeader extends React.Component<Props> {
@@ -258,7 +246,6 @@
         {!isGroup ? (
           <MenuItem onClick={onResetSession}>{i18n('resetSession')}</MenuItem>
         ) : null}
-<<<<<<< HEAD
         {/* Only show the block on other conversations */}
         {!isMe ? (
           <MenuItem onClick={blockHandler}>{blockTitle}</MenuItem>
@@ -272,7 +259,6 @@
           <MenuItem onClick={onClearNickname}>{i18n('clearNickname')}</MenuItem>
         ) : null}
         <MenuItem onClick={onCopyPublicKey}>{i18n('copyPublicKey')}</MenuItem>
-=======
         {isArchived ? (
           <MenuItem onClick={onMoveToInbox}>
             {i18n('moveConversationToInbox')}
@@ -280,7 +266,6 @@
         ) : (
           <MenuItem onClick={onArchive}>{i18n('archiveConversation')}</MenuItem>
         )}
->>>>>>> c75a756b
         <MenuItem onClick={onDeleteMessages}>{i18n('deleteMessages')}</MenuItem>
         {!isMe ? (
           <MenuItem onClick={onDeleteContact}>{i18n('deleteContact')}</MenuItem>
