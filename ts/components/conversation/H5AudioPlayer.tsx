--- conflicted
+++ resolved
@@ -1,30 +1,18 @@
 // Audio Player
 import React, { useEffect, useRef, useState } from 'react';
-<<<<<<< HEAD
 import H5AudioPlayer, { RHAP_UI } from 'react-h5-audio-player';
 import { useTheme } from 'styled-components';
 import { useEncryptedFileFetch } from '../../hooks/useEncryptedFileFetch';
-import { SessionIcon, SessionIconButton, SessionIconSize, SessionIconType } from '../session/icon';
+import { SessionIcon, SessionIconSize, SessionIconType } from '../session/icon';
 import { SessionButton, SessionButtonColor, SessionButtonType } from '../session/SessionButton';
-
-export const AudioPlayerWithEncryptedFile = (props: { src: string; contentType: string }) => {
-=======
-import H5AudioPlayer from 'react-h5-audio-player';
-import { useSelector } from 'react-redux';
-import { useTheme } from 'styled-components';
-import { useEncryptedFileFetch } from '../../hooks/useEncryptedFileFetch';
-import { getAudioAutoplay } from '../../state/selectors/userConfig';
-import { SessionIcon, SessionIconSize, SessionIconType } from '../session/icon';
 
 export const AudioPlayerWithEncryptedFile = (props: {
   src: string;
   contentType: string;
-  playbackSpeed: number;
   playNextMessage?: (index: number) => void;
   playableMessageIndex?: number;
   nextMessageToPlay?: number;
 }) => {
->>>>>>> ef347115
   const theme = useTheme();
 
   const [playbackSpeed, setPlaybackSpeed] = useState(1.0);
