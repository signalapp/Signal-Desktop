import _, { debounce, isEmpty } from 'lodash';
import React from 'react';
import { connect } from 'react-redux';
import styled from 'styled-components';

import { AbortController } from 'abort-controller';
import { Mention, MentionsInput, SuggestionDataItem } from 'react-mentions';

import autoBind from 'auto-bind';
import * as MIME from '../../../types/MIME';

import { SessionEmojiPanel, StyledEmojiPanel } from '../SessionEmojiPanel';
import { SessionRecording } from '../SessionRecording';

import { SettingsKey } from '../../../data/settings-key';
import { showLinkSharingConfirmationModalDialog } from '../../../interactions/conversationInteractions';
import { getConversationController } from '../../../session/conversations';
import { ToastUtils } from '../../../session/utils';
import { ReduxConversationType } from '../../../state/ducks/conversations';
import { removeAllStagedAttachmentsInConversation } from '../../../state/ducks/stagedAttachments';
import { StateType } from '../../../state/reducer';
import {
  getMentionsInput,
  getQuotedMessage,
  getSelectedConversation,
} from '../../../state/selectors/conversations';
import {
  getSelectedCanWrite,
  getSelectedConversationKey,
} from '../../../state/selectors/selectedConversation';
import { AttachmentType } from '../../../types/Attachment';
import { processNewAttachment } from '../../../types/MessageAttachment';
import { FixedBaseEmoji } from '../../../types/Reaction';
import { AttachmentUtil } from '../../../util';
import {
  StagedAttachmentImportedType,
  StagedPreviewImportedType,
} from '../../../util/attachmentsUtil';
import { LinkPreviews } from '../../../util/linkPreviews';
import { Flex } from '../../basic/Flex';
import { CaptionEditor } from '../../CaptionEditor';
import { getMediaPermissionsSettings } from '../../settings/SessionSettings';
import { getDraftForConversation, updateDraftForConversation } from '../SessionConversationDrafts';
import { SessionQuotedMessageComposition } from '../SessionQuotedMessageComposition';
import {
  getPreview,
  LINK_PREVIEW_TIMEOUT,
  SessionStagedLinkPreview,
} from '../SessionStagedLinkPreview';
import { StagedAttachmentList } from '../StagedAttachmentList';
import {
  AddStagedAttachmentButton,
  SendMessageButton,
  StartRecordingButton,
  ToggleEmojiButton,
} from './CompositionButtons';
import { renderEmojiQuickResultRow, searchEmojiForQuery } from './EmojiQuickResult';
import {
  cleanMentions,
  mentionsRegex,
  renderUserMentionRow,
  styleForCompositionBoxSuggestions,
} from './UserMentions';
<<<<<<< HEAD
=======
import { renderEmojiQuickResultRow, searchEmojiForQuery } from './EmojiQuickResult';
import { LinkPreviews } from '../../../util/linkPreviews';
import styled from 'styled-components';
import { FixedBaseEmoji } from '../../../types/Reaction';
import {
  getSelectedCanWrite,
  getSelectedConversation,
  getSelectedConversationKey,
} from '../../../state/selectors/selectedConversation';
import { SettingsKey } from '../../../data/settings-key';
import { HTMLDirection } from '../../../util/i18n';
>>>>>>> 83f84c26

export interface ReplyingToMessageProps {
  convoId: string;
  id: string; // this is the quoted message timestamp
  author: string;
  timestamp: number;
  text?: string;
  attachments?: Array<any>;
}

export type StagedLinkPreviewImage = {
  data: ArrayBuffer;
  size: number;
  width: number;
  height: number;
  contentType: string;
};

export interface StagedLinkPreviewData {
  isLoaded: boolean;
  title: string | null;
  url: string | null;
  domain: string | null;
  image?: StagedLinkPreviewImage;
}

export interface StagedAttachmentType extends AttachmentType {
  file: File;
  path?: string; // a bit hacky, but this is the only way to make our sending audio message be playable, this must be used only for those message
}

export type SendMessageType = {
  body: string;
  attachments: Array<StagedAttachmentImportedType> | undefined;
  quote: any | undefined;
  preview: any | undefined;
  groupInvitation: { url: string | undefined; name: string } | undefined;
};

interface Props {
  sendMessage: (msg: SendMessageType) => void;
  selectedConversationKey?: string;
  selectedConversation: ReduxConversationType | undefined;
  typingEnabled: boolean;
  quotedMessageProps?: ReplyingToMessageProps;
  stagedAttachments: Array<StagedAttachmentType>;
  onChoseAttachments: (newAttachments: Array<File>) => void;
  htmlDirection: HTMLDirection;
}

interface State {
  showRecordingView: boolean;
  draft: string;
  showEmojiPanel: boolean;
  ignoredLink?: string; // set the ignored url when users closed the link preview
  stagedLinkPreview?: StagedLinkPreviewData;
  showCaptionEditor?: AttachmentType;
}

const sendMessageStyle = (dir?: HTMLDirection) => {
  return {
    control: {
      wordBreak: 'break-all',
    },
    input: {
      overflow: 'auto',
      maxHeight: '50vh',
      wordBreak: 'break-word',
      padding: '0px',
      margin: '0px',
    },
    highlighter: {
      boxSizing: 'border-box',
      overflow: 'hidden',
      maxHeight: '50vh',
    },
    flexGrow: 1,
    minHeight: '24px',
    width: '100%',
    ...styleForCompositionBoxSuggestions(dir),
  };
};

const getDefaultState = (newConvoId?: string) => {
  return {
    draft: getDraftForConversation(newConvoId),
    showRecordingView: false,
    showEmojiPanel: false,
    ignoredLink: undefined,
    stagedLinkPreview: undefined,
    showCaptionEditor: undefined,
  };
};

const getSelectionBasedOnMentions = (draft: string, index: number) => {
  // we have to get the real selectionStart/end of an index in the mentions box.
  // this is kind of a pain as the mentions box has two inputs, one with the real text, and one with the extracted mentions

  // the index shown to the user is actually just the visible part of the mentions (so the part between ￗ...ￒ
  const matches = draft.match(mentionsRegex);

  let lastMatchStartIndex = 0;
  let lastMatchEndIndex = 0;
  let lastRealMatchEndIndex = 0;

  if (!matches) {
    return index;
  }
  const mapStartToLengthOfMatches = matches.map(match => {
    const displayNameStart = match.indexOf('\uFFD7') + 1;
    const displayNameEnd = match.lastIndexOf('\uFFD2');
    const displayName = match.substring(displayNameStart, displayNameEnd);

    const currentMatchStartIndex = draft.indexOf(match) + lastMatchStartIndex;
    lastMatchStartIndex = currentMatchStartIndex;
    lastMatchEndIndex = currentMatchStartIndex + match.length;

    const realLength = displayName.length + 1;
    lastRealMatchEndIndex += realLength;

    // the +1 is for the @
    return {
      length: displayName.length + 1,
      lastRealMatchEndIndex,
      start: lastMatchStartIndex,
      end: lastMatchEndIndex,
    };
  });

  const beforeFirstMatch = index < mapStartToLengthOfMatches[0].start;
  if (beforeFirstMatch) {
    // those first char are always just char, so the mentions logic does not come into account
    return index;
  }
  const lastMatchMap = _.last(mapStartToLengthOfMatches);

  if (!lastMatchMap) {
    return Number.MAX_SAFE_INTEGER;
  }

  const indexIsAfterEndOfLastMatch = lastMatchMap.lastRealMatchEndIndex <= index;
  if (indexIsAfterEndOfLastMatch) {
    const lastEnd = lastMatchMap.end;
    const diffBetweenEndAndLastRealEnd = index - lastMatchMap.lastRealMatchEndIndex;
    return lastEnd + diffBetweenEndAndLastRealEnd - 1;
  }
  // now this is the hard part, the cursor is currently between the end of the first match and the start of the last match
  // for now, just append it to the end
  return Number.MAX_SAFE_INTEGER;
};

const StyledEmojiPanelContainer = styled.div<{ dir?: HTMLDirection }>`
  ${StyledEmojiPanel} {
    position: absolute;
    bottom: 68px;
    ${props => (props.dir === 'rtl' ? 'left: 0px' : 'right: 0px;')}
  }
`;

const StyledSendMessageInput = styled.div<{ dir?: HTMLDirection }>`
  position: relative;
  cursor: text;
  display: flex;
  align-items: center;
  flex-grow: 1;
  min-height: var(--composition-container-height);
  padding: var(--margins-xs) 0;
  ${props => props.dir === 'rtl' && 'margin-inline-start: var(--margins-sm);'}
  z-index: 1;
  background-color: inherit;

  ul {
    max-height: 70vh;
    overflow: auto;
  }

  textarea {
    font-family: var(--font-default);
    min-height: calc(var(--composition-container-height) / 3);
    max-height: calc(3 * var(--composition-container-height));
    margin-right: var(--margins-md);
    color: var(--text-color-primary);

    background: transparent;
    resize: none;
    display: flex;
    flex-grow: 1;
    outline: none;
    border: none;
    font-size: 14px;
    line-height: var(--font-size-h2);
    letter-spacing: 0.5px;
  }

  &__emoji-overlay {
    // Should have identical properties to the textarea above to line up perfectly.
    position: absolute;
    font-size: 14px;
    font-family: var(--font-default);
    margin-left: 2px;
    line-height: var(--font-size-h2);
    letter-spacing: 0.5px;
    color: var(--transparent-color);
  }
`;

class CompositionBoxInner extends React.Component<Props, State> {
  private readonly textarea: React.RefObject<any>;
  private readonly fileInput: React.RefObject<HTMLInputElement>;
  private readonly emojiPanel: React.RefObject<HTMLDivElement>;
  private readonly emojiPanelButton: any;
  private linkPreviewAbortController?: AbortController;
  private container: HTMLDivElement | null;
  private lastBumpTypingMessageLength: number = 0;

  constructor(props: Props) {
    super(props);
    this.state = getDefaultState(props.selectedConversationKey);

    this.textarea = React.createRef();
    this.fileInput = React.createRef();

    this.container = null;
    // Emojis
    this.emojiPanel = React.createRef();
    this.emojiPanelButton = React.createRef();
    autoBind(this);
    this.toggleEmojiPanel = debounce(this.toggleEmojiPanel.bind(this), 100);
  }

  public componentDidMount() {
    setTimeout(this.focusCompositionBox, 500);

    const div = this.container;
    div?.addEventListener('paste', this.handlePaste);
  }

  public componentWillUnmount() {
    this.linkPreviewAbortController?.abort();
    this.linkPreviewAbortController = undefined;

    const div = this.container;
    div?.removeEventListener('paste', this.handlePaste);
  }

  public componentDidUpdate(prevProps: Props, _prevState: State) {
    // reset the state on new conversation key
    if (prevProps.selectedConversationKey !== this.props.selectedConversationKey) {
      this.setState(getDefaultState(this.props.selectedConversationKey), this.focusCompositionBox);
      this.lastBumpTypingMessageLength = 0;
    } else if (this.props.stagedAttachments?.length !== prevProps.stagedAttachments?.length) {
      // if number of staged attachment changed, focus the composition box for a more natural UI
      this.focusCompositionBox();
    }

    // focus the composition box when user clicks start to reply to a message
    if (!_.isEqual(prevProps.quotedMessageProps, this.props.quotedMessageProps)) {
      this.focusCompositionBox();
    }
  }

  public render() {
    const { showRecordingView } = this.state;

    return (
      <Flex flexDirection="column">
        <SessionQuotedMessageComposition />
        {this.renderStagedLinkPreview()}
        {this.renderAttachmentsStaged()}
        <div className="composition-container">
          {showRecordingView ? this.renderRecordingView() : this.renderCompositionView()}
        </div>
      </Flex>
    );
  }

  private handleClick(e: any) {
    if (
      (this.emojiPanel?.current && this.emojiPanel.current.contains(e.target)) ||
      (this.emojiPanelButton?.current && this.emojiPanelButton.current.contains(e.target))
    ) {
      return;
    }

    this.hideEmojiPanel();
  }

  private handlePaste(e: ClipboardEvent) {
    if (!e.clipboardData) {
      return;
    }
    const { items } = e.clipboardData;
    let imgBlob = null;
    // eslint-disable-next-line no-restricted-syntax
    for (const item of items as any) {
      const pasteType = item.type.split('/')[0];
      if (pasteType === 'image') {
        imgBlob = item.getAsFile();
      }

      switch (pasteType) {
        case 'image':
          imgBlob = item.getAsFile();
          break;
        case 'text':
          void showLinkSharingConfirmationModalDialog(e);
          break;
        default:
      }
    }
    if (imgBlob !== null) {
      const file = imgBlob;
      window?.log?.info('Adding attachment from clipboard', file);
      this.props.onChoseAttachments([file]);

      e.preventDefault();
      e.stopPropagation();
    }
  }

  private showEmojiPanel() {
    document.addEventListener('mousedown', this.handleClick, false);

    this.setState({
      showEmojiPanel: true,
    });
  }

  private hideEmojiPanel() {
    document.removeEventListener('mousedown', this.handleClick, false);

    this.setState({
      showEmojiPanel: false,
    });
  }

  private toggleEmojiPanel() {
    if (this.state.showEmojiPanel) {
      this.hideEmojiPanel();
    } else {
      this.showEmojiPanel();
    }
  }

  private renderRecordingView() {
    return (
      <SessionRecording
        sendVoiceMessage={this.sendVoiceMessage}
        // eslint-disable-next-line @typescript-eslint/no-misused-promises
        onLoadVoiceNoteView={this.onLoadVoiceNoteView}
        onExitVoiceNoteView={this.onExitVoiceNoteView}
      />
    );
  }

  private renderCompositionView() {
    const { showEmojiPanel } = this.state;
    const { typingEnabled } = this.props;
    /* eslint-disable @typescript-eslint/no-misused-promises */

    return (
      <Flex
        dir={this.props.htmlDirection}
        container={true}
        flexDirection={'row'}
        alignItems={'center'}
        width={'100%'}
      >
        {typingEnabled && <AddStagedAttachmentButton onClick={this.onChooseAttachment} />}
        <input
          className="hidden"
          placeholder="Attachment"
          multiple={true}
          ref={this.fileInput}
          type="file"
          onChange={this.onChoseAttachment}
        />
        {typingEnabled && <StartRecordingButton onClick={this.onLoadVoiceNoteView} />}
        <StyledSendMessageInput
          role="main"
          dir={this.props.htmlDirection}
          onClick={this.focusCompositionBox} // used to focus on the textarea when clicking in its container
          ref={el => {
            this.container = el;
          }}
          data-testid="message-input"
        >
          {this.renderTextArea()}
        </StyledSendMessageInput>
        {typingEnabled && (
          <ToggleEmojiButton ref={this.emojiPanelButton} onClick={this.toggleEmojiPanel} />
        )}
        {typingEnabled && <SendMessageButton onClick={this.onSendMessage} />}
        {typingEnabled && showEmojiPanel && (
          <StyledEmojiPanelContainer role="button" dir={this.props.htmlDirection}>
            <SessionEmojiPanel
              ref={this.emojiPanel}
              show={showEmojiPanel}
              onEmojiClicked={this.onEmojiClick}
              onKeyDown={this.onKeyDown}
            />
          </StyledEmojiPanelContainer>
        )}
      </Flex>
    );
  }
  /* eslint-enable @typescript-eslint/no-misused-promises */

  private renderTextArea() {
    const { i18n } = window;
    const { draft } = this.state;
    const { htmlDirection } = this.props;

    if (!this.props.selectedConversation) {
      return null;
    }

    const makeMessagePlaceHolderText = () => {
      if (isKickedFromGroup) {
        return i18n('youGotKickedFromGroup');
      }
      if (left) {
        return i18n('youLeftTheGroup');
      }
      if (isBlocked) {
        return i18n('unblockToSend');
      }
      return i18n('sendMessage');
    };

    const { isKickedFromGroup, left, isBlocked } = this.props.selectedConversation;
    const messagePlaceHolder = makeMessagePlaceHolderText();
    const { typingEnabled } = this.props;
    const neverMatchingRegex = /($a)/;

    const style = sendMessageStyle(htmlDirection);

    return (
      <MentionsInput
        value={draft}
        onChange={this.onChange}
        // eslint-disable-next-line @typescript-eslint/no-misused-promises
        onKeyDown={this.onKeyDown}
        // eslint-disable-next-line @typescript-eslint/no-misused-promises
        onKeyUp={this.onKeyUp}
        placeholder={messagePlaceHolder}
        spellCheck={true}
        dir={htmlDirection}
        inputRef={this.textarea}
        disabled={!typingEnabled}
        rows={1}
        data-testid="message-input-text-area"
        style={style}
        suggestionsPortalHost={this.container as any}
        forceSuggestionsAboveCursor={true} // force mentions to be rendered on top of the cursor, this is working with a fork of react-mentions for now
      >
        <Mention
          appendSpaceOnAdd={true}
          // this will be cleaned on cleanMentions()
          markup="@ￒ__id__ￗ__display__ￒ" // ￒ = \uFFD2 is one of the forbidden char for a display name (check displayNameRegex)
          trigger="@"
          // this is only for the composition box visible content. The real stuff on the backend box is the @markup
          displayTransform={(_id, display) =>
            htmlDirection === 'rtl' ? `${display}@` : `@${display}`
          }
          data={this.fetchUsersForGroup}
          renderSuggestion={renderUserMentionRow}
        />
        <Mention
          trigger=":"
          markup="__id__"
          appendSpaceOnAdd={true}
          regex={neverMatchingRegex}
          data={searchEmojiForQuery}
          renderSuggestion={renderEmojiQuickResultRow}
        />
      </MentionsInput>
    );
  }

  private fetchUsersForOpenGroup(
    query: string,
    callback: (data: Array<SuggestionDataItem>) => void
  ) {
    const mentionsInput = getMentionsInput(window?.inboxStore?.getState() || []);
    const filtered =
      mentionsInput
        .filter(d => !!d)
        .filter(d => d.authorProfileName !== 'Anonymous')
        .filter(d => d.authorProfileName?.toLowerCase()?.includes(query.toLowerCase()))
        // Transform the users to what react-mentions expects
        .map(user => {
          return {
            display: user.authorProfileName,
            id: user.id,
          };
        }) || [];

    callback(filtered);
  }

  private fetchUsersForGroup(query: string, callback: (data: Array<SuggestionDataItem>) => void) {
    let overridenQuery = query;
    if (!query) {
      overridenQuery = '';
    }
    if (!this.props.selectedConversation) {
      return;
    }

    if (this.props.selectedConversation.isPrivate) {
      return;
    }

    if (this.props.selectedConversation.isPublic) {
      this.fetchUsersForOpenGroup(overridenQuery, callback);
      return;
    }
    // can only be a closed group here
    this.fetchUsersForClosedGroup(overridenQuery, callback);
  }

  private fetchUsersForClosedGroup(
    query: string,
    callback: (data: Array<SuggestionDataItem>) => void
  ) {
    const { selectedConversation } = this.props;
    if (!selectedConversation) {
      return;
    }
    const allPubKeys = selectedConversation.members;
    if (!allPubKeys || allPubKeys.length === 0) {
      return;
    }

    const allMembers = allPubKeys.map(pubKey => {
      const conv = getConversationController().get(pubKey);
      const profileName =
        conv?.getNicknameOrRealUsernameOrPlaceholder() || window.i18n('anonymous');

      return {
        id: pubKey,
        authorProfileName: profileName,
      };
    });
    // keep anonymous members so we can still quote them with their id
    const members = allMembers
      .filter(d => !!d)
      .filter(
        d =>
          d.authorProfileName?.toLowerCase()?.includes(query.toLowerCase()) || !d.authorProfileName
      );

    // Transform the users to what react-mentions expects
    const mentionsData = members.map(user => ({
      display: user.authorProfileName || window.i18n('anonymous'),
      id: user.id,
    }));
    callback(mentionsData);
  }

  private renderStagedLinkPreview(): JSX.Element | null {
    // Don't generate link previews if user has turned them off
    if (!(window.getSettingValue(SettingsKey.settingsLinkPreview) || false)) {
      return null;
    }

    const { stagedAttachments, quotedMessageProps } = this.props;
    const { ignoredLink } = this.state;

    // Don't render link previews if quoted message or attachments are already added
    if (stagedAttachments.length !== 0 || quotedMessageProps?.id) {
      return null;
    }
    // we try to match the first link found in the current message
    const links = LinkPreviews.findLinks(this.state.draft, undefined);
    if (!links || links.length === 0 || ignoredLink === links[0]) {
      if (this.state.stagedLinkPreview) {
        this.setState({
          stagedLinkPreview: undefined,
        });
      }
      return null;
    }
    const firstLink = links[0];
    // if the first link changed, reset the ignored link so that the preview is generated
    if (ignoredLink && ignoredLink !== firstLink) {
      this.setState({ ignoredLink: undefined });
    }
    if (firstLink !== this.state.stagedLinkPreview?.url) {
      // trigger fetching of link preview data and image
      this.fetchLinkPreview(firstLink);
    }

    // if the fetch did not start yet, just don't show anything
    if (!this.state.stagedLinkPreview) {
      return null;
    }

    const { isLoaded, title, domain, image } = this.state.stagedLinkPreview;

    return (
      <SessionStagedLinkPreview
        isLoaded={isLoaded}
        title={title}
        domain={domain}
        image={image}
        url={firstLink}
        onClose={url => {
          this.setState({ ignoredLink: url });
        }}
      />
    );
  }

  private fetchLinkPreview(firstLink: string) {
    // mark the link preview as loading, no data are set yet
    this.setState({
      stagedLinkPreview: {
        isLoaded: false,
        url: firstLink,
        domain: null,
        image: undefined,
        title: null,
      },
    });
    const abortController = new AbortController();
    this.linkPreviewAbortController?.abort();
    this.linkPreviewAbortController = abortController;
    setTimeout(() => {
      abortController.abort();
    }, LINK_PREVIEW_TIMEOUT);

    // eslint-disable-next-line more/no-then
    getPreview(firstLink, abortController.signal)
      .then(ret => {
        // we finished loading the preview, and checking the abortConrtoller, we are still not aborted.
        // => update the staged preview
        if (this.linkPreviewAbortController && !this.linkPreviewAbortController.signal.aborted) {
          this.setState({
            stagedLinkPreview: {
              isLoaded: true,
              title: ret?.title || null,
              url: ret?.url || null,
              domain: (ret?.url && LinkPreviews.getDomain(ret.url)) || '',
              image: ret?.image,
            },
          });
        } else if (this.linkPreviewAbortController) {
          this.setState({
            stagedLinkPreview: {
              isLoaded: false,
              title: null,
              url: null,
              domain: null,
              image: undefined,
            },
          });
          this.linkPreviewAbortController = undefined;
        }
      })
      .catch(err => {
        window?.log?.warn('fetch link preview: ', err);
        const aborted = this.linkPreviewAbortController?.signal.aborted;
        this.linkPreviewAbortController = undefined;
        // if we were aborted, it either means the UI was unmount, or more probably,
        // than the message was sent without the link preview.
        // So be sure to reset the staged link preview so it is not sent with the next message.

        // if we were not aborted, it's probably just an error on the fetch. Nothing to do except mark the fetch as done (with errors)

        if (aborted) {
          this.setState({
            stagedLinkPreview: undefined,
          });
        } else {
          this.setState({
            stagedLinkPreview: {
              isLoaded: true,
              title: null,
              url: firstLink,
              domain: null,
              image: undefined,
            },
          });
        }
      });
  }

  private onClickAttachment(attachment: AttachmentType) {
    this.setState({ showCaptionEditor: attachment });
  }

  private renderCaptionEditor(attachment?: AttachmentType) {
    if (attachment) {
      const onSave = (caption: string) => {
        // eslint-disable-next-line no-param-reassign
        attachment.caption = caption;
        ToastUtils.pushToastInfo('saved', window.i18n('saved'));
        // close the lightbox on save
        this.setState({
          showCaptionEditor: undefined,
        });
      };

      const url = attachment.videoUrl || attachment.url;
      return (
        <CaptionEditor
          attachment={attachment}
          url={url}
          onSave={onSave}
          caption={attachment.caption}
          onClose={() => {
            this.setState({
              showCaptionEditor: undefined,
            });
          }}
        />
      );
    }
    return null;
  }

  private renderAttachmentsStaged() {
    const { stagedAttachments } = this.props;
    const { showCaptionEditor } = this.state;
    if (stagedAttachments && stagedAttachments.length) {
      return (
        <>
          <StagedAttachmentList
            attachments={stagedAttachments}
            onClickAttachment={this.onClickAttachment}
            onAddAttachment={this.onChooseAttachment}
          />
          {this.renderCaptionEditor(showCaptionEditor)}
        </>
      );
    }
    return null;
  }

  private onChooseAttachment() {
    if (
      !this.props.selectedConversation?.didApproveMe &&
      this.props.selectedConversation?.isPrivate
    ) {
      ToastUtils.pushNoMediaUntilApproved();
      return;
    }
    this.fileInput.current?.click();
  }

  private async onChoseAttachment() {
    // Build attachments list
    let attachmentsFileList = null;

    // this is terrible, but we have to reset the input value manually.
    // otherwise, the user won't be able to select two times the same file for example.
    if (this.fileInput.current?.files) {
      attachmentsFileList = Array.from(this.fileInput.current.files);
      this.fileInput.current.files = null;
      this.fileInput.current.value = '';
    }
    if (!attachmentsFileList || attachmentsFileList.length === 0) {
      return;
    }
    this.props.onChoseAttachments(attachmentsFileList);
  }

  private async onKeyDown(event: any) {
    if (event.key === 'Enter' && !event.shiftKey && !event.nativeEvent.isComposing) {
      // If shift, newline. If in IME composing mode, leave it to IME. Else send message.
      event.preventDefault();
      await this.onSendMessage();
    } else if (event.key === 'Escape' && this.state.showEmojiPanel) {
      this.hideEmojiPanel();
    } else if (event.key === 'PageUp' || event.key === 'PageDown') {
      // swallow pageUp events if they occurs on the composition box (it breaks the app layout)
      event.preventDefault();
      event.stopPropagation();
    }
  }

  private async onKeyUp() {
    if (!this.props.selectedConversationKey) {
      throw new Error('selectedConversationKey is needed');
    }
    const { draft } = this.state;
    // Called whenever the user changes the message composition field. But only
    //   fires if there's content in the message field after the change.
    // Also, check for a message length change before firing it up, to avoid
    // catching ESC, tab, or whatever which is not typing
    if (draft && draft.length && draft.length !== this.lastBumpTypingMessageLength) {
      const conversationModel = getConversationController().get(this.props.selectedConversationKey);
      if (!conversationModel) {
        return;
      }
      conversationModel.throttledBumpTyping();
      this.lastBumpTypingMessageLength = draft.length;
    }
  }

  private async onSendMessage() {
    if (!this.props.selectedConversationKey) {
      throw new Error('selectedConversationKey is needed');
    }
    this.linkPreviewAbortController?.abort();

    const messagePlaintext = cleanMentions(this.state.draft);

    const { selectedConversation } = this.props;

    if (!selectedConversation) {
      return;
    }

    if (selectedConversation.isBlocked) {
      ToastUtils.pushUnblockToSend();
      return;
    }
    // Verify message length
    const msgLen = messagePlaintext?.length || 0;
    if (msgLen === 0 && this.props.stagedAttachments?.length === 0) {
      ToastUtils.pushMessageBodyMissing();
      return;
    }

    if (!selectedConversation.isPrivate && selectedConversation.left) {
      ToastUtils.pushYouLeftTheGroup();
      return;
    }
    if (!selectedConversation.isPrivate && selectedConversation.isKickedFromGroup) {
      ToastUtils.pushYouLeftTheGroup();
      return;
    }

    const { quotedMessageProps } = this.props;

    const { stagedLinkPreview } = this.state;

    // Send message
    const extractedQuotedMessageProps = _.pick(
      quotedMessageProps,
      'id',
      'author',
      'text',
      'attachments'
    );

    // we consider that a link preview without a title at least is not a preview
    const linkPreview =
      stagedLinkPreview?.isLoaded && stagedLinkPreview.title?.length
        ? _.pick(stagedLinkPreview, 'url', 'image', 'title')
        : undefined;

    try {
      // this does not call call removeAllStagedAttachmentsInConvers
      const { attachments, previews } = await this.getFiles(linkPreview);
      this.props.sendMessage({
        body: messagePlaintext.trim(),
        attachments: attachments || [],
        quote: extractedQuotedMessageProps,
        preview: previews,
        groupInvitation: undefined,
      });

      window.inboxStore?.dispatch(
        removeAllStagedAttachmentsInConversation({
          conversationKey: this.props.selectedConversationKey,
        })
      );
      // Empty composition box and stagedAttachments
      this.setState({
        showEmojiPanel: false,
        stagedLinkPreview: undefined,
        ignoredLink: undefined,
        draft: '',
      });
      updateDraftForConversation({
        conversationKey: this.props.selectedConversationKey,
        draft: '',
      });
    } catch (e) {
      // Message sending failed
      window?.log?.error(e);
    }
  }

  // this function is called right before sending a message, to gather really the files behind attachments.
  private async getFiles(
    linkPreview?: Pick<StagedLinkPreviewData, 'url' | 'title' | 'image'>
  ): Promise<{
    attachments: Array<StagedAttachmentImportedType>;
    previews: Array<StagedPreviewImportedType>;
  }> {
    const { stagedAttachments } = this.props;

    let attachments: Array<StagedAttachmentImportedType> = [];
    let previews: Array<StagedPreviewImportedType> = [];

    if (_.isEmpty(stagedAttachments)) {
      attachments = [];
    } else {
      // scale them down
      const files = await Promise.all(stagedAttachments.map(AttachmentUtil.getFileAndStoreLocally));
      attachments = _.compact(files);
    }

    if (!linkPreview || _.isEmpty(linkPreview) || !linkPreview.url || !linkPreview.title) {
      previews = [];
    } else {
      const sharedDetails = { url: linkPreview.url, title: linkPreview.title };
      // store the first image preview locally and get the path and details back to include them in the message
      const firstLinkPreviewImage = linkPreview.image;
      if (firstLinkPreviewImage && !isEmpty(firstLinkPreviewImage)) {
        const storedLinkPreviewAttachment = await AttachmentUtil.getFileAndStoreLocallyImageBuffer(
          firstLinkPreviewImage.data
        );
        if (storedLinkPreviewAttachment) {
          previews = [{ ...sharedDetails, image: storedLinkPreviewAttachment }];
        } else {
          // we couldn't save the image or whatever error happened, just return the url + title
          previews = [sharedDetails];
        }
      } else {
        // we did not fetch an image from the server
        previews = [sharedDetails];
      }
    }

    return { attachments, previews };
  }

  private async sendVoiceMessage(audioBlob: Blob) {
    if (!this.state.showRecordingView) {
      return;
    }

    const savedAudioFile = await processNewAttachment({
      data: await audioBlob.arrayBuffer(),
      isRaw: true,
      contentType: MIME.AUDIO_MP3,
    });
    // { ...savedAudioFile, path: savedAudioFile.path },
    const audioAttachment: StagedAttachmentType = {
      file: new File([], 'session-audio-message'), // this is just to emulate a file for the staged attachment type of that audio file
      contentType: MIME.AUDIO_MP3,
      size: savedAudioFile.size,
      fileSize: null,
      screenshot: null,
      fileName: 'session-audio-message',
      thumbnail: null,
      url: '',
      isVoiceMessage: true,
      path: savedAudioFile.path,
    };

    this.props.sendMessage({
      body: '',
      attachments: [audioAttachment],
      preview: undefined,
      quote: undefined,
      groupInvitation: undefined,
    });

    this.onExitVoiceNoteView();
  }

  private async onLoadVoiceNoteView() {
    if (!getMediaPermissionsSettings()) {
      ToastUtils.pushAudioPermissionNeeded();
      return;
    }
    this.setState({
      showRecordingView: true,
      showEmojiPanel: false,
    });
  }

  private onExitVoiceNoteView() {
    this.setState({ showRecordingView: false });
  }

  private onChange(event: any) {
    if (!this.props.selectedConversationKey) {
      throw new Error('selectedConversationKey is needed');
    }
    const draft = event.target.value ?? '';
    this.setState({ draft });
    updateDraftForConversation({ conversationKey: this.props.selectedConversationKey, draft });
  }

  private onEmojiClick(emoji: FixedBaseEmoji) {
    if (!this.props.selectedConversationKey) {
      throw new Error('selectedConversationKey is needed');
    }
    const messageBox = this.textarea.current;
    if (!messageBox) {
      return;
    }

    const { draft } = this.state;

    const currentSelectionStart = Number(messageBox.selectionStart);

    const realSelectionStart = getSelectionBasedOnMentions(draft, currentSelectionStart);

    const before = draft.slice(0, realSelectionStart);
    const end = draft.slice(realSelectionStart);

    const newMessage = `${before}${emoji.native}${end}`;
    this.setState({ draft: newMessage });
    updateDraftForConversation({
      conversationKey: this.props.selectedConversationKey,
      draft: newMessage,
    });

    // update our selection because updating text programmatically
    // will put the selection at the end of the textarea
    // const selectionStart = currentSelectionStart + Number(1);
    // messageBox.selectionStart = selectionStart;
    // messageBox.selectionEnd = selectionStart;

    // // Sometimes, we have to repeat the set of the selection position with a timeout to be effective
    // setTimeout(() => {
    //   messageBox.selectionStart = selectionStart;
    //   messageBox.selectionEnd = selectionStart;
    // }, 20);
  }

  private focusCompositionBox() {
    // Focus the textarea when user clicks anywhere in the composition box
    this.textarea.current?.focus();
  }
}

const mapStateToProps = (state: StateType) => {
  return {
    quotedMessageProps: getQuotedMessage(state),
    selectedConversation: getSelectedConversation(state),
    selectedConversationKey: getSelectedConversationKey(state),
    typingEnabled: getSelectedCanWrite(state),
  };
};

const smart = connect(mapStateToProps);

export const CompositionBox = smart(CompositionBoxInner);<|MERGE_RESOLUTION|>--- conflicted
+++ resolved
@@ -36,16 +36,17 @@
   StagedAttachmentImportedType,
   StagedPreviewImportedType,
 } from '../../../util/attachmentsUtil';
+import { HTMLDirection } from '../../../util/i18n';
 import { LinkPreviews } from '../../../util/linkPreviews';
+import { CaptionEditor } from '../../CaptionEditor';
 import { Flex } from '../../basic/Flex';
-import { CaptionEditor } from '../../CaptionEditor';
 import { getMediaPermissionsSettings } from '../../settings/SessionSettings';
 import { getDraftForConversation, updateDraftForConversation } from '../SessionConversationDrafts';
 import { SessionQuotedMessageComposition } from '../SessionQuotedMessageComposition';
 import {
-  getPreview,
   LINK_PREVIEW_TIMEOUT,
   SessionStagedLinkPreview,
+  getPreview,
 } from '../SessionStagedLinkPreview';
 import { StagedAttachmentList } from '../StagedAttachmentList';
 import {
@@ -61,20 +62,6 @@
   renderUserMentionRow,
   styleForCompositionBoxSuggestions,
 } from './UserMentions';
-<<<<<<< HEAD
-=======
-import { renderEmojiQuickResultRow, searchEmojiForQuery } from './EmojiQuickResult';
-import { LinkPreviews } from '../../../util/linkPreviews';
-import styled from 'styled-components';
-import { FixedBaseEmoji } from '../../../types/Reaction';
-import {
-  getSelectedCanWrite,
-  getSelectedConversation,
-  getSelectedConversationKey,
-} from '../../../state/selectors/selectedConversation';
-import { SettingsKey } from '../../../data/settings-key';
-import { HTMLDirection } from '../../../util/i18n';
->>>>>>> 83f84c26
 
 export interface ReplyingToMessageProps {
   convoId: string;
