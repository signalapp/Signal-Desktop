<<<<<<< HEAD
=======
import FocusTrap from 'focus-trap-react';
import React from 'react';
>>>>>>> 7a295d1f
import { useDispatch, useSelector } from 'react-redux';
import useKey from 'react-use/lib/useKey';

import { deleteMessagesForX } from '../../../interactions/conversations/unsendingInteractions';
import { resetSelectedMessageIds } from '../../../state/ducks/conversations';
import { getSelectedMessageIds } from '../../../state/selectors/conversations';
import {
  useSelectedConversationKey,
  useSelectedIsPublic,
} from '../../../state/selectors/selectedConversation';
import {
  SessionButton,
  SessionButtonColor,
  SessionButtonShape,
  SessionButtonType,
} from '../../basic/SessionButton';
import { SessionIconButton } from '../../icon';

export const SelectionOverlay = () => {
  const selectedMessageIds = useSelector(getSelectedMessageIds);
  const selectedConversationKey = useSelectedConversationKey();
  const isPublic = useSelectedIsPublic();
  const dispatch = useDispatch();

  function onCloseOverlay() {
    dispatch(resetSelectedMessageIds());
  }
  /**
   * This is a duplicate with the onKeyDown of SessionConversation.
   * At some point we'll make a global handler to deal with the key presses
   * and handle them depending on what is visible, but that's not part of this PR
   */
  useKey(
    shouldProcess => {
      return (
        shouldProcess.code === 'Escape' ||
        shouldProcess.code === 'Backspace' ||
        shouldProcess.code === 'Delete'
      );
    },
    event => {
      const selectionMode = !!selectedMessageIds.length;
      switch (event.key) {
        case 'Escape':
          if (selectionMode) {
            onCloseOverlay();
          }
          return true;
        case 'Backspace':
        case 'Delete':
          if (selectionMode && selectedConversationKey) {
            void deleteMessagesForX(selectedMessageIds, selectedConversationKey, isPublic);
          }
          return true;
        default:
      }
      return false;
    }
  );

  // `enforceDeleteServerSide` should check for message statuses too, but when we have multiple selected,
  // some might be sent and some in an error state. We default to trying to delete all of them server side first,
  // which might fail. If that fails, the user will need to do a delete for all the ones sent already, and a manual delete
  // for each ones which is in an error state.
  const enforceDeleteServerSide = isPublic;

  const classNameAndId = 'message-selection-overlay';

  return (
    <FocusTrap focusTrapOptions={{ fallbackFocus: `#${classNameAndId}`, allowOutsideClick: true }}>
      <div className={classNameAndId} id={classNameAndId}>
        <div className="close-button">
          <SessionIconButton iconType="exit" iconSize="medium" onClick={onCloseOverlay} />
        </div>

        <div className="button-group">
          <SessionButton
            buttonColor={SessionButtonColor.Danger}
            buttonShape={SessionButtonShape.Square}
            buttonType={SessionButtonType.Solid}
            text={window.i18n('delete')}
            onClick={async () => {
              if (selectedConversationKey) {
                await deleteMessagesForX(
                  selectedMessageIds,
                  selectedConversationKey,
                  enforceDeleteServerSide
                );
              }
            }}
          />
        </div>
      </div>
    </FocusTrap>
  );
};<|MERGE_RESOLUTION|>--- conflicted
+++ resolved
@@ -1,8 +1,4 @@
-<<<<<<< HEAD
-=======
 import FocusTrap from 'focus-trap-react';
-import React from 'react';
->>>>>>> 7a295d1f
 import { useDispatch, useSelector } from 'react-redux';
 import useKey from 'react-use/lib/useKey';
 
