--- conflicted
+++ resolved
@@ -47,10 +47,7 @@
   max-width: ${props => (props.isIncoming ? '100%' : 'calc(100% - 17px)')};
   display: flex;
   flex-direction: column;
-<<<<<<< HEAD
   min-width: 0;
-=======
->>>>>>> 953897cc
 `;
 
 export const MessageContentWithStatuses = (props: Props) => {
