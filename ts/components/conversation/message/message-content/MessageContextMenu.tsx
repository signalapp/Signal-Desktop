--- conflicted
+++ resolved
@@ -103,53 +103,6 @@
 
 type MessageId = { messageId: string };
 
-<<<<<<< HEAD
-const SaveAttachment = ({ messageId }: MessageId) => {
-  const convoId = useSelectedConversationKey();
-  const attachments = useMessageAttachments(messageId);
-  const timestamp = useMessageTimestamp(messageId);
-  const serverTimestamp = useMessageServerTimestamp(messageId);
-
-  const sender = useMessageSender(messageId);
-  const saveAttachment = useCallback(
-    (e: any) => {
-      // this is quite dirty but considering that we want the context menu of the message to show on click on the attachment
-      // and the context menu save attachment item to save the right attachment I did not find a better way for now.
-      let targetAttachmentIndex = e.triggerEvent.path[1].getAttribute('data-attachmentindex');
-      e.event.stopPropagation();
-      if (!attachments?.length || !convoId || !sender) {
-        return;
-      }
-
-      if (!targetAttachmentIndex) {
-        targetAttachmentIndex = 0;
-      }
-      if (targetAttachmentIndex > attachments.length) {
-        return;
-      }
-      const messageTimestamp = timestamp || serverTimestamp || 0;
-      void saveAttachmentToDisk({
-        attachment: attachments[targetAttachmentIndex],
-        messageTimestamp,
-        messageSender: sender,
-        conversationId: convoId,
-        index: targetAttachmentIndex,
-      });
-    },
-    [convoId, sender, attachments, serverTimestamp, timestamp]
-  );
-
-  if (!convoId) {
-    return null;
-  }
-
-  return attachments?.length ? (
-    <Item onClick={saveAttachment}>{window.i18n('downloadAttachment')}</Item>
-  ) : null;
-};
-
-=======
->>>>>>> b36155ad
 const AdminActionItems = ({ messageId }: MessageId) => {
   const convoId = useSelectedConversationKey();
   const isPublic = useSelectedIsPublic();
