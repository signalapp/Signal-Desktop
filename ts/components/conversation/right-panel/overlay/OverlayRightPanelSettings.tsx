import { compact, flatten, isEqual } from 'lodash';
import React, { useEffect, useState } from 'react';

import { useDispatch } from 'react-redux';
import useInterval from 'react-use/lib/useInterval';
import styled from 'styled-components';
import { Data } from '../../../../data/data';
import { SessionIconButton } from '../../../icon';

import { useDisappearingMessageSettingText } from '../../../../hooks/useParamSelector';
import { useIsRightPanelShowing } from '../../../../hooks/useUI';
import {
  deleteAllMessagesByConvoIdWithConfirmation,
  showAddModeratorsByConvoId,
  showInviteContactByConvoId,
  showLeaveGroupByConvoId,
  showRemoveModeratorsByConvoId,
  showUpdateGroupMembersByConvoId,
  showUpdateGroupNameByConvoId,
} from '../../../../interactions/conversationInteractions';
import { Constants } from '../../../../session';
import { closeRightPanel } from '../../../../state/ducks/conversations';
import { resetRightOverlayMode, setRightOverlayMode } from '../../../../state/ducks/section';
import {
  useSelectedConversationKey,
  useSelectedDisplayNameInProfile,
  useSelectedIsActive,
  useSelectedIsBlocked,
  useSelectedIsGroup,
  useSelectedIsKickedFromGroup,
  useSelectedIsLeft,
  useSelectedIsPublic,
  useSelectedSubscriberCount,
  useSelectedWeAreAdmin,
} from '../../../../state/selectors/selectedConversation';
import { AttachmentTypeWithPath } from '../../../../types/Attachment';
import { getAbsoluteAttachmentPath } from '../../../../types/MessageAttachment';
import { Avatar, AvatarSize } from '../../../avatar/Avatar';
import { Flex } from '../../../basic/Flex';
import { SessionButton, SessionButtonColor, SessionButtonType } from '../../../basic/SessionButton';
import { SpacerMD } from '../../../basic/Text';
import { PanelButtonGroup, PanelIconButton } from '../../../buttons';
import { MediaItemType } from '../../../lightbox/LightboxGallery';
import { MediaGallery } from '../../media-gallery/MediaGallery';
import { Header } from './components';

async function getMediaGalleryProps(
  conversationId: string
): Promise<{
  documents: Array<MediaItemType>;
  media: Array<MediaItemType>;
}> {
  // We fetch more documents than media as they don’t require to be loaded
  // into memory right away. Revisit this once we have infinite scrolling:
  const rawMedia = await Data.getMessagesWithVisualMediaAttachments(
    conversationId,
    Constants.CONVERSATION.DEFAULT_MEDIA_FETCH_COUNT
  );
  const rawDocuments = await Data.getMessagesWithFileAttachments(
    conversationId,
    Constants.CONVERSATION.DEFAULT_DOCUMENTS_FETCH_COUNT
  );

  const media = flatten(
    rawMedia.map(attributes => {
      const { attachments, source, id, timestamp, serverTimestamp, received_at } = attributes;

      return (attachments || [])
        .filter(
          (attachment: AttachmentTypeWithPath) =>
            attachment.thumbnail && !attachment.pending && !attachment.error
        )
        .map((attachment: AttachmentTypeWithPath, index: number) => {
          const { thumbnail } = attachment;

          const mediaItem: MediaItemType = {
            objectURL: getAbsoluteAttachmentPath(attachment.path),
            thumbnailObjectUrl: thumbnail ? getAbsoluteAttachmentPath(thumbnail.path) : undefined,
            contentType: attachment.contentType || '',
            index,
            messageTimestamp: timestamp || serverTimestamp || received_at || 0,
            messageSender: source,
            messageId: id,
            attachment,
          };

          return mediaItem;
        });
    })
  );

  // Unlike visual media, only one non-image attachment is supported
  const documents = rawDocuments.map(attributes => {
    // this is to not fail if the attachment is invalid (could be a Long Attachment type which is not supported)
    if (!attributes.attachments?.length) {
      // window?.log?.info(
      //   'Got a message with an empty list of attachment. Skipping...'
      // );
      return null;
    }
    const attachment = attributes.attachments[0];
    const { source, id, timestamp, serverTimestamp, received_at } = attributes;

    return {
      contentType: attachment.contentType,
      index: 0,
      attachment,
      messageTimestamp: timestamp || serverTimestamp || received_at || 0,
      messageSender: source,
      messageId: id,
    };
  });

  return {
    media,
    documents: compact(documents), // remove null
  };
}

const HeaderItem = () => {
  const selectedConvoKey = useSelectedConversationKey();
  const displayNameInProfile = useSelectedDisplayNameInProfile();
  const dispatch = useDispatch();
  const isBlocked = useSelectedIsBlocked();
  const isKickedFromGroup = useSelectedIsKickedFromGroup();
  const left = useSelectedIsLeft();
  const isGroup = useSelectedIsGroup();
  const subscriberCount = useSelectedSubscriberCount();

  if (!selectedConvoKey) {
    return null;
  }

  const showInviteContacts = isGroup && !isKickedFromGroup && !isBlocked && !left;
  const showMemberCount = !!(subscriberCount && subscriberCount > 0);

  return (
    <Header
      backButtonDirection="right"
      backButtonOnClick={() => {
        dispatch(closeRightPanel());
        dispatch(resetRightOverlayMode());
      }}
      hideCloseButton={true}
    >
      <Flex
        container={true}
        justifyContent={'center'}
        alignItems={'center'}
        width={'100%'}
        style={{ position: 'relative' }}
      >
        <Avatar size={AvatarSize.XL} pubkey={selectedConvoKey} />
        {showInviteContacts && (
          <SessionIconButton
            iconType="addUser"
            iconSize="medium"
            onClick={() => {
              if (selectedConvoKey) {
                showInviteContactByConvoId(selectedConvoKey);
              }
            }}
            style={{ position: 'absolute', right: '0px', top: '4px' }}
            dataTestId="add-user-button"
          />
        )}
      </Flex>
      <StyledName data-testid="right-panel-group-name">{displayNameInProfile}</StyledName>
      {showMemberCount && (
        <Flex container={true} flexDirection={'column'}>
          <div role="button" className="subtle">
            {window.i18n('members', [`${subscriberCount}`])}
          </div>
          <SpacerMD />
        </Flex>
      )}
    </Header>
  );
};

const StyledLeaveButton = styled.div`
  width: 100%;
  .session-button {
    margin-top: auto;
    width: 100%;
    min-height: calc(var(--composition-container-height) + 1px); // include border in height
    flex-shrink: 0;
    align-items: center;
    border-top: 1px solid var(--border-color);
    border-radius: 0px;

    &:not(.disabled) {
      &:hover {
        background-color: var(--button-solid-background-hover-color);
      }
    }
  }
`;

const StyledName = styled.h4`
  padding-inline: var(--margins-md);
  font-size: var(--font-size-md);
`;

export const OverlayRightPanelSettings = () => {
  const [documents, setDocuments] = useState<Array<MediaItemType>>([]);
  const [media, setMedia] = useState<Array<MediaItemType>>([]);

  const selectedConvoKey = useSelectedConversationKey();
  const dispatch = useDispatch();
  const isShowing = useIsRightPanelShowing();

  const isActive = useSelectedIsActive();
  const isBlocked = useSelectedIsBlocked();
  const isKickedFromGroup = useSelectedIsKickedFromGroup();
  const left = useSelectedIsLeft();
  const isGroup = useSelectedIsGroup();
  const isPublic = useSelectedIsPublic();
  const weAreAdmin = useSelectedWeAreAdmin();
  const disappearingMessagesSubtitle = useDisappearingMessageSettingText({
    convoId: selectedConvoKey,
    separator: ': ',
  });

  useEffect(() => {
    let isCancelled = false;

    const loadDocumentsOrMedia = async () => {
      try {
        if (isShowing && selectedConvoKey) {
          const results = await getMediaGalleryProps(selectedConvoKey);

          if (!isCancelled) {
            if (!isEqual(documents, results.documents)) {
              setDocuments(results.documents);
            }

            if (!isEqual(media, results.media)) {
              setMedia(results.media);
            }
          }
        }
      } catch (error) {
        if (!isCancelled) {
          window.log.debug(`OverlayRightPanelSettings loadDocumentsOrMedia: ${error}`);
        }
      }
    };

    void loadDocumentsOrMedia();

    return () => {
      isCancelled = true;
    };
  }, [documents, isShowing, media, selectedConvoKey]);

  useInterval(async () => {
    if (isShowing && selectedConvoKey) {
      const results = await getMediaGalleryProps(selectedConvoKey);
      if (results.documents.length !== documents.length || results.media.length !== media.length) {
        setDocuments(results.documents);
        setMedia(results.media);
      }
    }
  }, 10000);

  if (!selectedConvoKey) {
    return null;
  }

  const commonNoShow = isKickedFromGroup || left || isBlocked || !isActive;
  const hasDisappearingMessages = !isPublic && !commonNoShow;
  const leaveGroupString = isPublic
    ? window.i18n('leaveGroup')
    : isKickedFromGroup
    ? window.i18n('youGotKickedFromGroup')
    : left
    ? window.i18n('youLeftTheGroup')
    : window.i18n('leaveGroup');

  const showUpdateGroupNameButton = isGroup && weAreAdmin && !commonNoShow; // legacy groups non-admin cannot change groupname anymore
  const showAddRemoveModeratorsButton = weAreAdmin && !commonNoShow && isPublic;
  const showUpdateGroupMembersButton = !isPublic && isGroup && !commonNoShow;

  const deleteConvoAction = isPublic
    ? () => {
        deleteAllMessagesByConvoIdWithConfirmation(selectedConvoKey); // TODOLATER this does not delete the public group and showLeaveGroupByConvoId is not only working for closed groups
      }
    : () => {
        showLeaveGroupByConvoId(selectedConvoKey);
      };

  return (
    <>
      <HeaderItem />
<<<<<<< HEAD
      <PanelButtonGroup style={{ margin: '0 var(--margins-lg)' }}>
        {showUpdateGroupNameButton && (
          <PanelIconButton
            iconType={'group'}
            text={isPublic ? window.i18n('editGroup') : window.i18n('editGroupName')}
=======
      <StyledName data-testid="right-panel-group-name">{displayNameInProfile}</StyledName>
      {showMemberCount && (
        <>
          <SpacerLG />
          <div role="button" className="subtle">
            {window.i18n('members', [`${subscriberCount}`])}
          </div>
          <SpacerLG />
        </>
      )}

      {showUpdateGroupNameButton && (
        <StyledGroupSettingsItem
          className="right-panel-item"
          role="button"
          onClick={() => {
            void showUpdateGroupNameByConvoId(selectedConvoKey);
          }}
        >
          {isPublic ? window.i18n('editGroup') : window.i18n('editGroupName')}
        </StyledGroupSettingsItem>
      )}
      {showAddRemoveModeratorsButton && (
        <>
          <StyledGroupSettingsItem
            className="right-panel-item"
            role="button"
>>>>>>> 50b99ec2
            onClick={() => {
              void showUpdateGroupNameByConvoId(selectedConvoKey);
            }}
          />
        )}

        {showAddRemoveModeratorsButton && (
          <>
            <PanelIconButton
              iconType={'addModerator'}
              text={window.i18n('addModerators')}
              onClick={() => {
                showAddModeratorsByConvoId(selectedConvoKey);
              }}
            />

            <PanelIconButton
              iconType={'deleteModerator'}
              text={window.i18n('removeModerators')}
              onClick={() => {
                showRemoveModeratorsByConvoId(selectedConvoKey);
              }}
            />
          </>
        )}

        {showUpdateGroupMembersButton && (
          <PanelIconButton
            iconType={'group'}
            text={window.i18n('groupMembers')}
            onClick={() => {
              void showUpdateGroupMembersByConvoId(selectedConvoKey);
            }}
<<<<<<< HEAD
          />
        )}
=======
          >
            {window.i18n('removeModerators')}
          </StyledGroupSettingsItem>
        </>
      )}

      {showUpdateGroupMembersButton && (
        <StyledGroupSettingsItem
          className="right-panel-item"
          role="button"
          onClick={() => {
            void showUpdateGroupMembersByConvoId(selectedConvoKey);
          }}
        >
          {window.i18n('groupMembers')}
        </StyledGroupSettingsItem>
      )}
      <SpacerLG />
      <SpacerLG />
>>>>>>> 50b99ec2

        {hasDisappearingMessages && (
          <PanelIconButton
            iconType={'timer50'}
            text={window.i18n('disappearingMessages')}
<<<<<<< HEAD
            subtitle={disappearingMessagesSubtitle}
=======
            dataTestId="disappearing-messages"
>>>>>>> 50b99ec2
            onClick={() => {
              dispatch(setRightOverlayMode({ type: 'disappearing_messages', params: null }));
            }}
          />
        )}

        <MediaGallery documents={documents} media={media} />
        {isGroup && (
          <StyledLeaveButton>
            <SessionButton
              text={leaveGroupString}
              buttonColor={SessionButtonColor.Danger}
              buttonType={SessionButtonType.Simple}
              disabled={isKickedFromGroup || left}
              onClick={deleteConvoAction}
            />
          </StyledLeaveButton>
        )}
      </PanelButtonGroup>
    </>
  );
};<|MERGE_RESOLUTION|>--- conflicted
+++ resolved
@@ -293,44 +293,15 @@
   return (
     <>
       <HeaderItem />
-<<<<<<< HEAD
       <PanelButtonGroup style={{ margin: '0 var(--margins-lg)' }}>
         {showUpdateGroupNameButton && (
           <PanelIconButton
             iconType={'group'}
             text={isPublic ? window.i18n('editGroup') : window.i18n('editGroupName')}
-=======
-      <StyledName data-testid="right-panel-group-name">{displayNameInProfile}</StyledName>
-      {showMemberCount && (
-        <>
-          <SpacerLG />
-          <div role="button" className="subtle">
-            {window.i18n('members', [`${subscriberCount}`])}
-          </div>
-          <SpacerLG />
-        </>
-      )}
-
-      {showUpdateGroupNameButton && (
-        <StyledGroupSettingsItem
-          className="right-panel-item"
-          role="button"
-          onClick={() => {
-            void showUpdateGroupNameByConvoId(selectedConvoKey);
-          }}
-        >
-          {isPublic ? window.i18n('editGroup') : window.i18n('editGroupName')}
-        </StyledGroupSettingsItem>
-      )}
-      {showAddRemoveModeratorsButton && (
-        <>
-          <StyledGroupSettingsItem
-            className="right-panel-item"
-            role="button"
->>>>>>> 50b99ec2
             onClick={() => {
               void showUpdateGroupNameByConvoId(selectedConvoKey);
             }}
+            dataTestId="edit-group-name"
           />
         )}
 
@@ -342,6 +313,7 @@
               onClick={() => {
                 showAddModeratorsByConvoId(selectedConvoKey);
               }}
+              dataTestId="add-moderators"
             />
 
             <PanelIconButton
@@ -350,6 +322,7 @@
               onClick={() => {
                 showRemoveModeratorsByConvoId(selectedConvoKey);
               }}
+              dataTestId="remove-moderators"
             />
           </>
         )}
@@ -361,40 +334,16 @@
             onClick={() => {
               void showUpdateGroupMembersByConvoId(selectedConvoKey);
             }}
-<<<<<<< HEAD
+            dataTestId="group-members"
           />
         )}
-=======
-          >
-            {window.i18n('removeModerators')}
-          </StyledGroupSettingsItem>
-        </>
-      )}
-
-      {showUpdateGroupMembersButton && (
-        <StyledGroupSettingsItem
-          className="right-panel-item"
-          role="button"
-          onClick={() => {
-            void showUpdateGroupMembersByConvoId(selectedConvoKey);
-          }}
-        >
-          {window.i18n('groupMembers')}
-        </StyledGroupSettingsItem>
-      )}
-      <SpacerLG />
-      <SpacerLG />
->>>>>>> 50b99ec2
 
         {hasDisappearingMessages && (
           <PanelIconButton
             iconType={'timer50'}
             text={window.i18n('disappearingMessages')}
-<<<<<<< HEAD
             subtitle={disappearingMessagesSubtitle}
-=======
             dataTestId="disappearing-messages"
->>>>>>> 50b99ec2
             onClick={() => {
               dispatch(setRightOverlayMode({ type: 'disappearing_messages', params: null }));
             }}
