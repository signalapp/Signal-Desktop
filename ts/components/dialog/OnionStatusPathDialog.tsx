--- conflicted
+++ resolved
@@ -1,9 +1,5 @@
-<<<<<<< HEAD
-import { shell } from 'electron';
-=======
 import { ipcRenderer, shell } from 'electron';
-import React, { useState } from 'react';
->>>>>>> 0ad6298f
+import { useState } from 'react';
 
 import { useDispatch } from 'react-redux';
 import useHover from 'react-use/lib/useHover';
@@ -23,13 +19,8 @@
 import { Flex } from '../basic/Flex';
 
 import { SessionWrapperModal } from '../SessionWrapperModal';
-<<<<<<< HEAD
 import { SessionIcon, SessionIconButton } from '../icon';
 import { SessionSpinner } from '../loading';
-=======
-import { SessionSpinner } from '../basic/SessionSpinner';
-import { SessionIcon, SessionIconButton } from '../icon';
->>>>>>> 0ad6298f
 
 export type StatusLightType = {
   glowStartDelay: number;
