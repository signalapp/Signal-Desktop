import { isEmpty, isEqual } from 'lodash';
<<<<<<< HEAD
import { ReactElement, useEffect, useMemo, useState } from 'react';
=======
import React, { useEffect, useMemo, useState } from 'react';
>>>>>>> 0ad6298f
import { useDispatch } from 'react-redux';
import styled from 'styled-components';
import { Data } from '../../data/data';
import { useMessageReactsPropsById } from '../../hooks/useParamSelector';
import { findAndFormatContact } from '../../models/message';
import { isUsAnySogsFromCache } from '../../session/apis/open_group_api/sogsv3/knownBlindedkeys';
import { UserUtils } from '../../session/utils';
import {
  updateReactClearAllModal,
  updateReactListModal,
  updateUserDetailsModal,
} from '../../state/ducks/modalDialog';
import {
  useSelectedIsPublic,
  useSelectedWeAreModerator,
} from '../../state/selectors/selectedConversation';
import { SortedReactionList } from '../../types/Reaction';
import { nativeEmojiData } from '../../util/emoji';
import { Reactions } from '../../util/reactions';
import { SessionWrapperModal } from '../SessionWrapperModal';
import { Avatar, AvatarSize } from '../avatar/Avatar';
import { Flex } from '../basic/Flex';
import { SessionButton, SessionButtonColor, SessionButtonType } from '../basic/SessionButton';
import { SessionHtmlRenderer } from '../basic/SessionHTMLRenderer';
import { ContactName } from '../conversation/ContactName';
import { MessageReactions } from '../conversation/message/message-content/MessageReactions';
import { SessionIconButton } from '../icon';

const StyledReactListContainer = styled(Flex)`
  width: 376px;
`;

const StyledReactionsContainer = styled.div`
  background-color: var(--modal-background-content-color);
  border-bottom: 1px solid var(--border-color);
  width: 100%;
  overflow-x: auto;
  padding: 12px 8px 0;
`;

const StyledSendersContainer = styled(Flex)`
  width: 100%;
  min-height: 332px;
  height: 100%;
  max-height: 496px;
  overflow-x: hidden;
  overflow-y: auto;
  padding: 0 16px 16px;
`;

const StyledReactionBar = styled(Flex)`
  width: 100%;
  margin: 12px 0 20px 4px;

  p {
    color: var(--text-secondary-color);
    margin: 0;

    span:nth-child(1) {
      margin: 0 8px;
      color: var(--text-primary-color);
      white-space: nowrap;
    }

    span:nth-child(2) {
      margin-right: 8px;
    }
  }

  .session-button {
    font-weight: 400;
    padding: 0px;
  }
`;

const StyledReactionSender = styled(Flex)`
  width: 100%;
  margin-bottom: 12px;
  .module-avatar {
    margin-right: 12px;
  }

  .module-conversation__user__profile-name {
    color: var(--text-primary-color);
    font-weight: normal;
  }
`;

type ReactionSendersProps = {
  messageId: string;
  currentReact: string;
  senders: Array<string>;
  me: string;
  handleClose: () => void;
};

const ReactionSenders = (props: ReactionSendersProps) => {
  const { messageId, currentReact, senders, me, handleClose } = props;
  const dispatch = useDispatch();

  const handleAvatarClick = async (sender: string) => {
    const message = await Data.getMessageById(messageId);
    if (message) {
      handleClose();
      const contact = findAndFormatContact(sender);
      dispatch(
        updateUserDetailsModal({
          conversationId: sender,
          userName: contact.name || contact.profileName || sender,
          authorAvatarPath: contact.avatarPath,
        })
      );
    }
  };

  const handleRemoveReaction = async () => {
    await Reactions.sendMessageReaction(messageId, currentReact);

    if (senders.length <= 1) {
      dispatch(updateReactListModal(null));
    }
  };

  return (
    <>
      {senders.map((sender: string) => (
        <StyledReactionSender
          key={`${messageId}-${sender}`}
          container={true}
          justifyContent={'space-between'}
          alignItems={'center'}
        >
          <Flex container={true} alignItems={'center'}>
            <Avatar
              size={AvatarSize.XS}
              pubkey={sender}
              onAvatarClick={() => {
                void handleAvatarClick(sender);
              }}
            />
            {sender === me ? (
              window.i18n('you')
            ) : (
              <ContactName
                pubkey={sender}
                module="module-conversation__user"
                shouldShowPubkey={false}
              />
            )}
          </Flex>
          {sender === me && (
            <SessionIconButton
              iconType="exit"
              iconSize="small"
              onClick={() => {
                void handleRemoveReaction();
              }}
            />
          )}
        </StyledReactionSender>
      ))}
    </>
  );
};

const StyledCountText = styled.p`
  color: var(--text-secondary-color);
  text-align: center;
  margin: 16px auto 0;

  span {
    color: var(--text-primary);
  }
`;

const CountText = ({ count, emoji }: { count: number; emoji: string }) => {
  return (
    <StyledCountText>
      <SessionHtmlRenderer
        html={
          count > Reactions.SOGSReactorsFetchCount + 1
            ? window.i18n('reactionListCountPlural', [
                window.i18n('otherPlural', [String(count - Reactions.SOGSReactorsFetchCount)]),
                emoji,
              ])
            : window.i18n('reactionListCountSingular', [
                window.i18n('otherSingular', [String(count - Reactions.SOGSReactorsFetchCount)]),
                emoji,
              ])
        }
      />
    </StyledCountText>
  );
};

type Props = {
  reaction: string;
  messageId: string;
};

const handleSenders = (senders: Array<string>, me: string) => {
  let updatedSenders = [...senders];
  const blindedMe = updatedSenders.filter(isUsAnySogsFromCache);

  let meIndex = -1;
  if (blindedMe && blindedMe[0]) {
    meIndex = updatedSenders.indexOf(blindedMe[0]);
  } else {
    meIndex = updatedSenders.indexOf(me);
  }
  if (meIndex >= 0) {
    updatedSenders.splice(meIndex, 1);
    updatedSenders = [me, ...updatedSenders];
  }

  return updatedSenders;
};

export const ReactListModal = (props: Props) => {
  const { reaction, messageId } = props;

  const dispatch = useDispatch();
  const [reactions, setReactions] = useState<SortedReactionList>([]);

  const [currentReact, setCurrentReact] = useState('');
  const [reactAriaLabel, setReactAriaLabel] = useState<string | undefined>();
  const [count, setCount] = useState<number | null>(null);
  const [senders, setSenders] = useState<Array<string>>([]);

  const msgProps = useMessageReactsPropsById(messageId);
  const isPublic = useSelectedIsPublic();
  const weAreModerator = useSelectedWeAreModerator();
  const me = UserUtils.getOurPubKeyStrFromCache();

  const reactionsMap = useMemo(() => {
    return (reactions && Object.fromEntries(reactions)) || {};
  }, [reactions]);
  const reactionsCount = reactionsMap[currentReact]?.count;

  // TODO we should break down this useEffect, it is hard to read.
  useEffect(() => {
    if (currentReact === '' && currentReact !== reaction) {
      setReactAriaLabel(
        nativeEmojiData?.ariaLabels ? nativeEmojiData.ariaLabels[reaction] : undefined
      );
      setCurrentReact(reaction);
    }

    if (msgProps?.sortedReacts && !isEqual(reactions, msgProps?.sortedReacts)) {
      setReactions(msgProps?.sortedReacts);
    }

    if (
      reactions &&
      reactions.length > 0 &&
      ((msgProps?.sortedReacts && msgProps.sortedReacts.length === 0) ||
        msgProps?.sortedReacts === undefined)
    ) {
      setReactions([]);
    }

    let _senders =
      reactionsMap && reactionsMap[currentReact] && reactionsMap[currentReact].senders
        ? reactionsMap[currentReact].senders
        : null;

    if (_senders && !isEqual(senders, _senders)) {
      if (_senders.length > 0) {
        _senders = handleSenders(_senders, me);
      }

      // make sure to deep compare here otherwise we get stuck in a ever rendering look (only happens when we are one of the reactor)
      if (!isEqual(_senders, senders)) {
        setSenders(_senders);
      }
    }

    if (senders.length > 0 && (!reactionsMap[currentReact]?.senders || isEmpty(_senders))) {
      setSenders([]);
    }

    if (reactionsCount && count !== reactionsCount) {
      setCount(reactionsMap[currentReact].count);
    }
  }, [
    count,
    currentReact,
    me,
    reaction,
    reactionsCount,
    msgProps?.sortedReacts,
    reactionsMap,
    senders,
    reactions,
  ]);

  if (!msgProps) {
    return <></>;
  }

  const handleSelectedReaction = (emoji: string): boolean => {
    return currentReact === emoji;
  };

  const handleReactionClick = (emoji: string) => {
    setReactAriaLabel(nativeEmojiData?.ariaLabels ? nativeEmojiData.ariaLabels[emoji] : undefined);
    setCurrentReact(emoji);
  };

  const handleClose = () => {
    dispatch(updateReactListModal(null));
  };

  const handleClearReactions = () => {
    handleClose();
    dispatch(
      updateReactClearAllModal({
        reaction: currentReact,
        messageId,
      })
    );
  };

  return (
    <SessionWrapperModal
      additionalClassName={'reaction-list-modal'}
      showHeader={false}
      onClose={handleClose}
    >
      <StyledReactListContainer container={true} flexDirection={'column'} alignItems={'flex-start'}>
        <StyledReactionsContainer>
          <MessageReactions
            messageId={messageId}
            hasReactLimit={false}
            inModal={true}
            onSelected={handleSelectedReaction}
            onClick={handleReactionClick}
            noAvatar={true}
          />
        </StyledReactionsContainer>
        {reactionsMap && currentReact && (
          <StyledSendersContainer
            container={true}
            flexDirection={'column'}
            alignItems={'flex-start'}
          >
            <StyledReactionBar
              container={true}
              justifyContent={'space-between'}
              alignItems={'center'}
            >
              <p>
                <span role={'img'} aria-label={reactAriaLabel}>
                  {currentReact}
                </span>
                {reactionsMap[currentReact].count && (
                  <>
                    <span>&#8226;</span>
                    <span>{reactionsMap[currentReact].count}</span>
                  </>
                )}
              </p>
              {isPublic && weAreModerator && (
                <SessionButton
                  text={window.i18n('clearAll')}
                  buttonColor={SessionButtonColor.Danger}
                  buttonType={SessionButtonType.Simple}
                  onClick={handleClearReactions}
                />
              )}
            </StyledReactionBar>
            {senders && senders.length > 0 && (
              <ReactionSenders
                messageId={messageId}
                currentReact={currentReact}
                senders={senders}
                me={me}
                handleClose={handleClose}
              />
            )}
            {isPublic && currentReact && count && count > Reactions.SOGSReactorsFetchCount && (
              <CountText count={count} emoji={currentReact} />
            )}
          </StyledSendersContainer>
        )}
      </StyledReactListContainer>
    </SessionWrapperModal>
  );
};<|MERGE_RESOLUTION|>--- conflicted
+++ resolved
@@ -1,9 +1,5 @@
 import { isEmpty, isEqual } from 'lodash';
-<<<<<<< HEAD
-import { ReactElement, useEffect, useMemo, useState } from 'react';
-=======
-import React, { useEffect, useMemo, useState } from 'react';
->>>>>>> 0ad6298f
+import { useEffect, useMemo, useState } from 'react';
 import { useDispatch } from 'react-redux';
 import styled from 'styled-components';
 import { Data } from '../../data/data';
