--- conflicted
+++ resolved
@@ -231,39 +231,6 @@
   }
 }
 
-<<<<<<< HEAD
-async function askEnablingOpengroupPruningIfNeeded() {
-  if (Storage.get(SettingsKey.settingsOpengroupPruning) === undefined) {
-    const setSettingsAndCloseDialog = async (valueToSetPruningTo: boolean) => {
-      await window.setSettingValue(SettingsKey.settingsOpengroupPruning, valueToSetPruningTo);
-      await window.setOpengroupPruning(valueToSetPruningTo);
-      window.inboxStore?.dispatch(updateConfirmModal(null));
-    };
-    window.inboxStore?.dispatch(
-      updateConfirmModal({
-        onClickOk: async () => {
-          await setSettingsAndCloseDialog(true);
-        },
-        onClickClose: async () => {
-          await setSettingsAndCloseDialog(false);
-        },
-        onClickCancel: async () => {
-          await setSettingsAndCloseDialog(false);
-        },
-        title: window.i18n('pruningOpengroupDialogTitle'),
-        message: window.i18n('pruningOpengroupDialogMessage'),
-        messageSub: window.i18n('pruningOpengroupDialogSubMessage'),
-        okText: window.i18n('enable'),
-        cancelText: window.i18n('keepDisabled'),
-      })
-    );
-    return;
-  }
-  // otherwise nothing to do. the settings is already on or off, but as expected by the user
-}
-
-=======
->>>>>>> cdb010ac
 /**
  * ActionsPanel is the far left banner (not the left pane).
  * The panel with buttons to switch between the message/contact/settings/theme views
