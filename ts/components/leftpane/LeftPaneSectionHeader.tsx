--- conflicted
+++ resolved
@@ -6,14 +6,8 @@
 import { recoveryPhraseModal } from '../../state/ducks/modalDialog';
 import { Flex } from '../basic/Flex';
 import { getFocusedSection, getOverlayMode } from '../../state/selectors/section';
-<<<<<<< HEAD
-import { resetOverlayMode, SectionType } from '../../state/ducks/section';
-import { SessionButton, SessionButtonType } from '../basic/SessionButton';
-import { SessionIconButton } from '../icon';
-=======
 import { SectionType } from '../../state/ducks/section';
 import { SessionButton, SessionButtonType } from '../basic/SessionButton';
->>>>>>> ffc4ca9f
 import { isSignWithRecoveryPhrase } from '../../util/storage';
 import { MenuButton } from '../button/MenuButton';
 
@@ -32,11 +26,6 @@
 
   const isMessageSection = focusedSection === SectionType.Message;
   const isMessageRequestOverlay = overlayMode && overlayMode === 'message-requests';
-<<<<<<< HEAD
-
-  const showBackButton = isMessageRequestOverlay && isMessageSection;
-=======
->>>>>>> ffc4ca9f
 
   switch (focusedSection) {
     case SectionType.Settings:
@@ -53,24 +42,8 @@
   return (
     <Flex flexDirection="column">
       <div className="module-left-pane__header">
-<<<<<<< HEAD
-        {showBackButton ? (
-          <SessionIconButton
-            onClick={() => {
-              dispatch(resetOverlayMode());
-            }}
-            iconType="chevron"
-            iconRotation={90}
-            iconSize="medium"
-            margin="0 0 var(--margins-xs) var(--margins-xs)"
-          />
-        ) : null}
-        <SectionTitle>{label}</SectionTitle>
-        {isMessageSection && !isMessageRequestOverlay && <MenuButton />}
-=======
         <SectionTitle>{label}</SectionTitle>
         {isMessageSection && <MenuButton />}
->>>>>>> ffc4ca9f
       </div>
       {showRecoveryPhrasePrompt && <LeftPaneBanner />}
     </Flex>
