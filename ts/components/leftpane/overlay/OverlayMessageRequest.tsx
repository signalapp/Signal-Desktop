--- conflicted
+++ resolved
@@ -50,10 +50,7 @@
   const currentlySelectedConvo = useSelectedConversationKey();
   const convoRequestCount = useSelector(getConversationRequests).length;
   const messageRequests = useSelector(getConversationRequests);
-<<<<<<< HEAD
-=======
 
->>>>>>> ce63ce37
   const buttonText = window.i18n('clearAll');
 
   /**
