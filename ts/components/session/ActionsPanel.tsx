import React, { Dispatch, useEffect, useState } from 'react';
import { SessionIconButton, SessionIconSize, SessionIconType } from './icon';
import { Avatar, AvatarSize } from '../Avatar';
import { darkTheme, lightTheme } from '../../state/ducks/SessionTheme';
import { SessionToastContainer } from './SessionToastContainer';
import { ConversationController } from '../../session/conversations';
import { UserUtils } from '../../session/utils';
import { syncConfigurationIfNeeded } from '../../session/utils/syncUtils';

import {
  createOrUpdateItem,
  generateAttachmentKeyIfEmpty,
  getAllOpenGroupV1Conversations,
  getItemById,
  hasSyncedInitialConfigurationItem,
<<<<<<< HEAD
  lastAvatarUploadTimestamp,
  removeConversation,
  removeOneOpenGroupV1Message,
=======
>>>>>>> 18566aef
} from '../../data/data';
import { OnionPaths } from '../../session/onions';
import { getMessageQueue } from '../../session/sending';
import { useDispatch, useSelector } from 'react-redux';
import { getOurNumber } from '../../state/selectors/user';
import {
  getOurPrimaryConversation,
  getUnreadMessageCount,
} from '../../state/selectors/conversations';
import { getTheme } from '../../state/selectors/theme';
import { applyTheme } from '../../state/ducks/theme';
import { getFocusedSection } from '../../state/selectors/section';
import { useInterval } from '../../hooks/useInterval';
import { clearSearch } from '../../state/ducks/search';
import { showLeftPaneSection } from '../../state/ducks/section';

import {
  cleanUpOldDecryptedMedias,
  getDecryptedMediaUrl,
} from '../../session/crypto/DecryptedAttachmentsManager';
import { OpenGroupManagerV2 } from '../../opengroup/opengroupV2/OpenGroupManagerV2';
import { loadDefaultRooms } from '../../opengroup/opengroupV2/ApiUtil';
import { forceRefreshRandomSnodePool } from '../../session/snode_api/snodePool';
import { SwarmPolling } from '../../session/snode_api/swarmPolling';
<<<<<<< HEAD
import { IMAGE_JPEG } from '../../types/MIME';
import { FSv2 } from '../../fileserver';
import { debounce } from 'lodash';
import { DURATION } from '../../session/constants';
import { actions as conversationActions } from '../../state/ducks/conversations';
=======
import { ActionPanelOnionStatusLight, OnionPathModal } from '../OnionStatusDialog';
import { EditProfileDialog } from '../EditProfileDialog';
import { StateType } from '../../state/reducer';
import { SessionConfirm } from './SessionConfirm';
>>>>>>> 18566aef

// tslint:disable-next-line: no-import-side-effect no-submodule-imports

export enum SectionType {
  Profile,
  Message,
  Contact,
  Channel,
  Settings,
  Moon,
  PathIndicator,
}

const Section = (props: {
  setModal?: any;
  type: SectionType;
  avatarPath?: string;
}) => {
  const ourNumber = useSelector(getOurNumber);
  const unreadMessageCount = useSelector(getUnreadMessageCount);
  const theme = useSelector(getTheme);
  const dispatch = useDispatch();
  const { setModal, type, avatarPath } = props;

  const focusedSection = useSelector(getFocusedSection);
  const isSelected = focusedSection === props.type;


  const handleModalClose = () => {
    setModal(null);
  }

  const handleClick = () => {
    /* tslint:disable:no-void-expression */
    if (type === SectionType.Profile) {
      // window.showEditProfileDialog();
      console.log("edit profile");

      // window.inboxStore?.dispatch(updateConfirmModal({ title: "title test" }));

      // dispatch(updateConfirmModal({ title: "title test" }));

      // setModal(<EditProfileDialog2 onClose={() => setModal(null)}></EditProfileDialog2>);
      setModal(<EditProfileDialog onClose={handleModalClose} theme={theme} ></EditProfileDialog>);
    } else if (type === SectionType.Moon) {
      const themeFromSettings = window.Events.getThemeSetting();
      const updatedTheme = themeFromSettings === 'dark' ? 'light' : 'dark';
      window.setTheme(updatedTheme);

      const newThemeObject = updatedTheme === 'dark' ? darkTheme : lightTheme;
      dispatch(applyTheme(newThemeObject));
    } else if (type === SectionType.PathIndicator) {
      // Show Path Indicator Modal
      setModal(<OnionPathModal onClose={handleModalClose}></OnionPathModal>);
    } else {
      dispatch(clearSearch());
      dispatch(showLeftPaneSection(type));
    }
  };

  if (type === SectionType.Profile) {
    const conversation = ConversationController.getInstance().get(ourNumber);

    const profile = conversation?.getLokiProfile();
    const userName = (profile && profile.displayName) || ourNumber;
    return (
      <Avatar
        avatarPath={avatarPath}
        size={AvatarSize.XS}
        onAvatarClick={handleClick}
        name={userName}
        pubkey={ourNumber}
      />
    );
  }

  let iconColor = undefined;
  if (type === SectionType.PathIndicator) {
  }

  const unreadToShow = type === SectionType.Message ? unreadMessageCount : undefined;

  let iconType: SessionIconType;
  switch (type) {
    case SectionType.Message:
      iconType = SessionIconType.ChatBubble;
      break;
    case SectionType.Contact:
      iconType = SessionIconType.Users;
      break;
    case SectionType.Settings:
      iconType = SessionIconType.Gear;
      break;
    case SectionType.Moon:
      iconType = SessionIconType.Moon;
      break;
    default:
      iconType = SessionIconType.Moon;
  }

  return (
    <>
      {type === SectionType.PathIndicator ?
        <ActionPanelOnionStatusLight
          handleClick={handleClick}
          isSelected={isSelected}
        />
        :
        <SessionIconButton
          iconSize={SessionIconSize.Medium}
          iconType={iconType}
          iconColor={iconColor}
          notificationCount={unreadToShow}
          onClick={handleClick}
          isSelected={isSelected}
          theme={theme}
        />
      }
    </>
  );
};

const showResetSessionIDDialogIfNeeded = async () => {
  const userED25519KeyPairHex = await UserUtils.getUserED25519KeyPair();
  if (userED25519KeyPairHex) {
    return;
  }

  window.showResetSessionIdDialog();
};

const cleanUpMediasInterval = DURATION.MINUTES * 30;

const setupTheme = () => {
  const theme = window.Events.getThemeSetting();
  window.setTheme(theme);

  const newThemeObject = theme === 'dark' ? darkTheme : lightTheme;
  window?.inboxStore?.dispatch(applyTheme(newThemeObject));
};

// Do this only if we created a new Session ID, or if we already received the initial configuration message
const triggerSyncIfNeeded = async () => {
  const didWeHandleAConfigurationMessageAlready =
    (await getItemById(hasSyncedInitialConfigurationItem))?.value || false;
  if (didWeHandleAConfigurationMessageAlready) {
    await syncConfigurationIfNeeded();
  }
};

const scheduleDeleteOpenGroupV1Messages = async () => {
  const leftToRemove = await removeOneOpenGroupV1Message();
  if (leftToRemove > 0) {
    window?.log?.info(`We still have ${leftToRemove} opengroupv1 messages to remove...`);
    setTimeout(scheduleDeleteOpenGroupV1Messages, 10000);
  } else {
    window?.log?.info('No more opengroupv1 messages to remove...');
  }
};

const removeAllV1OpenGroups = async () => {
  const allV1Convos = (await getAllOpenGroupV1Conversations()).models || [];
  // do not remove messages of opengroupv1 for now. We have to find a way of doing it without making the whole app extremely slow
  // tslint:disable-next-line: prefer-for-of
  for (let index = 0; index < allV1Convos.length; index++) {
    const v1Convo = allV1Convos[index];
    try {
      await removeConversation(v1Convo.id);
      window.log.info(`deleting v1convo : ${v1Convo.id}`);
      ConversationController.getInstance().unsafeDelete(v1Convo);
      if (window.inboxStore) {
        window.inboxStore?.dispatch(conversationActions.conversationRemoved(v1Convo.id));
        window.inboxStore?.dispatch(
          conversationActions.conversationChanged(v1Convo.id, v1Convo.getProps())
        );
      }
    } catch (e) {
      window.log.warn(`failed to delete opengroupv1 ${v1Convo.id}`, e);
    }
  }

  setTimeout(scheduleDeleteOpenGroupV1Messages, 10000);
};

const triggerAvatarReUploadIfNeeded = async () => {
  const lastTimeStampAvatarUpload = (await getItemById(lastAvatarUploadTimestamp))?.value || 0;

  if (Date.now() - lastTimeStampAvatarUpload > DURATION.DAYS * 14) {
    window.log.info('Reuploading avatar...');
    // reupload the avatar
    const ourConvo = ConversationController.getInstance().get(UserUtils.getOurPubKeyStrFromCache());
    if (!ourConvo) {
      window.log.warn('ourConvo not found... This is not a valid case');
      return;
    }
    const profileKey = window.textsecure.storage.get('profileKey');
    if (!profileKey) {
      window.log.warn('our profileKey not found... This is not a valid case');
      return;
    }

    const currentAttachmentPath = ourConvo.getAvatarPath();

    if (!currentAttachmentPath) {
      window.log.warn('No attachment currently set for our convo.. Nothing to do.');
      return;
    }

    const decryptedAvatarUrl = await getDecryptedMediaUrl(currentAttachmentPath, IMAGE_JPEG);

    if (!decryptedAvatarUrl) {
      window.log.warn('Could not decrypt avatar stored locally..');
      return;
    }
    const response = await fetch(decryptedAvatarUrl);
    const blob = await response.blob();
    const decryptedAvatarData = await blob.arrayBuffer();

    if (!decryptedAvatarData?.byteLength) {
      window.log.warn('Could not read blob of avatar locally..');
      return;
    }

    const encryptedData = await window.textsecure.crypto.encryptProfile(
      decryptedAvatarData,
      profileKey
    );

    const avatarPointer = await FSv2.uploadFileToFsV2(encryptedData);
    let fileUrl;
    if (!avatarPointer) {
      window.log.warn('failed to reupload avatar to fsv2');
      return;
    }
    ({ fileUrl } = avatarPointer);

    ourConvo.set('avatarPointer', fileUrl);

    // this encrypts and save the new avatar and returns a new attachment path
    const upgraded = await window.Signal.Migrations.processNewAttachment({
      isRaw: true,
      data: decryptedAvatarData,
      url: fileUrl,
    });
    const newAvatarPath = upgraded.path;
    // Replace our temporary image with the attachment pointer from the server:
    ourConvo.set('avatar', null);
    const existingHash = ourConvo.get('avatarHash');
    const displayName = ourConvo.get('profileName');
    // this commits already
    await ourConvo.setLokiProfile({ avatar: newAvatarPath, displayName, avatarHash: existingHash });
    const newTimestampReupload = Date.now();
    await createOrUpdateItem({ id: lastAvatarUploadTimestamp, value: newTimestampReupload });
    window.log.info(
      `Reuploading avatar finished at ${newTimestampReupload}, newAttachmentPointer ${fileUrl}`
    );
  }
};

/**
 * This function is called only once: on app startup with a logged in user
 */
const doAppStartUp = () => {
  if (window.lokiFeatureFlags.useOnionRequests || window.lokiFeatureFlags.useFileOnionRequests) {
    // Initialize paths for onion requests
    void OnionPaths.buildNewOnionPathsOneAtATime();
  }

  // init the messageQueue. In the constructor, we add all not send messages
  // this call does nothing except calling the constructor, which will continue sending message in the pipeline
  void getMessageQueue().processAllPending();
  void setupTheme();

  // keep that one to make sure our users upgrade to new sessionIDS
  void showResetSessionIDDialogIfNeeded();
  void removeAllV1OpenGroups();

  // this generates the key to encrypt attachments locally
  void generateAttachmentKeyIfEmpty();
  void OpenGroupManagerV2.getInstance().startPolling();
  // trigger a sync message if needed for our other devices

  void triggerSyncIfNeeded();

  void loadDefaultRooms();

  debounce(triggerAvatarReUploadIfNeeded, 200);

  // TODO: Investigate the case where we reconnect
  const ourKey = UserUtils.getOurPubKeyStrFromCache();
  SwarmPolling.getInstance().addPubkey(ourKey);
  SwarmPolling.getInstance().start();
};

/**
 * ActionsPanel is the far left banner (not the left pane).
 * The panel with buttons to switch between the message/contact/settings/theme views
 */
export const ActionsPanel = () => {
  const [startCleanUpMedia, setStartCleanUpMedia] = useState(false);
  const ourPrimaryConversation = useSelector(getOurPrimaryConversation);
  const [modal, setModal] = useState<any>(null);

  // this maxi useEffect is called only once: when the component is mounted.
  // For the action panel, it means this is called only one per app start/with a user loggedin
  useEffect(() => {
    void doAppStartUp();
  }, []);

  // wait for cleanUpMediasInterval and then start cleaning up medias
  // this would be way easier to just be able to not trigger a call with the setInterval
  useEffect(() => {
    const timeout = global.setTimeout(() => setStartCleanUpMedia(true), cleanUpMediasInterval);

    return () => global.clearTimeout(timeout);
  }, []);

  useInterval(
    () => {
      cleanUpOldDecryptedMedias();
    },
    startCleanUpMedia ? cleanUpMediasInterval : null
  );

  if (!ourPrimaryConversation) {
    window?.log?.warn('ActionsPanel: ourPrimaryConversation is not set');
    return <></>;
  }

  useInterval(() => {
    void syncConfigurationIfNeeded();
  }, DURATION.DAYS * 2);

  useInterval(() => {
    void forceRefreshRandomSnodePool();
  }, DURATION.DAYS * 1);

  useInterval(() => {
    // this won't be run every days, but if the app stays open for more than 10 days
    void triggerAvatarReUploadIfNeeded();
  }, DURATION.DAYS * 1);

  const formatLog = (s: any ) => {
    console.log("@@@@:: ", s);
  }


  // const confirmModalState = useSelector((state: StateType) => state);

  const confirmModalState = useSelector((state: StateType) => state.confirmModal);

  console.log('@@@ confirm modal state', confirmModalState);

  // formatLog(confirmModalState.modalState.title);

  formatLog(confirmModalState);

  // formatLog(confirmModalState2);
  
  return (
    <>
      {modal ? modal : null}
      {/* { confirmModalState && confirmModalState.title ? <div>{confirmModalState.title}</div> : null} */}
      { confirmModalState ? <SessionConfirm {...confirmModalState} />: null}
      <div className="module-left-pane__sections-container">
        <Section
          setModal={setModal}
          type={SectionType.Profile}
          avatarPath={ourPrimaryConversation.avatarPath}
        />
        <Section type={SectionType.Message} />
        <Section type={SectionType.Contact} />
        <Section type={SectionType.Settings} />

        <SessionToastContainer />

        <Section
          setModal={setModal}
          type={SectionType.PathIndicator} />
        <Section type={SectionType.Moon} />
      </div>
    </>
  );
};<|MERGE_RESOLUTION|>--- conflicted
+++ resolved
@@ -13,12 +13,9 @@
   getAllOpenGroupV1Conversations,
   getItemById,
   hasSyncedInitialConfigurationItem,
-<<<<<<< HEAD
   lastAvatarUploadTimestamp,
   removeConversation,
   removeOneOpenGroupV1Message,
-=======
->>>>>>> 18566aef
 } from '../../data/data';
 import { OnionPaths } from '../../session/onions';
 import { getMessageQueue } from '../../session/sending';
@@ -43,18 +40,15 @@
 import { loadDefaultRooms } from '../../opengroup/opengroupV2/ApiUtil';
 import { forceRefreshRandomSnodePool } from '../../session/snode_api/snodePool';
 import { SwarmPolling } from '../../session/snode_api/swarmPolling';
-<<<<<<< HEAD
 import { IMAGE_JPEG } from '../../types/MIME';
 import { FSv2 } from '../../fileserver';
 import { debounce } from 'lodash';
 import { DURATION } from '../../session/constants';
 import { actions as conversationActions } from '../../state/ducks/conversations';
-=======
 import { ActionPanelOnionStatusLight, OnionPathModal } from '../OnionStatusDialog';
 import { EditProfileDialog } from '../EditProfileDialog';
 import { StateType } from '../../state/reducer';
 import { SessionConfirm } from './SessionConfirm';
->>>>>>> 18566aef
 
 // tslint:disable-next-line: no-import-side-effect no-submodule-imports
 
@@ -68,11 +62,7 @@
   PathIndicator,
 }
 
-const Section = (props: {
-  setModal?: any;
-  type: SectionType;
-  avatarPath?: string;
-}) => {
+const Section = (props: { setModal?: any; type: SectionType; avatarPath?: string }) => {
   const ourNumber = useSelector(getOurNumber);
   const unreadMessageCount = useSelector(getUnreadMessageCount);
   const theme = useSelector(getTheme);
@@ -82,23 +72,21 @@
   const focusedSection = useSelector(getFocusedSection);
   const isSelected = focusedSection === props.type;
 
-
   const handleModalClose = () => {
     setModal(null);
-  }
+  };
 
   const handleClick = () => {
     /* tslint:disable:no-void-expression */
     if (type === SectionType.Profile) {
       // window.showEditProfileDialog();
-      console.log("edit profile");
 
       // window.inboxStore?.dispatch(updateConfirmModal({ title: "title test" }));
 
       // dispatch(updateConfirmModal({ title: "title test" }));
 
       // setModal(<EditProfileDialog2 onClose={() => setModal(null)}></EditProfileDialog2>);
-      setModal(<EditProfileDialog onClose={handleModalClose} theme={theme} ></EditProfileDialog>);
+      setModal(<EditProfileDialog onClose={handleModalClose} theme={theme} />);
     } else if (type === SectionType.Moon) {
       const themeFromSettings = window.Events.getThemeSetting();
       const updatedTheme = themeFromSettings === 'dark' ? 'light' : 'dark';
@@ -108,7 +96,7 @@
       dispatch(applyTheme(newThemeObject));
     } else if (type === SectionType.PathIndicator) {
       // Show Path Indicator Modal
-      setModal(<OnionPathModal onClose={handleModalClose}></OnionPathModal>);
+      setModal(<OnionPathModal onClose={handleModalClose} />);
     } else {
       dispatch(clearSearch());
       dispatch(showLeftPaneSection(type));
@@ -157,12 +145,9 @@
 
   return (
     <>
-      {type === SectionType.PathIndicator ?
-        <ActionPanelOnionStatusLight
-          handleClick={handleClick}
-          isSelected={isSelected}
-        />
-        :
+      {type === SectionType.PathIndicator ? (
+        <ActionPanelOnionStatusLight handleClick={handleClick} isSelected={isSelected} />
+      ) : (
         <SessionIconButton
           iconSize={SessionIconSize.Medium}
           iconType={iconType}
@@ -172,7 +157,7 @@
           isSelected={isSelected}
           theme={theme}
         />
-      }
+      )}
     </>
   );
 };
@@ -397,10 +382,9 @@
     void triggerAvatarReUploadIfNeeded();
   }, DURATION.DAYS * 1);
 
-  const formatLog = (s: any ) => {
-    console.log("@@@@:: ", s);
-  }
-
+  const formatLog = (s: any) => {
+    console.log('@@@@:: ', s);
+  };
 
   // const confirmModalState = useSelector((state: StateType) => state);
 
@@ -413,12 +397,12 @@
   formatLog(confirmModalState);
 
   // formatLog(confirmModalState2);
-  
+
   return (
     <>
       {modal ? modal : null}
       {/* { confirmModalState && confirmModalState.title ? <div>{confirmModalState.title}</div> : null} */}
-      { confirmModalState ? <SessionConfirm {...confirmModalState} />: null}
+      {confirmModalState ? <SessionConfirm {...confirmModalState} /> : null}
       <div className="module-left-pane__sections-container">
         <Section
           setModal={setModal}
@@ -431,9 +415,7 @@
 
         <SessionToastContainer />
 
-        <Section
-          setModal={setModal}
-          type={SectionType.PathIndicator} />
+        <Section setModal={setModal} type={SectionType.PathIndicator} />
         <Section type={SectionType.Moon} />
       </div>
     </>
