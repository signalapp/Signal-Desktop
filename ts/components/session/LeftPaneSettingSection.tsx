import React from 'react';
import classNames from 'classnames';

<<<<<<< HEAD
import {
  SessionButton,
  SessionButtonColor,
  SessionButtonType,
} from './SessionButton';
=======
import { SessionButton, SessionButtonColor, SessionButtonType } from './SessionButton';
>>>>>>> ecbd3b2c

import { SessionIcon, SessionIconSize, SessionIconType } from './icon';
import { SessionSettingCategory } from './settings/SessionSettings';
import { DefaultTheme } from 'styled-components';
import { LeftPaneSectionHeader } from './LeftPaneSectionHeader';
import { deleteAccount } from '../../util/accountManager';
import { useDispatch, useSelector } from 'react-redux';
import { showSettingsSection } from '../../state/ducks/section';
import { getFocusedSettingsSection } from '../../state/selectors/section';
import { getTheme } from '../../state/selectors/theme';

type Props = {
  settingsCategory: SessionSettingCategory;
  showSettingsSection: (category: SessionSettingCategory) => void;
  theme: DefaultTheme;
};

const getCategories = () => {
  return [
    {
      id: SessionSettingCategory.Appearance,
      title: window.i18n('appearanceSettingsTitle'),
      hidden: false,
    },
    {
      id: SessionSettingCategory.Privacy,
      title: window.i18n('privacySettingsTitle'),
      hidden: false,
    },
    {
      id: SessionSettingCategory.Blocked,
      title: window.i18n('blockedSettingsTitle'),
      hidden: false,
    },
    {
      id: SessionSettingCategory.Permissions,
      title: window.i18n('permissionSettingsTitle'),
      hidden: true,
    },
    {
      id: SessionSettingCategory.Notifications,
      title: window.i18n('notificationsSettingsTitle'),
      hidden: false,
    },
  ];
};

const LeftPaneSettingsCategoryRow = (props: { item: any }) => {
  const { item } = props;

  const dispatch = useDispatch();
  const theme = useSelector(getTheme);
  const focusedSettingsSection = useSelector(getFocusedSettingsSection);

  return (
    <div
      key={item.id}
      className={classNames(
        'left-pane-setting-category-list-item',
        item.id === focusedSettingsSection ? 'active' : ''
      )}
      role="link"
      onClick={() => {
        dispatch(showSettingsSection(item.id));
      }}
    >
      <div>
        <strong>{item.title}</strong>
      </div>

      <div>
        {item.id === focusedSettingsSection && (
          <SessionIcon
            iconSize={SessionIconSize.Medium}
            iconType={SessionIconType.Chevron}
            iconRotation={270}
            theme={theme}
          />
        )}
      </div>
    </div>
  );
};

const LeftPaneSettingsCategories = () => {
  const categories = getCategories();

  return (
    <div className="module-left-pane__list" key={0}>
      <div className="left-pane-setting-category-list">
        {categories
          .filter(m => !m.hidden)
          .map(item => {
            return <LeftPaneSettingsCategoryRow key={item.id} item={item} />;
          })}
      </div>
    </div>
  );
};

const onDeleteAccount = () => {
  const title = window.i18n('clearAllData');

  const message = window.i18n('unpairDeviceWarning');

  let messageSub = '';

  const identityKey = window.textsecure.storage.get('identityKey');
  if (identityKey && identityKey.ed25519KeyPair === undefined) {
    messageSub =
      "We've updated the way Session IDs are generated, so you will not be able to restore your current Session ID.";
  }

  window.confirmationDialog({
    title,
    message,
    messageSub,
    resolve: deleteAccount,
    okTheme: 'danger',
  });
};

const LeftPaneBottomButtons = () => {
  const dangerButtonText = window.i18n('clearAllData');
  const showRecoveryPhrase = window.i18n('showRecoveryPhrase');

  return (
    <div className="left-pane-setting-bottom-buttons">
      <SessionButton
        text={dangerButtonText}
        buttonType={SessionButtonType.SquareOutline}
        buttonColor={SessionButtonColor.Danger}
        onClick={onDeleteAccount}
      />

      <SessionButton
        text={showRecoveryPhrase}
        buttonType={SessionButtonType.SquareOutline}
        buttonColor={SessionButtonColor.White}
        onClick={() => window.Whisper.events.trigger('showSeedDialog')}
      />
    </div>
  );
};

export const LeftPaneSettingSection = () => {
  const theme = useSelector(getTheme);

  return (
    <div className="left-pane-setting-section">
<<<<<<< HEAD
      <LeftPaneSectionHeader
        label={window.i18n('settingsHeader')}
        theme={theme}
      />
=======
      <LeftPaneSectionHeader label={window.i18n('settingsHeader')} theme={theme} />
>>>>>>> ecbd3b2c
      <div className="left-pane-setting-content">
        <LeftPaneSettingsCategories />
        <LeftPaneBottomButtons />
      </div>
    </div>
  );
};<|MERGE_RESOLUTION|>--- conflicted
+++ resolved
@@ -1,15 +1,7 @@
 import React from 'react';
 import classNames from 'classnames';
 
-<<<<<<< HEAD
-import {
-  SessionButton,
-  SessionButtonColor,
-  SessionButtonType,
-} from './SessionButton';
-=======
 import { SessionButton, SessionButtonColor, SessionButtonType } from './SessionButton';
->>>>>>> ecbd3b2c
 
 import { SessionIcon, SessionIconSize, SessionIconType } from './icon';
 import { SessionSettingCategory } from './settings/SessionSettings';
@@ -160,14 +152,7 @@
 
   return (
     <div className="left-pane-setting-section">
-<<<<<<< HEAD
-      <LeftPaneSectionHeader
-        label={window.i18n('settingsHeader')}
-        theme={theme}
-      />
-=======
       <LeftPaneSectionHeader label={window.i18n('settingsHeader')} theme={theme} />
->>>>>>> ecbd3b2c
       <div className="left-pane-setting-content">
         <LeftPaneSettingsCategories />
         <LeftPaneBottomButtons />
