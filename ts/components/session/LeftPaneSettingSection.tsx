--- conflicted
+++ resolved
@@ -1,11 +1,6 @@
-<<<<<<< HEAD
 import React from 'react';
-=======
->>>>>>> a3edb995
 import classNames from 'classnames';
-
 import { SessionButton, SessionButtonColor, SessionButtonType } from './SessionButton';
-
 import { SessionIcon, SessionIconSize, SessionIconType } from './icon';
 import { SessionSettingCategory } from './settings/SessionSettings';
 import { LeftPaneSectionHeader } from './LeftPaneSectionHeader';
@@ -14,13 +9,6 @@
 import { getFocusedSettingsSection } from '../../state/selectors/section';
 import { getTheme } from '../../state/selectors/theme';
 import { recoveryPhraseModal, updateDeleteAccountModal } from '../../state/ducks/modalDialog';
-import React from 'react';
-
-type Props = {
-  settingsCategory: SessionSettingCategory;
-  showSettingsSection: (category: SessionSettingCategory) => void;
-  theme: DefaultTheme;
-};
 
 const getCategories = () => {
   return [
