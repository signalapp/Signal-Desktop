import React from 'react';
import classNames from 'classnames';

import { Avatar } from '../Avatar';
import { SessionIcon, SessionIconSize, SessionIconType } from './icon';
import { Constants } from '../../session';

export interface ContactType {
  id: string;
  selected: boolean;
  authorProfileName: string;
  authorPhoneNumber: string;
  authorName: string;
  authorAvatarPath: string;
  checkmarked: boolean;
  existingMember: boolean;
}

interface Props {
  member: ContactType;
  index: number; // index in the list
  isSelected: boolean;
  onSelect?: any;
  onUnselect?: any;
}

interface State {
  isSelected: boolean;
}

export class SessionMemberListItem extends React.Component<Props, State> {
  public static defaultProps = {
    isSelected: false,
  };

  constructor(props: any) {
    super(props);

    this.state = {
      isSelected: this.props.isSelected,
    };

    this.handleSelectionAction = this.handleSelectionAction.bind(this);
    this.selectMember = this.selectMember.bind(this);
    this.unselectMember = this.unselectMember.bind(this);
    this.renderAvatar = this.renderAvatar.bind(this);
  }

  public render() {
    const { isSelected } = this.state;

    const name = this.props.member.authorProfileName;

    return (
      <div
        className={classNames(
          `session-member-item-${this.props.index}`,
          'session-member-item',
          isSelected && 'selected'
        )}
        onClick={this.handleSelectionAction}
        role="button"
      >
        <div className="session-member-item__info">
          <span className="session-member-item__avatar">
            {this.renderAvatar()}
          </span>
          <span className="session-member-item__name">{name}</span>
        </div>
        <span
          className={classNames(
            'session-member-item__checkmark',
            isSelected && 'selected'
          )}
        >
          <SessionIcon
            iconType={SessionIconType.Check}
            iconSize={SessionIconSize.Medium}
<<<<<<< HEAD
            iconColor={Constants.UI.COLORS.GREEN}
=======
>>>>>>> dfff6c21
          />
        </span>
      </div>
    );
  }

  private renderAvatar() {
    const {
      authorAvatarPath,
      authorName,
      authorPhoneNumber,
      authorProfileName,
    } = this.props.member;
    const userName = authorName || authorProfileName || authorPhoneNumber;
    return (
      <Avatar
        avatarPath={authorAvatarPath}
        name={userName}
        size={28}
        pubkey={authorPhoneNumber}
      />
    );
  }

  private handleSelectionAction() {
    if (this.state.isSelected) {
      this.unselectMember();

      return;
    }

    this.selectMember();
  }

  private selectMember() {
    this.setState({
      isSelected: true,
    });

    if (this.props.onSelect) {
      this.props.onSelect(this.props.member);
    }
  }

  private unselectMember() {
    this.setState({
      isSelected: false,
    });

    if (this.props.onUnselect) {
      this.props.onUnselect(this.props.member);
    }
  }
}<|MERGE_RESOLUTION|>--- conflicted
+++ resolved
@@ -76,10 +76,7 @@
           <SessionIcon
             iconType={SessionIconType.Check}
             iconSize={SessionIconSize.Medium}
-<<<<<<< HEAD
             iconColor={Constants.UI.COLORS.GREEN}
-=======
->>>>>>> dfff6c21
           />
         </span>
       </div>
