--- conflicted
+++ resolved
@@ -34,19 +34,17 @@
 import { SessionSettingCategory } from '../settings/SessionSettings';
 import { getMentionsInput } from '../../../state/selectors/mentionsInput';
 import { updateConfirmModal } from '../../../state/ducks/modalDialog';
-import { SectionType } from '../../../state/ducks/section';
+import {
+  SectionType,
+  showLeftPaneSection,
+  showSettingsSection,
+} from '../../../state/ducks/section';
 import { SessionButtonColor } from '../SessionButton';
-import { SessionConfirmDialogProps } from '../SessionConfirm';
-<<<<<<< HEAD
-import { showLeftPaneSection, showSettingsSection } from '../../../state/ducks/section';
-import { pushAudioPermissionNeeded } from '../../../session/utils/Toast';
-=======
 import {
   createOrUpdateItem,
   getItemById,
   hasLinkPreviewPopupBeenDisplayed,
 } from '../../../data/data';
->>>>>>> bf76abac
 
 export interface ReplyingToMessageProps {
   convoId: string;
@@ -249,12 +247,8 @@
         (await getItemById(hasLinkPreviewPopupBeenDisplayed))?.value || false;
       window.inboxStore?.dispatch(
         updateConfirmModal({
-<<<<<<< HEAD
-          shouldShowConfirm: !window.getSettingValue('link-preview-setting'),
-=======
-          shouldShowConfirm: () =>
+          shouldShowConfirm:
             !window.getSettingValue('link-preview-setting') && !alreadyDisplayedPopup,
->>>>>>> bf76abac
           title: window.i18n('linkPreviewsTitle'),
           message: window.i18n('linkPreviewsConfirmMessage'),
           okTheme: SessionButtonColor.Danger,
