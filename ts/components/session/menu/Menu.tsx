--- conflicted
+++ resolved
@@ -169,26 +169,13 @@
   i18n: LocalizerType
 ): JSX.Element | null {
   if (showCopyId(Boolean(isPublic), Boolean(isGroup))) {
-<<<<<<< HEAD
-    const copyIdLabel = isPublic
-      ? i18n('copyOpenGroupURL')
-      : i18n('copySessionID');
-=======
     const copyIdLabel = isPublic ? i18n('copyOpenGroupURL') : i18n('copySessionID');
->>>>>>> ecbd3b2c
     return <Item onClick={action}>{copyIdLabel}</Item>;
   }
   return null;
 }
 
-<<<<<<< HEAD
-export function getMarkAllReadMenuItem(
-  action: any,
-  i18n: LocalizerType
-): JSX.Element | null {
-=======
 export function getMarkAllReadMenuItem(action: any, i18n: LocalizerType): JSX.Element | null {
->>>>>>> ecbd3b2c
   return <Item onClick={action}>{i18n('markAllAsRead')}</Item>;
 }
 
