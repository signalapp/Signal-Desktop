import React from 'react';

import { SettingsHeader } from './SessionSettingsHeader';
import { SessionSettingListItem } from './SessionSettingListItem';
import {
  SessionButton,
  SessionButtonColor,
  SessionButtonType,
} from '../SessionButton';
import { UserUtil } from '../../../util';
import { MultiDeviceProtocol } from '../../../session/protocols';
import { PubKey } from '../../../session/types';
import { Constants } from '../../../session';
import { NumberUtils } from '../../../session/utils';

export enum SessionSettingCategory {
  Appearance = 'appearance',
  Account = 'account',
  Privacy = 'privacy',
  Permissions = 'permissions',
  Notifications = 'notifications',
  Devices = 'devices',
  Blocked = 'blocked',
}

export enum SessionSettingType {
  Toggle = 'toggle',
  Options = 'options',
  Button = 'button',
  Slider = 'slider',
}

export interface SettingsViewProps {
  category: SessionSettingCategory;
  isSecondaryDevice: boolean;
}

interface State {
  hasPassword: boolean | null;
  pwdLockError: string | null;
  shouldLockSettings: boolean | null;
  linkedPubKeys: Array<any>;
}

interface LocalSettingType {
  category: SessionSettingCategory;
  description: string | undefined;
  comparisonValue: string | undefined;
  id: any;
  content: any | undefined;
  hidden: any;
  title: string;
  type: SessionSettingType | undefined;
  setFn: any;
  onClick: any;
  confirmationDialogParams: any | undefined;
}

export class SettingsView extends React.Component<SettingsViewProps, State> {
  public settingsViewRef: React.RefObject<HTMLDivElement>;

  public constructor(props: any) {
    super(props);

    this.state = {
      hasPassword: null,
      pwdLockError: null,
      shouldLockSettings: true,
      linkedPubKeys: new Array(),
    };

    this.settingsViewRef = React.createRef();
    this.onPasswordUpdated = this.onPasswordUpdated.bind(this);
    this.validatePasswordLock = this.validatePasswordLock.bind(this);

    this.hasPassword();
    this.refreshLinkedDevice = this.refreshLinkedDevice.bind(this);

    this.onKeyUp = this.onKeyUp.bind(this);
    window.addEventListener('keyup', this.onKeyUp);
  }

  public componentDidMount() {
    setTimeout(() => $('#password-lock-input').focus(), 100);

    window.Whisper.events.on('refreshLinkedDeviceList', async () => {
      setTimeout(() => {
        void this.refreshLinkedDevice();
      }, 1000);
    });
    void this.refreshLinkedDevice();
  }

  public componentWillUnmount() {
    window.Whisper.events.off('refreshLinkedDeviceList');
  }

  /* tslint:disable-next-line:max-func-body-length */
  public renderSettingInCategory(): JSX.Element {
    const { category } = this.props;

    let settings: Array<LocalSettingType>;

    if (category === SessionSettingCategory.Devices) {
      // special case for linked devices
      settings = this.getLinkedDeviceSettings();
    } else {
      // Grab initial values from database on startup
      // ID corresponds to installGetter parameters in preload.js
      // They are NOT arbitrary; add with caution

      settings = this.getLocalSettings();
    }

    return (
      <>
        {this.state.hasPassword !== null &&
          settings.map(setting => {
            const content = setting.content || undefined;
            const shouldRenderSettings = setting.category === category;
            const description = setting.description || '';

            const comparisonValue = setting.comparisonValue || null;
            const storedSetting = window.getSettingValue(
              setting.id,
              comparisonValue
            );
            const value =
              storedSetting !== undefined
                ? storedSetting
                : setting.content && setting.content.defaultValue;

            const sliderFn =
              setting.type === SessionSettingType.Slider
                ? (settingValue: any) =>
                    window.setSettingValue(setting.id, settingValue)
                : () => null;

            const onClickFn =
              setting.onClick ||
              (() => {
                this.updateSetting(setting);
              });

            return (
              <div key={setting.id}>
                {shouldRenderSettings && !setting.hidden && (
                  <SessionSettingListItem
                    title={setting.title}
                    description={description}
                    type={setting.type}
                    value={value}
                    onClick={onClickFn}
                    onSliderChange={sliderFn}
                    content={content}
                    confirmationDialogParams={setting.confirmationDialogParams}
                  />
                )}
              </div>
            );
          })}
      </>
    );
  }

  public renderPasswordLock() {
    return (
      <div className="session-settings__password-lock">
        <div className="session-settings__password-lock-box">
          <h3>{window.i18n('password')}</h3>
          <input
            type="password"
            id="password-lock-input"
            defaultValue=""
            placeholder={' '}
            maxLength={window.CONSTANTS.MAX_PASSWORD_LENGTH}
          />

          <div className="spacer-xs" />

          {this.state.pwdLockError && (
            <>
              <div className="session-label warning">
                {this.state.pwdLockError}
              </div>
              <div className="spacer-lg" />
            </>
          )}

          <SessionButton
            buttonType={SessionButtonType.BrandOutline}
            buttonColor={SessionButtonColor.Green}
            text={window.i18n('enter')}
            onClick={this.validatePasswordLock}
          />
        </div>
      </div>
    );
  }

  public async validatePasswordLock() {
    const enteredPassword = String($('#password-lock-input').val());

    if (!enteredPassword) {
      this.setState({
        pwdLockError: window.i18n('noGivenPassword'),
      });

      return false;
    }

    // Check if the password matches the hash we have stored
    const hash = await window.Signal.Data.getPasswordHash();
    if (hash && !window.passwordUtil.matchesHash(enteredPassword, hash)) {
      this.setState({
        pwdLockError: window.i18n('invalidPassword'),
      });

      return false;
    }

    // Unlocked settings
    this.setState({
      shouldLockSettings: false,
      pwdLockError: null,
    });

    return true;
  }

  public render() {
    const { category, isSecondaryDevice } = this.props;
    const shouldRenderPasswordLock =
      this.state.shouldLockSettings && this.state.hasPassword;

    return (
      <div className="session-settings">
        <SettingsHeader
          showLinkDeviceButton={!shouldRenderPasswordLock}
          category={category}
          isSecondaryDevice={isSecondaryDevice}
        />

        <div className="session-settings-view">
          {shouldRenderPasswordLock ? (
            this.renderPasswordLock()
          ) : (
            <div ref={this.settingsViewRef} className="session-settings-list">
              {this.renderSettingInCategory()}
            </div>
          )}
          {this.renderSessionInfo()}
        </div>
      </div>
    );
  }

  public renderSessionInfo(): JSX.Element {
    return (
      <div className="session-settings__version-info">
        <span className="text-selectable">v{window.versionInfo.version}</span>
        <span className="text-selectable">{window.versionInfo.commitHash}</span>
      </div>
    );
  }

  public setOptionsSetting(settingID: string) {
    const selectedValue = $(`#${settingID} .session-radio input:checked`).val();
    window.setSettingValue(settingID, selectedValue);
  }

  public hasPassword() {
    const hashPromise = window.Signal.Data.getPasswordHash();

    hashPromise.then((hash: any) => {
      this.setState({
        hasPassword: !!hash,
      });
    });
  }

  public updateSetting(item: any) {
    // If there's a custom afterClick function,
    // execute it instead of automatically updating settings

    if (item.setFn) {
      item.setFn();
    } else {
      if (item.type === SessionSettingType.Toggle) {
        // If no custom afterClick function given, alter values in storage here

        // Switch to opposite state
        const newValue = !window.getSettingValue(item.id);
        window.setSettingValue(item.id, newValue);
      }
    }
  }

  public onPasswordUpdated(action: string) {
    if (action === 'set' || action === 'change') {
      this.setState({
        hasPassword: true,
        shouldLockSettings: true,
        pwdLockError: null,
      });
    }

    if (action === 'remove') {
      this.setState({
        hasPassword: false,
      });
    }
  }

  private getPubkeyName(pubKey: string | null) {
    if (!pubKey) {
      return {};
    }

    const secretWords = window.mnemonic.pubkey_to_secret_words(pubKey);
    const conv = window.ConversationController.get(pubKey);
    const deviceAlias = conv ? conv.getNickname() : 'Unnamed Device';

    return { deviceAlias, secretWords };
  }

  // tslint:disable-next-line: max-func-body-length
  private getLocalSettings(): Array<LocalSettingType> {
    const { Settings } = window.Signal.Types;

    return [
      {
        id: 'theme-setting',
        title: window.i18n('themeToggleTitle'),
        description: window.i18n('themeToggleDescription'),
        hidden: true,
        comparisonValue: 'light',
        type: SessionSettingType.Toggle,
        category: SessionSettingCategory.Appearance,
        setFn: window.toggleTheme,
        content: undefined,
        onClick: undefined,
        confirmationDialogParams: undefined,
      },
      {
        id: 'hide-menu-bar',
        title: window.i18n('hideMenuBarTitle'),
        description: window.i18n('hideMenuBarDescription'),
        hidden: !Settings.isHideMenuBarSupported(),
        type: SessionSettingType.Toggle,
        category: SessionSettingCategory.Appearance,
        setFn: window.toggleMenuBar,
        content: { defaultValue: true },
        comparisonValue: undefined,
        onClick: undefined,
        confirmationDialogParams: undefined,
      },
      {
        id: 'spell-check',
        title: window.i18n('spellCheckTitle'),
        description: window.i18n('spellCheckDescription'),
        hidden: false,
        type: SessionSettingType.Toggle,
        category: SessionSettingCategory.Appearance,
        setFn: window.toggleSpellCheck,
        content: { defaultValue: true },
        comparisonValue: undefined,
        onClick: undefined,
        confirmationDialogParams: undefined,
      },
      {
        id: 'link-preview-setting',
        title: window.i18n('linkPreviewsTitle'),
        description: window.i18n('linkPreviewDescription'),
        hidden: false,
        type: SessionSettingType.Toggle,
        category: SessionSettingCategory.Appearance,
        setFn: window.toggleLinkPreview,
        content: undefined,
        comparisonValue: undefined,
        onClick: undefined,
        confirmationDialogParams: {
          shouldShowConfirm: () =>
            !window.getSettingValue('link-preview-setting'),
          title: window.i18n('linkPreviewsConfirmTitle'),
          message: window.i18n('linkPreviewsConfirmMessage'),
          okTheme: 'danger',
        },
      },
      {
        id: 'notification-setting',
        title: window.i18n('notificationSettingsDialog'),
        type: SessionSettingType.Options,
        category: SessionSettingCategory.Notifications,
        comparisonValue: undefined,
        description: undefined,
        hidden: undefined,
        onClick: undefined,
        setFn: () => {
          this.setOptionsSetting('notification-setting');
        },
        content: {
          options: {
            group: 'notification-setting',
            initalItem:
              window.getSettingValue('notification-setting') || 'message',
            items: [
              {
                label: window.i18n('nameAndMessage'),
                value: 'message',
              },
              {
                label: window.i18n('nameOnly'),
                value: 'name',
              },
              {
                label: window.i18n('noNameOrMessage'),
                value: 'count',
              },
              {
                label: window.i18n('disableNotifications'),
                value: 'off',
              },
            ],
          },
        },
        confirmationDialogParams: undefined,
      },
      {
        id: 'media-permissions',
        title: window.i18n('mediaPermissionsTitle'),
        description: window.i18n('mediaPermissionsDescription'),
        hidden: false,
        type: SessionSettingType.Toggle,
        category: SessionSettingCategory.Permissions,
        setFn: window.toggleMediaPermissions,
        content: undefined,
        comparisonValue: undefined,
        onClick: undefined,
        confirmationDialogParams: undefined,
      },
      {
        id: 'message-ttl',
        title: window.i18n('messageTTL'),
        description: window.i18n('messageTTLSettingDescription'),
        hidden: false,
        type: SessionSettingType.Slider,
        category: SessionSettingCategory.Privacy,
        setFn: undefined,
        comparisonValue: undefined,
        onClick: undefined,
        content: {
          dotsEnabled: true,
          step: 6,
          min: 12,
          max: 96,
<<<<<<< HEAD
          defaultValue: NumberUtils.msAsUnit(
            Constants.TTL_DEFAULT.REGULAR_MESSAGE,
            'hour'
          ),
=======
          defaultValue: 24,
>>>>>>> 5216cc2c
          info: (value: number) => `${value} Hours`,
        },
        confirmationDialogParams: undefined,
      },
      {
        id: 'zoom-factor-setting',
        title: window.i18n('zoomFactorSettingTitle'),
        description: undefined,
        hidden: false,
        type: SessionSettingType.Slider,
        category: SessionSettingCategory.Appearance,
        setFn: undefined,
        comparisonValue: undefined,
        onClick: undefined,
        content: {
          dotsEnabled: true,
          step: 20,
          min: 60,
          max: 200,
          defaultValue: 100,
          info: (value: number) => `${value}%`,
        },
        confirmationDialogParams: undefined,
      },
      {
        id: 'read-receipt-setting',
        title: window.i18n('readReceiptSettingTitle'),
        description: window.i18n('readReceiptSettingDescription'),
        hidden: false,
        type: SessionSettingType.Toggle,
        category: SessionSettingCategory.Privacy,
        setFn: undefined,
        comparisonValue: undefined,
        onClick: undefined,
        content: {},
        confirmationDialogParams: undefined,
      },
      {
        id: 'typing-indicators-setting',
        title: window.i18n('typingIndicatorsSettingTitle'),
        description: window.i18n('typingIndicatorsSettingDescription'),
        hidden: false,
        type: SessionSettingType.Toggle,
        category: SessionSettingCategory.Privacy,
        setFn: undefined,
        comparisonValue: undefined,
        onClick: undefined,
        content: {},
        confirmationDialogParams: undefined,
      },
      {
        id: 'auto-update',
        title: window.i18n('autoUpdateSettingTitle'),
        description: window.i18n('autoUpdateSettingDescription'),
        hidden: false,
        type: SessionSettingType.Toggle,
        category: SessionSettingCategory.Privacy,
        setFn: undefined,
        comparisonValue: undefined,
        onClick: undefined,
        content: {},
        confirmationDialogParams: undefined,
      },
      {
        id: 'set-password',
        title: window.i18n('setAccountPasswordTitle'),
        description: window.i18n('setAccountPasswordDescription'),
        hidden: this.state.hasPassword,
        type: SessionSettingType.Button,
        category: SessionSettingCategory.Privacy,
        setFn: undefined,
        comparisonValue: undefined,
        content: {
          buttonText: window.i18n('setPassword'),
          buttonColor: SessionButtonColor.Primary,
        },
        onClick: () =>
          window.showPasswordDialog({
            action: 'set',
            onSuccess: this.onPasswordUpdated,
          }),
        confirmationDialogParams: undefined,
      },
      {
        id: 'change-password',
        title: window.i18n('changeAccountPasswordTitle'),
        description: window.i18n('changeAccountPasswordDescription'),
        hidden: !this.state.hasPassword,
        type: SessionSettingType.Button,
        category: SessionSettingCategory.Privacy,
        setFn: undefined,
        comparisonValue: undefined,
        content: {
          buttonText: window.i18n('changePassword'),
          buttonColor: SessionButtonColor.Primary,
        },
        onClick: () =>
          window.showPasswordDialog({
            action: 'change',
            onSuccess: this.onPasswordUpdated,
          }),
        confirmationDialogParams: undefined,
      },
      {
        id: 'remove-password',
        title: window.i18n('removeAccountPasswordTitle'),
        description: window.i18n('removeAccountPasswordDescription'),
        hidden: !this.state.hasPassword,
        type: SessionSettingType.Button,
        category: SessionSettingCategory.Privacy,
        setFn: undefined,
        comparisonValue: undefined,
        content: {
          buttonText: window.i18n('removePassword'),
          buttonColor: SessionButtonColor.Danger,
        },
        onClick: () =>
          window.showPasswordDialog({
            action: 'remove',
            onSuccess: this.onPasswordUpdated,
          }),
        confirmationDialogParams: undefined,
      },
    ];
  }

  private getLinkedDeviceSettings(): Array<LocalSettingType> {
    const { linkedPubKeys } = this.state;
    const { isSecondaryDevice } = this.props;
    const noPairedDeviceText = isSecondaryDevice
      ? window.i18n('deviceIsSecondaryNoPairing')
      : window.i18n('noPairedDevices');

    if (linkedPubKeys && linkedPubKeys.length > 0) {
      return linkedPubKeys.map((pubkey: any) => {
        const { deviceAlias, secretWords } = this.getPubkeyName(pubkey);
        const description = `${secretWords} ${window.shortenPubkey(pubkey)}`;

        if (window.lokiFeatureFlags.multiDeviceUnpairing) {
          return {
            id: pubkey,
            title: deviceAlias,
            description: description,
            type: SessionSettingType.Button,
            category: SessionSettingCategory.Devices,
            content: {
              buttonColor: SessionButtonColor.Danger,
              buttonText: window.i18n('unpairDevice'),
            },
            comparisonValue: undefined,
            setFn: () => {
              window.Whisper.events.trigger('showDevicePairingDialog', {
                pubKeyToUnpair: pubkey,
              });
            },
            hidden: undefined,
            onClick: undefined,
            confirmationDialogParams: undefined,
          };
        } else {
          return {
            id: pubkey,
            title: deviceAlias,
            description: description,
            type: undefined,
            category: SessionSettingCategory.Devices,
            content: {},
            comparisonValue: undefined,
            setFn: undefined,
            hidden: undefined,
            onClick: undefined,
            confirmationDialogParams: undefined,
          };
        }
      });
    } else {
      return [
        {
          id: 'no-linked-device',
          title: noPairedDeviceText,
          type: undefined,
          description: '',
          category: SessionSettingCategory.Devices,
          content: {},
          comparisonValue: undefined,
          onClick: undefined,
          setFn: undefined,
          hidden: undefined,
          confirmationDialogParams: undefined,
        },
      ];
    }
  }

  private async refreshLinkedDevice() {
    const ourPubKey = await UserUtil.getCurrentDevicePubKey();
    if (ourPubKey) {
      const pubKey = new PubKey(ourPubKey);
      const devices = await MultiDeviceProtocol.getSecondaryDevices(pubKey);

      this.setState({ linkedPubKeys: devices.map(d => d.key) });
    }
  }

  private async onKeyUp(event: any) {
    const lockPasswordFocussed = $('#password-lock-input').is(':focus');

    if (event.key === 'Enter' && lockPasswordFocussed) {
      await this.validatePasswordLock();
    }

    event.preventDefault();
  }
}<|MERGE_RESOLUTION|>--- conflicted
+++ resolved
@@ -454,14 +454,10 @@
           step: 6,
           min: 12,
           max: 96,
-<<<<<<< HEAD
           defaultValue: NumberUtils.msAsUnit(
             Constants.TTL_DEFAULT.REGULAR_MESSAGE,
             'hour'
           ),
-=======
-          defaultValue: 24,
->>>>>>> 5216cc2c
           info: (value: number) => `${value} Hours`,
         },
         confirmationDialogParams: undefined,
