import { useState } from 'react';

import useUpdate from 'react-use/lib/useUpdate';
import styled from 'styled-components';
import { useSet } from '../../hooks/useSet';
import { ToastUtils } from '../../session/utils';
import { BlockedNumberController } from '../../util';
import { MemberListItem } from '../MemberListItem';
import { SessionButton, SessionButtonColor } from '../basic/SessionButton';
import { SpacerLG, SpacerSM } from '../basic/Text';
import { SessionIconButton } from '../icon';
<<<<<<< HEAD
import { MemberListItem } from '../MemberListItem';
=======
>>>>>>> 8b5978e3
import { SessionSettingsItemWrapper, SettingsTitleAndDescription } from './SessionSettingListItem';

const BlockedEntriesContainer = styled.div`
  display: flex;
  flex-direction: column;
  flex: 1;
  width: 100%;
`;

const BlockedEntriesRoundedContainer = styled.div`
  background: var(--background-secondary-color);
  border: 1px solid var(--border-color);
  border-radius: 16px;
  padding: var(--margins-lg);
  margin: 0 var(--margins-lg);
`;

const BlockedContactListTitle = styled.div`
  display: flex;
  justify-content: space-between;
  align-items: center;
`;

const BlockedContactListTitleButtons = styled.div`
  display: flex;
  align-items: center;
  min-height: 34px; // height of the unblock button
`;

export const StyledBlockedSettingItem = styled.div<{ clickable: boolean; expanded: boolean }>`
  font-size: var(--font-size-md);
  cursor: ${props => (props.clickable ? 'pointer' : 'unset')};
  ${props => props.expanded && 'padding-bottom: var(--margins-lg);'}
`;

const BlockedEntries = (props: {
  blockedNumbers: Array<string>;
  selectedIds: Array<string>;
  addToSelected: (id: string) => void;
  removeFromSelected: (id: string) => void;
}) => {
  const { addToSelected, blockedNumbers, removeFromSelected, selectedIds } = props;
  return (
    <BlockedEntriesRoundedContainer>
      <BlockedEntriesContainer>
        {blockedNumbers.map(blockedEntry => {
          return (
            <MemberListItem
              key={`blocked-list-item-${blockedEntry}`}
              pubkey={blockedEntry}
              isSelected={selectedIds.includes(blockedEntry)}
              onSelect={addToSelected}
              onUnselect={removeFromSelected}
              disableBg={true}
              maxNameWidth={'33vw'}
            />
          );
        })}
      </BlockedEntriesContainer>
    </BlockedEntriesRoundedContainer>
  );
};

const NoBlockedContacts = () => {
  return <div>{window.i18n('noBlockedContacts')}</div>;
};

export const BlockedContactsList = () => {
  const [expanded, setExpanded] = useState(false);
  const {
    uniqueValues: selectedIds,
    addTo: addToSelected,
    removeFrom: removeFromSelected,
    empty: emptySelected,
  } = useSet<string>([]);

  const forceUpdate = useUpdate();

  const hasAtLeastOneSelected = Boolean(selectedIds.length);
  const blockedNumbers = BlockedNumberController.getBlockedNumbers();
  const noBlockedNumbers = !blockedNumbers.length;

  function toggleUnblockList() {
    if (blockedNumbers.length) {
      setExpanded(!expanded);
    }
  }

  async function unBlockThoseUsers() {
    if (selectedIds.length) {
      await BlockedNumberController.unblockAll(selectedIds);
      emptySelected();
      ToastUtils.pushToastSuccess('unblocked', window.i18n('unblocked'));
      forceUpdate();
    }
  }

  return (
    <SessionSettingsItemWrapper inline={false}>
      <StyledBlockedSettingItem
        clickable={!noBlockedNumbers}
        expanded={!noBlockedNumbers && expanded}
      >
        <BlockedContactListTitle onClick={toggleUnblockList}>
          <SettingsTitleAndDescription title={window.i18n('blockedSettingsTitle')} />
          {noBlockedNumbers ? (
            <NoBlockedContacts />
          ) : (
            <BlockedContactListTitleButtons>
              {hasAtLeastOneSelected && expanded ? (
                <SessionButton
                  buttonColor={SessionButtonColor.Danger}
                  text={window.i18n('unblock')}
                  onClick={unBlockThoseUsers}
                  dataTestId="unblock-button-settings-screen"
                />
              ) : null}
              <SpacerLG />
              <SessionIconButton
                iconSize={'large'}
                iconType={'chevron'}
                onClick={toggleUnblockList}
                iconRotation={expanded ? 0 : 180}
                dataTestId="reveal-blocked-user-settings"
              />
            </BlockedContactListTitleButtons>
          )}
        </BlockedContactListTitle>
      </StyledBlockedSettingItem>
      {expanded && !noBlockedNumbers ? (
        <>
          <BlockedEntries
            blockedNumbers={blockedNumbers}
            selectedIds={selectedIds}
            addToSelected={addToSelected}
            removeFromSelected={removeFromSelected}
          />
          <SpacerSM />
        </>
      ) : null}
    </SessionSettingsItemWrapper>
  );
};<|MERGE_RESOLUTION|>--- conflicted
+++ resolved
@@ -9,10 +9,6 @@
 import { SessionButton, SessionButtonColor } from '../basic/SessionButton';
 import { SpacerLG, SpacerSM } from '../basic/Text';
 import { SessionIconButton } from '../icon';
-<<<<<<< HEAD
-import { MemberListItem } from '../MemberListItem';
-=======
->>>>>>> 8b5978e3
 import { SessionSettingsItemWrapper, SettingsTitleAndDescription } from './SessionSettingListItem';
 
 const BlockedEntriesContainer = styled.div`
@@ -67,7 +63,6 @@
               onSelect={addToSelected}
               onUnselect={removeFromSelected}
               disableBg={true}
-              maxNameWidth={'33vw'}
             />
           );
         })}
