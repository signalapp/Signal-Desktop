import styled from 'styled-components';
import { assertUnreachable } from '../../types/sqlSharedTypes';
import { SettingsViewProps } from './SessionSettings';

type Props = Pick<SettingsViewProps, 'category'>;

const StyledSettingsHeader = styled.div`
  display: flex;
  flex-direction: row;
  justify-content: center;
  align-items: center;
  height: var(--main-view-header-height);
`;

const StyledHeaderTittle = styled.div`
  line-height: var(--main-view-header-height);
  font-weight: bold;
  font-size: var(--font-size-lg);
  text-align: center;
  flex-grow: 1;
`;

export const SettingsHeader = (props: Props) => {
  const { category } = props;

  let categoryTitle: string | null = null;
  switch (category) {
    case 'appearance':
      categoryTitle = window.i18n('appearanceSettingsTitle');
      break;
    case 'conversations':
      categoryTitle = window.i18n('conversationsSettingsTitle');
      break;
    case 'notifications':
      categoryTitle = window.i18n('notificationsSettingsTitle');
      break;
    case 'help':
      categoryTitle = window.i18n('helpSettingsTitle');
      break;
    case 'permissions':
      categoryTitle = window.i18n('permissionsSettingsTitle');
      break;
    case 'privacy':
      categoryTitle = window.i18n('privacySettingsTitle');
      break;
<<<<<<< HEAD
    case SessionSettingCategory.ClearData:
    case SessionSettingCategory.MessageRequests:
    case SessionSettingCategory.RecoveryPassword:
=======
    case 'clearData':
    case 'messageRequests':
    case 'recoveryPhrase':
>>>>>>> 009bc189
      throw new Error(`no header for should be tried to be rendered for "${category}"`);

    default:
      assertUnreachable(category, `SettingsHeader "${category}"`);
  }

  return (
    <StyledSettingsHeader>
      <StyledHeaderTittle>{categoryTitle}</StyledHeaderTittle>
    </StyledSettingsHeader>
  );
};<|MERGE_RESOLUTION|>--- conflicted
+++ resolved
@@ -43,15 +43,9 @@
     case 'privacy':
       categoryTitle = window.i18n('privacySettingsTitle');
       break;
-<<<<<<< HEAD
-    case SessionSettingCategory.ClearData:
-    case SessionSettingCategory.MessageRequests:
-    case SessionSettingCategory.RecoveryPassword:
-=======
     case 'clearData':
     case 'messageRequests':
-    case 'recoveryPhrase':
->>>>>>> 009bc189
+    case 'recoveryPassword':
       throw new Error(`no header for should be tried to be rendered for "${category}"`);
 
     default:
