import Backbone from 'backbone';

import autoBind from 'auto-bind';
import {
  cloneDeep,
  debounce,
  groupBy,
  isEmpty,
  size as lodashSize,
  map,
  partition,
  pick,
  reject,
  sortBy,
  uniq,
} from 'lodash';
import filesize from 'filesize';
<<<<<<< HEAD
import { SignalService } from '../../ts/protobuf';
import { getMessageQueue } from '../../ts/session';
import { getConversationController } from '../../ts/session/conversations';
import { ContentMessage } from '../../ts/session/messages/outgoing';
import { PubKey } from '../../ts/session/types';
=======
import { SignalService } from '../protobuf';
import { getMessageQueue } from '../session';
import { getConversationController } from '../session/conversations';
import { DataMessage } from '../session/messages/outgoing';
import { PubKey } from '../session/types';
>>>>>>> 953897cc
import {
  uploadAttachmentsToFileServer,
  uploadLinkPreviewToFileServer,
  uploadQuoteThumbnailsToFileServer,
  UserUtils,
} from '../session/utils';
import { ClosedGroupVisibleMessage } from '../session/messages/outgoing/visibleMessage/ClosedGroupVisibleMessage';
import {
  DataExtractionNotificationMsg,
  fillMessageAttributesWithDefaults,
  MessageAttributes,
  MessageAttributesOptionals,
  MessageGroupUpdate,
  MessageModelType,
  PropsForDataExtractionNotification,
  PropsForMessageRequestResponse,
} from './messageType';

import { Data } from '../data/data';
import { OpenGroupData } from '../data/opengroups';
import { SettingsKey } from '../data/settings-key';
import { isUsAnySogsFromCache } from '../session/apis/open_group_api/sogsv3/knownBlindedkeys';
import { expireMessageOnSnode } from '../session/apis/snode_api/expire';
import { GetNetworkTime } from '../session/apis/snode_api/getNetworkTime';
import { SnodeNamespaces } from '../session/apis/snode_api/namespaces';
import { DURATION } from '../session/constants';
import { OpenGroupVisibleMessage } from '../session/messages/outgoing/visibleMessage/OpenGroupVisibleMessage';
import {
  VisibleMessage,
  VisibleMessageParams,
} from '../session/messages/outgoing/visibleMessage/VisibleMessage';
import {
  uploadAttachmentsV3,
  uploadLinkPreviewsV3,
  uploadQuoteThumbnailsV3,
} from '../session/utils/AttachmentsV2';
import { perfEnd, perfStart } from '../session/utils/Performance';
import { buildSyncMessage } from '../session/utils/sync/syncUtils';
import { isUsFromCache } from '../session/utils/User';
import {
  FindAndFormatContactType,
  LastMessageStatusType,
  MessageModelPropsWithoutConvoProps,
  MessagePropsDetails,
  messagesChanged,
  PropsForAttachment,
  PropsForExpirationTimer,
  PropsForExpiringMessage,
  PropsForGroupInvitation,
  PropsForGroupUpdate,
  PropsForGroupUpdateAdd,
  PropsForGroupUpdateGeneral,
  PropsForGroupUpdateKicked,
  PropsForGroupUpdateLeft,
  PropsForGroupUpdateName,
  PropsForMessageWithoutConvoProps,
  PropsForQuote,
} from '../state/ducks/conversations';
import { AttachmentTypeWithPath, isVoiceMessage } from '../types/Attachment';
import { getAttachmentMetadata } from '../types/message/initializeAttachmentMetadata';
import {
  deleteExternalMessageFiles,
  getAbsoluteAttachmentPath,
  loadAttachmentData,
  loadPreviewData,
  loadQuoteData,
} from '../types/MessageAttachment';
import { ReactionList } from '../types/Reaction';
import { roomHasBlindEnabled } from '../types/sqlSharedTypes';
import {
  DisappearingMessageConversationSetting,
  DisappearingMessageConversationType,
  DisappearingMessageUpdate,
  ExpirationTimerOptions,
  setExpirationStartTimestamp,
} from '../util/expiringMessages';
import { LinkPreviews } from '../util/linkPreviews';
import { Notifications } from '../util/notifications';
import { Storage } from '../util/storage';
import { ConversationModel } from './conversation';
import { READ_MESSAGE_STATE } from './conversationAttributes';

/**
 * @returns true if the array contains only a single item being 'You', 'you' or our device pubkey
 */
export function arrayContainsUsOnly(arrayToCheck: Array<string> | undefined) {
  return (
    arrayToCheck &&
    arrayToCheck.length === 1 &&
    (arrayToCheck[0] === UserUtils.getOurPubKeyStrFromCache() ||
      arrayToCheck[0].toLowerCase() === 'you')
  );
}

export function arrayContainsOneItemOnly(arrayToCheck: Array<string> | undefined) {
  return arrayToCheck && arrayToCheck.length === 1;
}

export class MessageModel extends Backbone.Model<MessageAttributes> {
  constructor(attributes: MessageAttributesOptionals & { skipTimerInit?: boolean }) {
    const filledAttrs = fillMessageAttributesWithDefaults(attributes);
    super(filledAttrs);

    if (!this.id) {
      throw new Error('A message always needs to have an id.');
    }
    if (!this.get('conversationId')) {
      throw new Error('A message always needs to have an conversationId.');
    }

    if (!attributes.skipTimerInit) {
      void this.setToExpire();
    }
    autoBind(this);

    if (window) {
      window.contextMenuShown = false;
    }

    this.getMessageModelProps();
  }

  public getMessageModelProps(): MessageModelPropsWithoutConvoProps {
    perfStart(`getPropsMessage-${this.id}`);
    const propsForDataExtractionNotification = this.getPropsForDataExtractionNotification();
    const propsForGroupInvitation = this.getPropsForGroupInvitation();
    const propsForGroupUpdateMessage = this.getPropsForGroupUpdateMessage();
    const propsForTimerNotification = this.getPropsForTimerNotification();
    const propsForExpiringMessage = this.getPropsForExpiringMessage();
    const propsForMessageRequestResponse = this.getPropsForMessageRequestResponse();
    const propsForQuote = this.getPropsForQuote();
    const callNotificationType = this.get('callNotificationType');
    const messageProps: MessageModelPropsWithoutConvoProps = {
      propsForMessage: this.getPropsForMessage(),
    };
    if (propsForDataExtractionNotification) {
      messageProps.propsForDataExtractionNotification = propsForDataExtractionNotification;
    }
    if (propsForMessageRequestResponse) {
      messageProps.propsForMessageRequestResponse = propsForMessageRequestResponse;
    }
    if (propsForGroupInvitation) {
      messageProps.propsForGroupInvitation = propsForGroupInvitation;
    }
    if (propsForGroupUpdateMessage) {
      messageProps.propsForGroupUpdateMessage = propsForGroupUpdateMessage;
    }
    if (propsForTimerNotification) {
      messageProps.propsForTimerNotification = propsForTimerNotification;
    }
    if (propsForQuote) {
      messageProps.propsForQuote = propsForQuote;
    }

    if (propsForExpiringMessage) {
      messageProps.propsForExpiringMessage = propsForExpiringMessage;
    }

    if (callNotificationType) {
      messageProps.propsForCallNotification = {
        notificationType: callNotificationType,
        receivedAt: this.get('received_at') || Date.now(),
        isUnread: this.isUnread(),
        ...this.getPropsForExpiringMessage(),
      };
    }
    perfEnd(`getPropsMessage-${this.id}`, 'getPropsMessage');
    return messageProps;
  }

  public idForLogging() {
    return `${this.get('source')} ${this.get('sent_at')}`;
  }

  public isExpirationTimerUpdate() {
    const expirationTimerFlag = SignalService.DataMessage.Flags.EXPIRATION_TIMER_UPDATE;
    const flags = this.get('flags') || 0;
    const expirationTimerUpdate = this.get('expirationTimerUpdate');

    // eslint-disable-next-line no-bitwise
    return Boolean(flags & expirationTimerFlag) || !isEmpty(expirationTimerUpdate);
  }

  public isIncoming() {
    return this.get('type') === 'incoming';
  }

  public isUnread() {
    return !!this.get('unread');
  }

  // Important to allow for this.set({ unread}), save to db, then fetch()
  // to propagate. We don't want the unset key in the db so our unread index
  // stays small.
  public merge(model: any) {
    const attributes = model.attributes || model;

    const { unread } = attributes;
    if (unread === undefined) {
      this.set({ unread: READ_MESSAGE_STATE.read });
    }

    this.set(attributes);
  }

  public isGroupInvitation() {
    return !!this.get('groupInvitation');
  }

  public isMessageRequestResponse() {
    return !!this.get('messageRequestResponse');
  }

  public isDataExtractionNotification() {
    return !!this.get('dataExtractionNotification');
  }

  public getNotificationText() {
    let description = this.getDescription();
    if (description) {
      // regex with a 'g' to ignore part groups
      const regex = new RegExp(`@${PubKey.regexForPubkeys}`, 'g');
      const pubkeysInDesc = description.match(regex);
      (pubkeysInDesc || []).forEach((pubkeyWithAt: string) => {
        const pubkey = pubkeyWithAt.slice(1);
        const isUS = isUsAnySogsFromCache(pubkey);
        const displayName = getConversationController().getContactProfileNameOrShortenedPubKey(
          pubkey
        );
        if (isUS) {
          description = description?.replace(pubkeyWithAt, `@${window.i18n('you')}`);
        } else if (displayName && displayName.length) {
          description = description?.replace(pubkeyWithAt, `@${displayName}`);
        }
      });
      return description;
    }
    if ((this.get('attachments') || []).length > 0) {
      return window.i18n('mediaMessage');
    }
    if (this.isExpirationTimerUpdate()) {
      const expireTimerUpdate = this.get('expirationTimerUpdate');
      const expirationType = expireTimerUpdate?.expirationType;
      const expireTimer = expireTimerUpdate?.expireTimer;
      if (!expireTimerUpdate || expirationType === 'off' || !expireTimer || expireTimer === 0) {
        return window.i18n('disappearingMessagesDisabled');
      }

      return window.i18n('timerSetTo', [
        ExpirationTimerOptions.getAbbreviated(expireTimerUpdate.expireTimer || 0),
      ]);
    }

    return '';
  }

  public onDestroy() {
    void this.cleanup();
  }

  public async cleanup() {
    await deleteExternalMessageFiles(this.attributes);
  }

  public getPropsForExpiringMessage(): PropsForExpiringMessage {
    const expirationType = this.get('expirationType');
    const expirationLength = this.get('expireTimer')
      ? this.get('expireTimer') * DURATION.SECONDS
      : null;

    const expireTimerStart = this.get('expirationStartTimestamp') || null;

    const expirationTimestamp =
      expirationType && expireTimerStart && expirationLength
        ? expireTimerStart + expirationLength
        : null;

    const direction =
      this.get('direction') === 'outgoing' || this.get('type') === 'outgoing'
        ? 'outgoing'
        : 'incoming';

    return {
      convoId: this.get('conversationId'),
      messageId: this.get('id'),
      direction,
      expirationLength,
      expirationTimestamp,
      isExpired: this.isExpired(),
    };
  }

  public getPropsForTimerNotification(): PropsForExpirationTimer | null {
    if (!this.isExpirationTimerUpdate()) {
      return null;
    }

    const timerUpdate = this.get('expirationTimerUpdate');
    if (!timerUpdate || !timerUpdate.source) {
      return null;
    }

    const { expirationType, expireTimer, fromSync, source } = timerUpdate;
    const timespan = ExpirationTimerOptions.getName(expireTimer || 0);
    const disabled = !expireTimer;

    const basicProps: PropsForExpirationTimer = {
      ...findAndFormatContact(source),
      timespan,
      disabled,
      type: fromSync ? 'fromSync' : UserUtils.isUsFromCache(source) ? 'fromMe' : 'fromOther',
      receivedAt: this.get('received_at'),
      isUnread: this.isUnread(),
      expirationType: expirationType || 'off',
      ...this.getPropsForExpiringMessage(),
    };

    return basicProps;
  }

  public getPropsForGroupInvitation(): PropsForGroupInvitation | null {
    if (!this.isGroupInvitation()) {
      return null;
    }
    const invitation = this.get('groupInvitation');
    let serverAddress = '';

    try {
      const url = new URL(invitation.url);
      serverAddress = url.origin;
    } catch (e) {
      window?.log?.warn('failed to get hostname from opengroupv2 invitation', invitation);
    }

    return {
      serverName: invitation.name,
      url: serverAddress,
      acceptUrl: invitation.url,
      receivedAt: this.get('received_at'),
      isUnread: this.isUnread(),
      ...this.getPropsForExpiringMessage(),
    };
  }

  public getPropsForDataExtractionNotification(): PropsForDataExtractionNotification | null {
    if (!this.isDataExtractionNotification()) {
      return null;
    }
    const dataExtractionNotification = this.get('dataExtractionNotification');

    if (!dataExtractionNotification) {
      window.log.warn('dataExtractionNotification should not happen');
      return null;
    }

    const contact = findAndFormatContact(dataExtractionNotification.source);

    return {
      ...dataExtractionNotification,
      name: contact.profileName || contact.name || dataExtractionNotification.source,
      receivedAt: this.get('received_at'),
      isUnread: this.isUnread(),
      ...this.getPropsForExpiringMessage(),
    };
  }

  public getPropsForMessageRequestResponse(): PropsForMessageRequestResponse | null {
    if (!this.isMessageRequestResponse()) {
      return null;
    }
    const messageRequestResponse = this.get('messageRequestResponse');

    if (!messageRequestResponse) {
      window.log.warn('messageRequestResponse should not happen');
      return null;
    }

    const contact = findAndFormatContact(messageRequestResponse.source);

    return {
      ...messageRequestResponse,
      name: contact.profileName || contact.name || messageRequestResponse.source,
      messageId: this.id,
      receivedAt: this.get('received_at'),
      isUnread: this.isUnread(),
      conversationId: this.get('conversationId'),
      source: this.get('source'),
    };
  }

  public getPropsForGroupUpdateMessage(): PropsForGroupUpdate | null {
    const groupUpdate = this.getGroupUpdateAsArray();

    if (!groupUpdate || isEmpty(groupUpdate)) {
      return null;
    }

    const sharedProps = {
      isUnread: this.isUnread(),
      receivedAt: this.get('received_at'),
      ...this.getPropsForExpiringMessage(),
    };

    if (groupUpdate.joined?.length) {
      const change: PropsForGroupUpdateAdd = {
        type: 'add',
        added: groupUpdate.joined,
      };
      return { change, ...sharedProps };
    }

    if (groupUpdate.kicked?.length) {
      const change: PropsForGroupUpdateKicked = {
        type: 'kicked',
        kicked: groupUpdate.kicked,
      };
      return { change, ...sharedProps };
    }

    if (groupUpdate.left?.length) {
      const change: PropsForGroupUpdateLeft = {
        type: 'left',
        left: groupUpdate.left,
      };
      return { change, ...sharedProps };
    }

    if (groupUpdate.name) {
      const change: PropsForGroupUpdateName = {
        type: 'name',
        newName: groupUpdate.name,
      };
      return { change, ...sharedProps };
    }

    // Just show a "Group Updated" message, not sure what was changed
    const changeGeneral: PropsForGroupUpdateGeneral = {
      type: 'general',
    };
    return { change: changeGeneral, ...sharedProps };
  }

  public getMessagePropStatus(): LastMessageStatusType {
    if (this.hasErrors()) {
      return 'error';
    }

    // Only return the status on outgoing messages
    if (!this.isOutgoing()) {
      return undefined;
    }

    if (this.isDataExtractionNotification() || this.get('callNotificationType')) {
      return undefined;
    }

    if (this.getConversation()?.get('left')) {
      return 'sent';
    }

    const readBy = this.get('read_by') || [];
    if (Storage.get(SettingsKey.settingsReadReceipt) && readBy.length > 0) {
      return 'read';
    }
    const sent = this.get('sent');
    // control messages we've sent, synced from the network appear to just have the
    // sent_at field set, but our current devices also have this field set when we are just sending it... So idk how to have behavior work fine.,
    // TODOLATER
    // const sentAt = this.get('sent_at');
    const sentTo = this.get('sent_to') || [];

    if (sent || sentTo.length > 0) {
      return 'sent';
    }

    return 'sending';
  }

  public getPropsForMessage(): PropsForMessageWithoutConvoProps {
    const sender = this.getSource();
    const expirationType = this.get('expirationType');
    const expirationLength = this.get('expireTimer') * DURATION.SECONDS;
    const expireTimerStart = this.get('expirationStartTimestamp');
    const expirationTimestamp =
      expirationType && expirationLength && expireTimerStart
        ? expireTimerStart + expirationLength
        : null;

    const attachments = this.get('attachments') || [];
    const isTrustedForAttachmentDownload = this.isTrustedForAttachmentDownload();
    const body = this.get('body');
    const props: PropsForMessageWithoutConvoProps = {
      id: this.id,
      direction: (this.isIncoming() ? 'incoming' : 'outgoing') as MessageModelType,
      timestamp: this.get('sent_at') || 0,
      sender,
      convoId: this.get('conversationId'),
    };
    if (body) {
      props.text = body;
    }
    if (this.get('isDeleted')) {
      props.isDeleted = this.get('isDeleted');
    }

    if (this.get('messageHash')) {
      props.messageHash = this.get('messageHash');
    }
    if (this.get('received_at')) {
      props.receivedAt = this.get('received_at');
    }
    if (this.get('serverTimestamp')) {
      props.serverTimestamp = this.get('serverTimestamp');
    }
    if (this.get('serverId')) {
      props.serverId = this.get('serverId');
    }
    if (expirationType) {
      props.expirationType = expirationType;
    }
    if (expirationLength) {
      props.expirationLength = expirationLength;
    }
    if (expirationTimestamp) {
      props.expirationTimestamp = expirationTimestamp;
    }
    if (isTrustedForAttachmentDownload) {
      props.isTrustedForAttachmentDownload = isTrustedForAttachmentDownload;
    }
    const isUnread = this.isUnread();
    if (isUnread) {
      props.isUnread = isUnread;
    }
    const isExpired = this.isExpired();
    if (isExpired) {
      props.isExpired = isExpired;
    }
    const previews = this.getPropsForPreview();
    if (previews && previews.length) {
      props.previews = previews;
    }
    const reacts = this.getPropsForReacts();
    if (reacts && Object.keys(reacts).length) {
      props.reacts = reacts;
    }
    const quote = this.getPropsForQuote();
    if (quote) {
      props.quote = quote;
    }
    const status = this.getMessagePropStatus();
    if (status) {
      props.status = status;
    }

    const attachmentsProps = attachments.map(this.getPropsForAttachment);
    if (attachmentsProps && attachmentsProps.length) {
      props.attachments = attachmentsProps;
    }

    return props;
  }

  public getPropsForPreview(): Array<any> | null {
    const previews = this.get('preview') || null;

    if (!previews || previews.length === 0) {
      return null;
    }

    return previews.map((preview: any) => {
      let image: PropsForAttachment | null = null;
      try {
        if (preview.image) {
          image = this.getPropsForAttachment(preview.image);
        }
      } catch (e) {
        window?.log?.info('Failed to show preview');
      }

      return {
        ...preview,
        domain: LinkPreviews.getDomain(preview.url),
        image,
      };
    });
  }

  public getPropsForReacts(): ReactionList | null {
    return this.get('reacts') || null;
  }

  public getPropsForQuote(): PropsForQuote | null {
    return this.get('quote') || null;
  }

  public getPropsForAttachment(attachment: AttachmentTypeWithPath): PropsForAttachment | null {
    if (!attachment) {
      return null;
    }

    const {
      id,
      path,
      contentType,
      width,
      height,
      pending,
      flags,
      size,
      screenshot,
      thumbnail,
      fileName,
      caption,
    } = attachment;

    const isVoiceMessageBool =
      // eslint-disable-next-line no-bitwise
      Boolean(flags && flags & SignalService.AttachmentPointer.Flags.VOICE_MESSAGE) || false;

    return {
      id,
      contentType,
      caption,
      size: size || 0,
      width: width || 0,
      height: height || 0,
      path,
      fileName,
      fileSize: size ? filesize(size, { base: 10 }) : null,
      isVoiceMessage: isVoiceMessageBool,
      pending: Boolean(pending),
      url: path ? getAbsoluteAttachmentPath(path) : '',
      screenshot: screenshot
        ? {
            ...screenshot,
            url: getAbsoluteAttachmentPath(screenshot.path),
          }
        : null,
      thumbnail: thumbnail
        ? {
            ...thumbnail,
            url: getAbsoluteAttachmentPath(thumbnail.path),
          }
        : null,
    };
  }

  public async getPropsForMessageDetail(): Promise<MessagePropsDetails> {
    // We include numbers we didn't successfully send to so we can display errors.
    // Older messages don't have the recipients included on the message, so we fall
    //   back to the conversation's current recipients
    const contacts: Array<string> = this.isIncoming()
      ? [this.get('source')]
      : this.get('sent_to') || [];

    // This will make the error message for outgoing key errors a bit nicer
    const allErrors = (this.get('errors') || []).map((error: any) => {
      return error;
    });

    // If an error has a specific number it's associated with, we'll show it next to
    //   that contact. Otherwise, it will be a standalone entry.
    const errors = reject(allErrors, error => Boolean(error.number));
    const errorsGroupedById = groupBy(allErrors, 'number');
    const finalContacts = await Promise.all(
      (contacts || []).map(async id => {
        const errorsForContact = errorsGroupedById[id];

        const contact = findAndFormatContact(id);
        return {
          ...contact,
          status: this.getMessagePropStatus(),
          errors: errorsForContact,
          profileName: contact.profileName,
        };
      })
    );

    // sort by pubkey
    const sortedContacts = sortBy(finalContacts, contact => contact.pubkey);

    const toRet: MessagePropsDetails = {
      sentAt: this.get('sent_at') || 0,
      receivedAt: this.get('received_at') || 0,
      convoId: this.get('conversationId'),
      messageId: this.get('id'),
      errors,
      direction: this.get('direction'),
      contacts: sortedContacts || [],
    };

    return toRet;
  }

  /**
   * Uploads attachments, previews and quotes.
   *
   * @returns The uploaded data which includes: body, attachments, preview and quote.
   * Also returns the uploaded ids to include in the message post so that those attachments are linked to that message.
   */
  public async uploadData() {
    const finalAttachments = await Promise.all(
      (this.get('attachments') || []).map(loadAttachmentData)
    );
    const body = this.get('body');

    const quoteWithData = await loadQuoteData(this.get('quote'));
    const previewWithData = await loadPreviewData(this.get('preview'));

    const { hasAttachments, hasVisualMediaAttachments, hasFileAttachments } = getAttachmentMetadata(
      this
    );
    this.set({ hasAttachments, hasVisualMediaAttachments, hasFileAttachments });
    await this.commit();

    const conversation = this.getConversation();

    let attachmentPromise;
    let linkPreviewPromise;
    let quotePromise;
    const fileIdsToLink: Array<number> = [];

    // we can only send a single preview
    const firstPreviewWithData = previewWithData?.[0] || null;

    // we want to go for the v1, if this is an OpenGroupV1 or not an open group at all
    if (conversation?.isPublic()) {
      const openGroupV2 = conversation.toOpenGroupV2();
      attachmentPromise = uploadAttachmentsV3(finalAttachments, openGroupV2);
      linkPreviewPromise = uploadLinkPreviewsV3(firstPreviewWithData, openGroupV2);
      quotePromise = uploadQuoteThumbnailsV3(openGroupV2, quoteWithData);
    } else {
      // if that's not an sogs, the file is uploaded to the fileserver instead
      attachmentPromise = uploadAttachmentsToFileServer(finalAttachments);
      linkPreviewPromise = uploadLinkPreviewToFileServer(firstPreviewWithData);
      quotePromise = uploadQuoteThumbnailsToFileServer(quoteWithData);
    }

    const [attachments, preview, quote] = await Promise.all([
      attachmentPromise,
      linkPreviewPromise,
      quotePromise,
    ]);
    fileIdsToLink.push(...attachments.map(m => m.id));
    if (preview) {
      fileIdsToLink.push(preview.id);
    }

    if (quote && quote.attachments?.length) {
      // typing for all of this Attachment + quote + preview + send or unsend is pretty bad
      const firstQuoteAttachmentId = (quote.attachments[0].thumbnail as any)?.id;
      if (firstQuoteAttachmentId) {
        fileIdsToLink.push(firstQuoteAttachmentId);
      }
    }

    const isFirstAttachmentVoiceMessage = finalAttachments?.[0]?.isVoiceMessage;
    if (isFirstAttachmentVoiceMessage) {
      attachments[0].flags = SignalService.AttachmentPointer.Flags.VOICE_MESSAGE;
    }

    window.log.info(`Upload of message data for message ${this.idForLogging()} is finished.`);
    return {
      body,
      attachments,
      preview,
      quote,
      fileIdsToLink: uniq(fileIdsToLink),
    };
  }

  /**
   * Marks the message as deleted to show the author has deleted this message for everyone.
   * Sets isDeleted property to true. Set message body text to deletion placeholder for conversation list items.
   */
  public async markAsDeleted() {
    this.set({
      isDeleted: true,
      body: window.i18n('messageDeletedPlaceholder'),
      quote: undefined,
      groupInvitation: undefined,
      dataExtractionNotification: undefined,
      hasAttachments: 0,
      hasFileAttachments: 0,
      hasVisualMediaAttachments: 0,
      attachments: undefined,
      preview: undefined,
      reacts: undefined,
      reactsIndex: undefined,
    });
    await this.markMessageAsRead(Date.now());
    await this.commit();
  }

  // One caller today: event handler for the 'Retry Send' entry on right click of a failed send message
  public async retrySend() {
    if (!window.isOnline) {
      window?.log?.error('retrySend: Cannot retry since we are offline!');
      return null;
    }

    this.set({ errors: null, sent: false, sent_to: [] });
    await this.commit();
    try {
      const conversation: ConversationModel | undefined = this.getConversation();
      if (!conversation) {
        window?.log?.info(
          'cannot retry send message, the corresponding conversation was not found.'
        );
        return null;
      }
      const { body, attachments, preview, quote, fileIdsToLink } = await this.uploadData();

      if (conversation.isPublic()) {
        const openGroupParams: VisibleMessageParams = {
          identifier: this.id,
          timestamp: GetNetworkTime.getNowWithNetworkOffset(),
          lokiProfile: UserUtils.getOurProfile(),
          body,
          attachments,
          preview: preview ? [preview] : [],
          quote,
        };
        const roomInfos = OpenGroupData.getV2OpenGroupRoom(conversation.id);
        if (!roomInfos) {
          throw new Error('Could not find roomInfos for this conversation');
        }

        const openGroupMessage = new OpenGroupVisibleMessage(openGroupParams);
        const openGroup = OpenGroupData.getV2OpenGroupRoom(conversation.id);

        return getMessageQueue().sendToOpenGroupV2({
          message: openGroupMessage,
          roomInfos,
          blinded: roomHasBlindEnabled(openGroup),
          filesToLink: fileIdsToLink,
        });
      }

      const timestamp = Date.now(); // force a new timestamp to handle user fixed his clock;

      const chatParams = {
        identifier: this.id,
        body,
        timestamp,
        expireTimer: this.get('expireTimer'),
        attachments,
        preview: preview ? [preview] : [],
        reacts: this.get('reacts'),
        quote,
        lokiProfile: UserUtils.getOurProfile(),
      };
      if (!chatParams.lokiProfile) {
        delete chatParams.lokiProfile;
      }

      const chatMessage = new VisibleMessage(chatParams);

      // Special-case the self-send case - we send only a sync message
      if (conversation.isMe()) {
        return this.sendSyncMessageOnly(chatMessage);
      }

      if (conversation.isPrivate()) {
        return getMessageQueue().sendToPubKey(
          PubKey.cast(conversation.id),
          chatMessage,
          SnodeNamespaces.UserMessages
        );
      }

      // Here, the convo is neither an open group, a private convo or ourself. It can only be a closed group.
      // For a closed group, retry send only means trigger a send again to all recipients
      // as they are all polling from the same group swarm pubkey
      if (!conversation.isClosedGroup()) {
        throw new Error(
          'We should only end up with a closed group here. Anything else is an error'
        );
      }

      const closedGroupVisibleMessage = new ClosedGroupVisibleMessage({
        identifier: this.id,
        groupId: this.get('conversationId'),
        timestamp,
        chatMessage,
      });

      return getMessageQueue().sendToGroup({
        message: closedGroupVisibleMessage,
        namespace: SnodeNamespaces.ClosedGroupMessage,
      });
    } catch (e) {
      await this.saveErrors(e);
      return null;
    }
  }

  public removeOutgoingErrors(number: string) {
    const errors = partition(
      this.get('errors'),
      e => e.number === number && e.name === 'SendMessageNetworkError'
    );
    this.set({ errors: errors[1] });
    return errors[0][0];
  }

  public getConversation(): ConversationModel | undefined {
    // This needs to be an unsafe call, because this method is called during
    //   initial module setup. We may be in the middle of the initial fetch to
    //   the database.
    return getConversationController().getUnsafe(this.get('conversationId'));
  }

  public getQuoteContact() {
    const quote = this.get('quote');
    if (!quote) {
      return null;
    }
    const { author } = quote;
    if (!author) {
      return null;
    }

    return getConversationController().get(author);
  }

  public getSource() {
    if (this.isIncoming()) {
      return this.get('source');
    }

    return UserUtils.getOurPubKeyStrFromCache();
  }

  public isOutgoing() {
    return this.get('type') === 'outgoing';
  }

  public hasErrors() {
    return lodashSize(this.get('errors')) > 0;
  }

  public async updateMessageHash(messageHash: string) {
    if (!messageHash) {
      window?.log?.error('Message hash not provided to update message hash');
    }
    this.set({
      messageHash,
    });

    await this.commit();
  }

  public async sendSyncMessageOnly(contentMessage: ContentMessage) {
    const now = Date.now();

    this.set({
      sent_to: [UserUtils.getOurPubKeyStrFromCache()],
      sent: true,
    });

    await this.commit();

    const content =
      contentMessage instanceof ContentMessage ? contentMessage.contentProto() : contentMessage;
    await this.sendSyncMessage(content, now);
  }

  public async sendSyncMessage(content: SignalService.Content, sentTimestamp: number) {
    if (this.get('synced') || this.get('sentSync')) {
      return;
    }
    const { dataMessage } = content;

    // TODO maybe we need to account for lastDisappearingMessageChangeTimestamp?
    if (
      dataMessage &&
      (dataMessage.body?.length ||
        dataMessage.attachments?.length ||
        dataMessage.flags === SignalService.DataMessage.Flags.EXPIRATION_TIMER_UPDATE)
    ) {
      const conversation = this.getConversation();
      if (!conversation) {
        throw new Error('Cannot trigger syncMessage with unknown convo.');
      }

      // TODO legacy messages support will be removed in a future release
      const isLegacyDataMessage = Boolean(
        (dataMessage.expireTimer && dataMessage.expireTimer > -1) ||
          (!content.expirationTimer &&
            dataMessage.flags === SignalService.DataMessage.Flags.EXPIRATION_TIMER_UPDATE)
      );

      const expirationType: DisappearingMessageConversationType = content.expirationType
        ? DisappearingMessageConversationSetting[content.expirationType]
        : isLegacyDataMessage
        ? DisappearingMessageConversationSetting[3]
        : 'off';
      const expirationTimer = isLegacyDataMessage
        ? Number(dataMessage.expireTimer)
        : content.expirationTimer;
      const lastDisappearingMessageChangeTimestamp = content.lastDisappearingMessageChangeTimestamp
        ? Number(content.lastDisappearingMessageChangeTimestamp)
        : undefined;

      let expireUpdate: DisappearingMessageUpdate | null = null;
      if (expirationType && expirationTimer !== undefined) {
        expireUpdate = {
          expirationType,
          expirationTimer,
          lastDisappearingMessageChangeTimestamp,
        };
      }

      const syncMessage = buildSyncMessage(
        this.id,
        dataMessage as SignalService.DataMessage,
        conversation.id,
        sentTimestamp,
        expireUpdate || undefined
      );
      await getMessageQueue().sendSyncMessage({
        namespace: SnodeNamespaces.UserMessages,
        message: syncMessage,
      });
    }
    this.set({
      sentSync: true,
    });
    await this.commit();
  }

  public async saveErrors(providedErrors: any) {
    let errors = providedErrors;

    if (!(errors instanceof Array)) {
      errors = [errors];
    }
    errors.forEach((e: any) => {
      window?.log?.error(
        'Message.saveErrors:',
        e && e.reason ? e.reason : null,
        e && e.stack ? e.stack : e
      );
    });
    errors = errors.map((e: any) => {
      if (
        e.constructor === Error ||
        e.constructor === TypeError ||
        e.constructor === ReferenceError
      ) {
        return pick(e, 'name', 'message', 'code', 'number', 'reason');
      }
      return e;
    });
    errors = errors.concat(this.get('errors') || []);

    this.set({ errors });
    await this.commit();
  }

  public async commit(triggerUIUpdate = true) {
    if (!this.id) {
      throw new Error('A message always needs an id');
    }

    perfStart(`messageCommit-${this.id}`);
    // because the saving to db calls _cleanData which mutates the field for cleaning, we need to save a copy
    const id = await Data.saveMessage(cloneDeep(this.attributes));
    if (triggerUIUpdate) {
      this.dispatchMessageUpdate();
    }
    perfEnd(`messageCommit-${this.id}`, 'messageCommit');

    return id;
  }

  public async markMessageAsRead(readAt: number) {
    this.markMessageReadNoCommit(readAt);
    await this.commit();
    // the line below makes sure that getNextExpiringMessage will find this message as expiring.
    // getNextExpiringMessage is used on app start to clean already expired messages which should have been removed already, but are not
    await this.setToExpire();

    await this.getConversation()?.refreshInMemoryDetails();
  }

  public markMessageReadNoCommit(readAt: number) {
    this.set({ unread: READ_MESSAGE_STATE.read });

    const expirationType = this.get('expirationType');
    // TODO legacy messages support will be removed in a future release
    const convo = this.getConversation();
    const isLegacyMode = convo && !convo.isMe() && convo.isPrivate() && expirationType === 'legacy';
    if ((isLegacyMode || expirationType === 'deleteAfterRead') && this.get('expireTimer')) {
      this.set({
        expirationStartTimestamp: setExpirationStartTimestamp(
          'deleteAfterRead',
          readAt,
          isLegacyMode
        ),
      });
    }

    Notifications.clearByMessageId(this.id);
  }

  public isExpiring() {
    return this.get('expireTimer') && this.get('expirationStartTimestamp');
  }

  public isExpired() {
    return this.msTilExpire() <= 0;
  }

  public msTilExpire() {
    if (!this.isExpiring()) {
      return Infinity;
    }
    const now = Date.now();
    const start = this.get('expirationStartTimestamp');
    if (!start) {
      return Infinity;
    }
    const delta = this.get('expireTimer') * 1000;
    let msFromNow = start + delta - now;
    if (msFromNow < 0) {
      msFromNow = 0;
    }
    return msFromNow;
  }

  public async setToExpire() {
    if (this.isExpiring() && !this.get('expires_at')) {
      const start = this.get('expirationStartTimestamp');
      const delta = this.get('expireTimer') * 1000;
      if (!start) {
        return;
      }
      const expiresAt = start + delta;

      this.set({
        expires_at: expiresAt,
      });
      const id = this.get('id');
      if (id) {
        await this.commit();
      }

      window?.log?.debug('Set message expiration', {
        expiresAt,
        sentAt: this.get('sent_at'),
      });

      const messageHash = this.get('messageHash');
      if (messageHash) {
        await expireMessageOnSnode({
          messageHash,
          expireTimer: this.get('expireTimer'),
          shorten: true,
        });
      }
    }
  }

  public isTrustedForAttachmentDownload() {
    try {
      const senderConvoId = this.getSource();
      const isClosedGroup = this.getConversation()?.isClosedGroup() || false;
      const isOpengroup = this.getConversation()?.isOpenGroupV2() || false;
      if (isOpengroup || isClosedGroup || isUsFromCache(senderConvoId)) {
        return true;
      }
      // check the convo from this user
      // we want the convo of the sender of this message
      const senderConvo = getConversationController().get(senderConvoId);
      if (!senderConvo) {
        return false;
      }
      return senderConvo.get('isTrustedForAttachmentDownload') || false;
    } catch (e) {
      window.log.warn('isTrustedForAttachmentDownload: error; ', e.message);
      return false;
    }
  }

  private dispatchMessageUpdate() {
    updatesToDispatch.set(this.id, this.getMessageModelProps());
    throttledAllMessagesDispatch();
  }

  /**
   * Before, group_update attributes could be just the string 'You' and not an array.
   * Using this method to get the group update makes sure than the joined, kicked, or left are always an array of string, or undefined
   */
  private getGroupUpdateAsArray() {
    const groupUpdate = this.get('group_update');
    if (!groupUpdate || isEmpty(groupUpdate)) {
      return undefined;
    }
    const left: Array<string> | undefined = Array.isArray(groupUpdate.left)
      ? groupUpdate.left
      : groupUpdate.left
      ? [groupUpdate.left]
      : undefined;
    const kicked: Array<string> | undefined = Array.isArray(groupUpdate.kicked)
      ? groupUpdate.kicked
      : groupUpdate.kicked
      ? [groupUpdate.kicked]
      : undefined;
    const joined: Array<string> | undefined = Array.isArray(groupUpdate.joined)
      ? groupUpdate.joined
      : groupUpdate.joined
      ? [groupUpdate.joined]
      : undefined;

    const forcedArrayUpdate: MessageGroupUpdate = {};

    if (left) {
      forcedArrayUpdate.left = left;
    }
    if (joined) {
      forcedArrayUpdate.joined = joined;
    }
    if (kicked) {
      forcedArrayUpdate.kicked = kicked;
    }
    if (groupUpdate.name) {
      forcedArrayUpdate.name = groupUpdate.name;
    }
    return forcedArrayUpdate;
  }

  private getDescription() {
    const groupUpdate = this.getGroupUpdateAsArray();
    if (groupUpdate) {
      if (arrayContainsUsOnly(groupUpdate.kicked)) {
        return window.i18n('youGotKickedFromGroup');
      }
      if (arrayContainsUsOnly(groupUpdate.left)) {
        return window.i18n('youLeftTheGroup');
      }

      if (groupUpdate.left && groupUpdate.left.length === 1) {
        return window.i18n('leftTheGroup', [
          getConversationController().getContactProfileNameOrShortenedPubKey(groupUpdate.left[0]),
        ]);
      }

      const messages = [];
      if (!groupUpdate.name && !groupUpdate.joined && !groupUpdate.kicked && !groupUpdate.kicked) {
        return window.i18n('updatedTheGroup'); // Group Updated
      }
      if (groupUpdate.name) {
        return window.i18n('titleIsNow', [groupUpdate.name]);
      }
      if (groupUpdate.joined && groupUpdate.joined.length) {
        const names = groupUpdate.joined.map(
          getConversationController().getContactProfileNameOrShortenedPubKey
        );

        if (names.length > 1) {
          messages.push(window.i18n('multipleJoinedTheGroup', [names.join(', ')]));
        } else {
          messages.push(window.i18n('joinedTheGroup', names));
        }
        return messages.join(' ');
      }

      if (groupUpdate.kicked && groupUpdate.kicked.length) {
        const names = map(
          groupUpdate.kicked,
          getConversationController().getContactProfileNameOrShortenedPubKey
        );

        if (names.length > 1) {
          messages.push(window.i18n('multipleKickedFromTheGroup', [names.join(', ')]));
        } else {
          messages.push(window.i18n('kickedFromTheGroup', names));
        }
      }
      return messages.join(' ');
    }
    if (this.isIncoming() && this.hasErrors()) {
      return window.i18n('incomingError');
    }
    if (this.isGroupInvitation()) {
      return `😎 ${window.i18n('openGroupInvitation')}`;
    }

    if (this.isDataExtractionNotification()) {
      const dataExtraction = this.get(
        'dataExtractionNotification'
      ) as DataExtractionNotificationMsg;
      if (dataExtraction.type === SignalService.DataExtractionNotification.Type.SCREENSHOT) {
        return window.i18n('tookAScreenshot', [
          getConversationController().getContactProfileNameOrShortenedPubKey(dataExtraction.source),
        ]);
      }

      return window.i18n('savedTheFile', [
        getConversationController().getContactProfileNameOrShortenedPubKey(dataExtraction.source),
      ]);
    }
    if (this.get('callNotificationType')) {
      const displayName = getConversationController().getContactProfileNameOrShortenedPubKey(
        this.get('conversationId')
      );
      const callNotificationType = this.get('callNotificationType');
      if (callNotificationType === 'missed-call') {
        return window.i18n('callMissed', [displayName]);
      }
      if (callNotificationType === 'started-call') {
        return window.i18n('startedACall', [displayName]);
      }
      if (callNotificationType === 'answered-a-call') {
        return window.i18n('answeredACall', [displayName]);
      }
    }
    if (this.get('reaction')) {
      const reaction = this.get('reaction');
      if (reaction && reaction.emoji && reaction.emoji !== '') {
        return window.i18n('reactionNotification', [reaction.emoji]);
      }
    }
    return this.get('body');
  }
}

const throttledAllMessagesDispatch = debounce(
  () => {
    if (updatesToDispatch.size === 0) {
      return;
    }
    window.inboxStore?.dispatch(messagesChanged([...updatesToDispatch.values()]));
    updatesToDispatch.clear();
  },
  500,
  { trailing: true, leading: true, maxWait: 1000 }
);

const updatesToDispatch: Map<string, MessageModelPropsWithoutConvoProps> = new Map();
export class MessageCollection extends Backbone.Collection<MessageModel> {}

MessageCollection.prototype.model = MessageModel;

export function findAndFormatContact(pubkey: string): FindAndFormatContactType {
  const contactModel = getConversationController().get(pubkey);
  let profileName: string | null = null;
  let isMe = false;

  if (
    pubkey === UserUtils.getOurPubKeyStrFromCache() ||
    (pubkey && PubKey.isBlinded(pubkey) && isUsAnySogsFromCache(pubkey))
  ) {
    profileName = window.i18n('you');
    isMe = true;
  } else {
    profileName = contactModel?.getNicknameOrRealUsername() || null;
  }

  return {
    pubkey,
    avatarPath: contactModel ? contactModel.getAvatarPath() : null,
    name: contactModel?.getRealSessionUsername() || null,
    profileName,
    isMe,
  };
}

export function processQuoteAttachment(attachment: any) {
  const { thumbnail } = attachment;
  const path = thumbnail && thumbnail.path && getAbsoluteAttachmentPath(thumbnail.path);
  const objectUrl = thumbnail && thumbnail.objectUrl;

  const thumbnailWithObjectUrl =
    !path && !objectUrl ? null : { ...(attachment.thumbnail || {}), objectUrl: path || objectUrl };

  return {
    ...attachment,
    isVoiceMessage: isVoiceMessage(attachment),
    thumbnail: thumbnailWithObjectUrl,
  };
}<|MERGE_RESOLUTION|>--- conflicted
+++ resolved
@@ -15,19 +15,11 @@
   uniq,
 } from 'lodash';
 import filesize from 'filesize';
-<<<<<<< HEAD
-import { SignalService } from '../../ts/protobuf';
-import { getMessageQueue } from '../../ts/session';
-import { getConversationController } from '../../ts/session/conversations';
-import { ContentMessage } from '../../ts/session/messages/outgoing';
-import { PubKey } from '../../ts/session/types';
-=======
 import { SignalService } from '../protobuf';
 import { getMessageQueue } from '../session';
 import { getConversationController } from '../session/conversations';
-import { DataMessage } from '../session/messages/outgoing';
+import { ContentMessage } from '../session/messages/outgoing';
 import { PubKey } from '../session/types';
->>>>>>> 953897cc
 import {
   uploadAttachmentsToFileServer,
   uploadLinkPreviewToFileServer,
