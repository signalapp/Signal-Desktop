import * as BetterSqlite3 from 'better-sqlite3';
import { app, clipboard, dialog, Notification } from 'electron';
import fs from 'fs';
import path from 'path';
import rimraf from 'rimraf';

import {
  chunk,
  compact,
  difference,
  forEach,
  fromPairs,
  isArray,
  isEmpty,
  isNumber,
  isObject,
  isString,
  last,
  map,
  omit,
} from 'lodash';
import { ConversationAttributes } from '../models/conversationAttributes';
import { PubKey } from '../session/types/PubKey'; // checked - only node
import { redactAll } from '../util/privacy'; // checked - only node
import {
  arrayStrToJson,
  assertValidConversationAttributes,
  ATTACHMENT_DOWNLOADS_TABLE,
  CLOSED_GROUP_V2_KEY_PAIRS_TABLE,
  CONVERSATIONS_TABLE,
  dropFtsAndTriggers,
  formatRowOfConversation,
  GUARD_NODE_TABLE,
  HEX_KEY,
  IDENTITY_KEYS_TABLE,
  ITEMS_TABLE,
  jsonToObject,
  LAST_HASHES_TABLE,
  MESSAGES_FTS_TABLE,
  MESSAGES_TABLE,
  NODES_FOR_PUBKEY_TABLE,
  objectToJSON,
  OPEN_GROUP_ROOMS_V2_TABLE,
  rebuildFtsTable,
  toSqliteBoolean,
} from './database_utility';
import { LocaleMessagesType } from './locale'; // checked - only node
import { StorageItem } from './storage_item'; // checked - only node

import { OpenGroupV2Room } from '../data/opengroups';
import {
  CONFIG_DUMP_TABLE,
  MsgDuplicateSearchOpenGroup,
  roomHasBlindEnabled,
  SaveConversationReturn,
  UnprocessedDataNode,
  UnprocessedParameter,
  UpdateLastHashType,
} from '../types/sqlSharedTypes';

import { KNOWN_BLINDED_KEYS_ITEM, SettingsKey } from '../data/settings-key';
import {
  getSQLCipherIntegrityCheck,
  openAndMigrateDatabase,
  updateSchema,
} from './migration/signalMigrations';
import {
  assertGlobalInstance,
  assertGlobalInstanceOrInstance,
  closeDbInstance,
  initDbInstanceWith,
  isInstanceInitialized,
} from './sqlInstance';
import { configDumpData } from './sql_calls/config_dump';
import { base64_variants, from_base64, to_hex } from 'libsodium-wrappers-sumo';

// tslint:disable: no-console function-name non-literal-fs-path

const MAX_PUBKEYS_MEMBERS = 300;

function getSQLIntegrityCheck(db: BetterSqlite3.Database) {
  const checkResult = db.pragma('quick_check', { simple: true });
  if (checkResult !== 'ok') {
    return checkResult;
  }

  return undefined;
}

function openAndSetUpSQLCipher(filePath: string, { key }: { key: string }) {
  return openAndMigrateDatabase(filePath, key);
}

function setSQLPassword(password: string) {
  if (!assertGlobalInstance()) {
    throw new Error('setSQLPassword: db is not initialized');
  }

  // If the password isn't hex then we need to derive a key from it
  const deriveKey = HEX_KEY.test(password);
  const value = deriveKey ? `'${password}'` : `"x'${password}'"`;
  assertGlobalInstance().pragma(`rekey = ${value}`);
}

function vacuumDatabase(db: BetterSqlite3.Database) {
  if (!db) {
    throw new Error('vacuum: db is not initialized');
  }
  const start = Date.now();
  console.info('Vacuuming DB. This might take a while.');
  db.exec('VACUUM;');
  console.info(`Vacuuming DB Finished in ${Date.now() - start}ms.`);
}

let databaseFilePath: string | undefined;

function _initializePaths(configDir: string) {
  const dbDir = path.join(configDir, 'sql');
  fs.mkdirSync(dbDir, { recursive: true });
  console.info('Made sure db folder exists at:', dbDir);
  databaseFilePath = path.join(dbDir, 'db.sqlite');
}

function showFailedToStart() {
  const notification = new Notification({
    title: 'Session failed to start',
    body: 'Please start from terminal and open a github issue',
  });
  notification.show();
}

async function initializeSql({
  configDir,
  key,
  messages,
  passwordAttempt,
}: {
  configDir: string;
  key: string;
  messages: LocaleMessagesType;
  passwordAttempt: boolean;
}) {
  console.info('initializeSql sqlnode');
  if (isInstanceInitialized()) {
    throw new Error('Cannot initialize more than once!');
  }

  if (!isString(configDir)) {
    throw new Error('initialize: configDir is required!');
  }
  if (!isString(key)) {
    throw new Error('initialize: key is required!');
  }
  if (!isObject(messages)) {
    throw new Error('initialize: message is required!');
  }

  _initializePaths(configDir);

  let db;
  try {
    if (!databaseFilePath) {
      throw new Error('databaseFilePath is not set');
    }
    db = openAndSetUpSQLCipher(databaseFilePath, { key });
    if (!db) {
      throw new Error('db is not set');
    }
    updateSchema(db);

    // test database

    const cipherIntegrityResult = getSQLCipherIntegrityCheck(db);
    if (cipherIntegrityResult) {
      console.log('Database cipher integrity check failed:', cipherIntegrityResult);
      throw new Error(`Cipher integrity check failed: ${cipherIntegrityResult}`);
    }
    const integrityResult = getSQLIntegrityCheck(db);
    if (integrityResult) {
      console.log('Database integrity check failed:', integrityResult);
      throw new Error(`Integrity check failed: ${integrityResult}`);
    }

    // At this point we can allow general access to the database
    initDbInstanceWith(db);

    console.info('total message count before cleaning: ', getMessageCount());
    console.info('total conversation count before cleaning: ', getConversationCount());
    cleanUpOldOpengroupsOnStart();
    cleanUpUnusedNodeForKeyEntriesOnStart();
    printDbStats();

    console.info('total message count after cleaning: ', getMessageCount());
    console.info('total conversation count after cleaning: ', getConversationCount());

    // Clear any already deleted db entries on each app start.
    vacuumDatabase(db);
  } catch (error) {
    console.error('error', error);
    if (passwordAttempt) {
      throw error;
    }
    console.log('Database startup error:', error.stack);
    const button = await dialog.showMessageBox({
      buttons: [messages.copyErrorAndQuit, messages.clearAllData],
      defaultId: 0,
      detail: redactAll(error.stack),
      message: messages.databaseError,
      noLink: true,
      type: 'error',
    });

    if (button.response === 0) {
      clipboard.writeText(`Database startup error:\n\n${redactAll(error.stack)}`);
    } else {
      closeDbInstance();
      showFailedToStart();
    }

    app.exit(1);
    return false;
  }

  return true;
}

function removeDB(configDir = null) {
  if (isInstanceInitialized()) {
    throw new Error('removeDB: Cannot erase database when it is open!');
  }

  if (!databaseFilePath && configDir) {
    _initializePaths(configDir);
  }

  if (databaseFilePath) {
    rimraf.sync(databaseFilePath);
    rimraf.sync(`${databaseFilePath}-shm`);
    rimraf.sync(`${databaseFilePath}-wal`);
  }
}

// Password hash
const PASS_HASH_ID = 'passHash';
function getPasswordHash() {
  const item = getItemById(PASS_HASH_ID);
  return item && item.value;
}
function savePasswordHash(hash: string) {
  if (isEmpty(hash)) {
    removePasswordHash();
    return;
  }

  const data = { id: PASS_HASH_ID, value: hash };
  createOrUpdateItem(data);
}
function removePasswordHash() {
  removeItemById(PASS_HASH_ID);
}

function getIdentityKeyById(id: string, instance: BetterSqlite3.Database) {
  return getById(IDENTITY_KEYS_TABLE, id, instance);
}

function getGuardNodes() {
  const nodes = assertGlobalInstance()
    .prepare(`SELECT ed25519PubKey FROM ${GUARD_NODE_TABLE};`)
    .all();

  if (!nodes) {
    return null;
  }

  return nodes;
}

function updateGuardNodes(nodes: Array<string>) {
  assertGlobalInstance().transaction(() => {
    assertGlobalInstance().exec(`DELETE FROM ${GUARD_NODE_TABLE}`);
    nodes.map(edkey =>
      assertGlobalInstance()
        .prepare(
          `INSERT INTO ${GUARD_NODE_TABLE} (
        ed25519PubKey
      ) values ($ed25519PubKey)`
        )
        .run({
          ed25519PubKey: edkey,
        })
    );
  })();
}

function createOrUpdateItem(data: StorageItem, instance?: BetterSqlite3.Database) {
  createOrUpdate(ITEMS_TABLE, data, instance);
}
function getItemById(id: string, instance?: BetterSqlite3.Database) {
  return getById(ITEMS_TABLE, id, instance);
}
function getAllItems() {
  const rows = assertGlobalInstance()
    .prepare(`SELECT json FROM ${ITEMS_TABLE} ORDER BY id ASC;`)
    .all();
  return map(rows, row => jsonToObject(row.json));
}
function removeItemById(id: string) {
  removeById(ITEMS_TABLE, id);
  return;
}

function createOrUpdate(table: string, data: StorageItem, instance?: BetterSqlite3.Database) {
  const { id } = data;
  if (!id) {
    throw new Error('createOrUpdate: Provided data did not have a truthy id');
  }

  assertGlobalInstanceOrInstance(instance)
    .prepare(
      `INSERT OR REPLACE INTO ${table} (
      id,
      json
    ) values (
      $id,
      $json
    )`
    )
    .run({
      id,
      json: objectToJSON(data),
    });
}

function getById(table: string, id: string, instance?: BetterSqlite3.Database) {
  const row = assertGlobalInstanceOrInstance(instance)
    .prepare(`SELECT * FROM ${table} WHERE id = $id;`)
    .get({
      id,
    });

  if (!row) {
    return null;
  }

  return jsonToObject(row.json);
}

function removeById(table: string, id: string) {
  if (!Array.isArray(id)) {
    assertGlobalInstance()
      .prepare(`DELETE FROM ${table} WHERE id = $id;`)
      .run({ id });
    return;
  }

  if (!id.length) {
    throw new Error('removeById: No ids to delete!');
  }

  // Our node interface doesn't seem to allow you to replace one single ? with an array
  assertGlobalInstance()
    .prepare(`DELETE FROM ${table} WHERE id IN ( ${id.map(() => '?').join(', ')} );`)
    .run({ id });
}

// Conversations

function getSwarmNodesForPubkey(pubkey: string) {
  const row = assertGlobalInstance()
    .prepare(`SELECT * FROM ${NODES_FOR_PUBKEY_TABLE} WHERE pubkey = $pubkey;`)
    .get({
      pubkey,
    });

  if (!row) {
    return [];
  }

  return jsonToObject(row.json);
}

function updateSwarmNodesForPubkey(pubkey: string, snodeEdKeys: Array<string>) {
  assertGlobalInstance()
    .prepare(
      `INSERT OR REPLACE INTO ${NODES_FOR_PUBKEY_TABLE} (
        pubkey,
        json
        ) values (
          $pubkey,
          $json
          );`
    )
    .run({
      pubkey,
      json: objectToJSON(snodeEdKeys),
    });
}

function getConversationCount() {
  const row = assertGlobalInstance()
    .prepare(`SELECT count(*) from ${CONVERSATIONS_TABLE};`)
    .get();
  if (!row) {
    throw new Error(`getConversationCount: Unable to get count of ${CONVERSATIONS_TABLE}`);
  }

  return row['count(*)'];
}

/**
 * Because the argument list can change when saving a conversation (and actually doing a lot of other stuff),
 * it is not a good idea to try to use it to update a conversation while doing migrations.
 * Because everytime you'll update the saveConversation with a new argument, the migration you wrote a month ago still relies on the old way.
 * Because of that, there is no `instance` argument here, and you should not add one as this is only needed during migrations (which will break if you do it)
 */
// tslint:disable-next-line: max-func-body-length cyclomatic-complexity
function saveConversation(data: ConversationAttributes): SaveConversationReturn {
  const formatted = assertValidConversationAttributes(data);

  const {
    id,
    active_at,
    type,
    members,
    nickname,
    profileKey,
    zombies,
    left,
    expirationType,
    // TODO rename expireTimer to expirationTimer
    expireTimer,
<<<<<<< HEAD
=======
    lastDisappearingMessageChangeTimestamp,
    hasOutdatedClient,
    mentionedUs,
    unreadCount,
>>>>>>> 992d3d34
    lastMessageStatus,
    lastMessage,
    lastJoinedTimestamp,
    groupAdmins,
    isKickedFromGroup,
    avatarPointer,
    avatarImageId,
    triggerNotificationsFor,
    isTrustedForAttachmentDownload,
    isApproved,
    didApproveMe,
    avatarInProfile,
    displayNameInProfile,
    conversationIdOrigin,
    priority,
    markedAsUnread,
  } = formatted;

  const omited = omit(formatted);
  const keys = Object.keys(omited);
  const columnsCommaSeparated = keys.join(', ');
  const valuesArgs = keys.map(k => `$${k}`).join(', ');

  const maxLength = 300;
  // shorten the last message as we never need more than `maxLength` chars (and it bloats the redux/ipc calls uselessly.

  const shortenedLastMessage =
    isString(lastMessage) && lastMessage.length > maxLength
      ? lastMessage.substring(0, maxLength)
      : lastMessage;
  assertGlobalInstance()
    .prepare(
      `INSERT OR REPLACE INTO ${CONVERSATIONS_TABLE} (
<<<<<<< HEAD
	${columnsCommaSeparated}
	) values (
	   ${valuesArgs}
=======
	id,
	active_at,
	type,
	members,
  nickname,
  profileKey,
  zombies,
  left,
  expirationType,
  expireTimer,
  lastDisappearingMessageChangeTimestamp,
  hasOutdatedClient,
  mentionedUs,
  unreadCount,
  lastMessageStatus,
  lastMessage,
  lastJoinedTimestamp,
  groupAdmins,
  groupModerators,
  isKickedFromGroup,
  subscriberCount,
  readCapability,
  writeCapability,
  uploadCapability,
  is_medium_group,
  avatarPointer,
  avatarImageId,
  triggerNotificationsFor,
  isTrustedForAttachmentDownload,
  isPinned,
  isApproved,
  didApproveMe,
  avatarInProfile,
  displayNameInProfile,
  conversationIdOrigin
	) values (
	    $id,
	    $active_at,
	    $type,
	    $members,
      $nickname,
      $profileKey,
      $zombies,
      $left,
      $expirationType,
      $expireTimer,
      $lastDisappearingMessageChangeTimestamp,
      $hasOutdatedClient,
      $mentionedUs,
      $unreadCount,
      $lastMessageStatus,
      $lastMessage,
      $lastJoinedTimestamp,
      $groupAdmins,
      $groupModerators,
      $isKickedFromGroup,
      $subscriberCount,
      $readCapability,
      $writeCapability,
      $uploadCapability,
      $is_medium_group,
      $avatarPointer,
      $avatarImageId,
      $triggerNotificationsFor,
      $isTrustedForAttachmentDownload,
      $isPinned,
      $isApproved,
      $didApproveMe,
      $avatarInProfile,
      $displayNameInProfile,
      $conversationIdOrigin
>>>>>>> 992d3d34
      )`
    )
    .run({
      id,
      active_at,
      type,
      members: members && members.length ? arrayStrToJson(members) : '[]',
      nickname,
      profileKey,
      zombies: zombies && zombies.length ? arrayStrToJson(zombies) : '[]',
      left: toSqliteBoolean(left),
      expirationType,
      expireTimer,
<<<<<<< HEAD
=======
      lastDisappearingMessageChangeTimestamp,
      hasOutdatedClient,
      mentionedUs: toSqliteBoolean(mentionedUs),
      unreadCount,
>>>>>>> 992d3d34
      lastMessageStatus,
      lastMessage: shortenedLastMessage,

      lastJoinedTimestamp,
      groupAdmins: groupAdmins && groupAdmins.length ? arrayStrToJson(groupAdmins) : '[]',
      isKickedFromGroup: toSqliteBoolean(isKickedFromGroup),
      avatarPointer,
      avatarImageId,
      triggerNotificationsFor,
      isTrustedForAttachmentDownload: toSqliteBoolean(isTrustedForAttachmentDownload),
      priority,
      isApproved: toSqliteBoolean(isApproved),
      didApproveMe: toSqliteBoolean(didApproveMe),
      avatarInProfile,
      displayNameInProfile,
      conversationIdOrigin,
      markedAsUnread: toSqliteBoolean(markedAsUnread),
    });

  return fetchConvoMemoryDetails(id);
}

function fetchConvoMemoryDetails(convoId: string): SaveConversationReturn {
  const hasMentionedUsUnread = !!getFirstUnreadMessageWithMention(convoId);
  const unreadCount = getUnreadCountByConversation(convoId);
  const lastReadTimestampMessageSentTimestamp = getLastMessageReadInConversation(convoId);

  // TODOLATER it would be nice to be able to remove the lastMessage and lastMessageStatus from the conversation table, and just return it when saving the conversation
  // and saving it in memory only.
  // But we'd need to update a bunch of things as we do some logic before setting the lastUpdate text and status mostly in `getMessagePropStatus` and `getNotificationText()`
  // const lastMessages = getLastMessagesByConversation(convoId, 1) as Array:Record<string, any>>;

  return {
    mentionedUs: hasMentionedUsUnread,
    unreadCount,
    lastReadTimestampMessage: lastReadTimestampMessageSentTimestamp,
  };
}

function removeConversation(id: string | Array<string>) {
  if (!Array.isArray(id)) {
    assertGlobalInstance()
      .prepare(`DELETE FROM ${CONVERSATIONS_TABLE} WHERE id = $id;`)
      .run({
        id,
      });
    return;
  }

  if (!id.length) {
    throw new Error('removeConversation: No ids to delete!');
  }

  // Our node interface doesn't seem to allow you to replace one single ? with an array
  assertGlobalInstance()
    .prepare(`DELETE FROM ${CONVERSATIONS_TABLE} WHERE id IN ( ${id.map(() => '?').join(', ')} );`)
    .run(id);
}

export function getIdentityKeys(db: BetterSqlite3.Database) {
  const row = db.prepare(`SELECT * FROM ${ITEMS_TABLE} WHERE id = $id;`).get({
    id: 'identityKey',
  });

  if (!row) {
    return null;
  }
  try {
    const parsedIdentityKey = jsonToObject(row.json);
    if (
      !parsedIdentityKey?.value?.pubKey ||
      !parsedIdentityKey?.value?.ed25519KeyPair?.privateKey
    ) {
      return null;
    }
    const publicKeyBase64 = parsedIdentityKey?.value?.pubKey;
    const publicKeyHex = to_hex(from_base64(publicKeyBase64, base64_variants.ORIGINAL));

    const ed25519PrivateKeyUintArray = parsedIdentityKey?.value?.ed25519KeyPair?.privateKey;

    // TODOLATER migrate the ed25519KeyPair for all the users already logged in to a base64 representation
    const privateEd25519 = new Uint8Array(Object.values(ed25519PrivateKeyUintArray));

    if (!privateEd25519 || isEmpty(privateEd25519)) {
      return null;
    }

    return {
      publicKeyHex,
      privateEd25519,
    };
  } catch (e) {
    return null;
  }
}

function getUsBlindedInThatServerIfNeeded(
  convoId: string,
  instance?: BetterSqlite3.Database
): string | undefined {
  const usNaked = getIdentityKeys(assertGlobalInstanceOrInstance(instance))?.publicKeyHex;
  if (!usNaked) {
    return undefined;
  }
  const room = getV2OpenGroupRoom(convoId, instance) as OpenGroupV2Room | null;
  if (!room || !roomHasBlindEnabled(room) || !room.serverPublicKey) {
    return usNaked;
  }

  const blinded = getItemById(KNOWN_BLINDED_KEYS_ITEM, instance);
  // this is essentially a duplicate of getUsBlindedInThatServer made at a database level (with db from the DB directly and not cached on the renderer side)
  try {
    const allBlinded = JSON.parse(blinded?.value);
    const found = allBlinded.find(
      (m: any) => m.serverPublicKey === room.serverPublicKey && m.realSessionId === usNaked
    );

    const blindedId = found?.blindedId;
    return isString(blindedId) ? blindedId : usNaked;
  } catch (e) {
    console.error('getUsBlindedInThatServerIfNeeded failed with ', e.message);
  }

  return usNaked;
}

function getConversationById(id: string, instance?: BetterSqlite3.Database) {
  const row = assertGlobalInstanceOrInstance(instance)
    .prepare(`SELECT * FROM ${CONVERSATIONS_TABLE} WHERE id = $id;`)
    .get({
      id,
    });

  const unreadCount = getUnreadCountByConversation(id, instance) || 0;
  const mentionedUsStillUnread = !!getFirstUnreadMessageWithMention(id, instance);

  return formatRowOfConversation(row, 'getConversationById', unreadCount, mentionedUsStillUnread);
}

function getAllConversations() {
  const rows = assertGlobalInstance()
    .prepare(`SELECT * FROM ${CONVERSATIONS_TABLE} ORDER BY id ASC;`)
    .all();

  return (rows || []).map(m => {
    const unreadCount = getUnreadCountByConversation(m.id) || 0;
    const mentionedUsStillUnread = !!getFirstUnreadMessageWithMention(m.id);
    return formatRowOfConversation(m, 'getAllConversations', unreadCount, mentionedUsStillUnread);
  });
}

function getPubkeysInPublicConversation(conversationId: string) {
  const conversation = getV2OpenGroupRoom(conversationId);
  if (!conversation) {
    return [];
  }

  const hasBlindOn = Boolean(
    conversation.capabilities &&
      isArray(conversation.capabilities) &&
      conversation.capabilities?.includes('blind')
  );

  const whereClause = hasBlindOn ? 'AND source LIKE "15%"' : '';

  const rows = assertGlobalInstance()
    .prepare(
      `SELECT DISTINCT source FROM ${MESSAGES_TABLE} WHERE
      conversationId = $conversationId ${whereClause}
     ORDER BY received_at DESC LIMIT ${MAX_PUBKEYS_MEMBERS};`
    )
    .all({
      conversationId,
    });

  return map(rows, row => row.source);
}

function searchConversations(query: string) {
  const rows = assertGlobalInstance()
    .prepare(
      `SELECT * FROM ${CONVERSATIONS_TABLE} WHERE
      (
        displayNameInProfile LIKE $displayNameInProfile OR
        nickname LIKE $nickname
      ) AND active_at > 0
     ORDER BY active_at DESC
     LIMIT $limit`
    )
    .all({
      displayNameInProfile: `%${query}%`,
      nickname: `%${query}%`,
      limit: 50,
    });

  return (rows || []).map(m => {
    const unreadCount = getUnreadCountByConversation(m.id);
    const mentionedUsStillUnread = !!getFirstUnreadMessageWithMention(m.id);

    const formatted = formatRowOfConversation(
      m,
      'searchConversations',
      unreadCount,
      mentionedUsStillUnread
    );

    return formatted;
  });
}

// order by clause is the same as orderByClause but with a table prefix so we cannot reuse it
const orderByMessageCoalesceClause = `ORDER BY COALESCE(${MESSAGES_TABLE}.serverTimestamp, ${MESSAGES_TABLE}.sent_at, ${MESSAGES_TABLE}.received_at) DESC`;

function searchMessages(query: string, limit: number) {
  if (!limit) {
    throw new Error('searchMessages limit must be set');
  }

  const rows = assertGlobalInstance()
    .prepare(
      `SELECT
      ${MESSAGES_TABLE}.json,
      snippet(${MESSAGES_FTS_TABLE}, -1, '<<left>>', '<<right>>', '...', 5) as snippet
    FROM ${MESSAGES_FTS_TABLE}
    INNER JOIN ${MESSAGES_TABLE} on ${MESSAGES_FTS_TABLE}.id = ${MESSAGES_TABLE}.id
    WHERE
     ${MESSAGES_FTS_TABLE} match $query
    ${orderByMessageCoalesceClause}
    LIMIT $limit;`
    )
    .all({
      query,
      limit,
    });

  return map(rows, row => ({
    ...jsonToObject(row.json),
    snippet: row.snippet,
  }));
}

/**
 * Search for matching messages in a specific conversation.
 * Currently unused but kept as we want to add it back at some point.
 */
function searchMessagesInConversation(query: string, conversationId: string, limit: number) {
  const rows = assertGlobalInstance()
    .prepare(
      `SELECT
      ${MESSAGES_TABLE}.json,
      snippet(${MESSAGES_FTS_TABLE}, -1, '<<left>>', '<<right>>', '...', 15) as snippet
    FROM ${MESSAGES_FTS_TABLE}
    INNER JOIN ${MESSAGES_TABLE} on ${MESSAGES_FTS_TABLE}.id = ${MESSAGES_TABLE}.id
    WHERE
    ${MESSAGES_FTS_TABLE} match $query AND
      ${MESSAGES_TABLE}.conversationId = $conversationId
    ${orderByMessageCoalesceClause}
      LIMIT $limit;`
    )
    .all({
      query,
      conversationId,
      limit: limit || 100,
    });

  return map(rows, row => ({
    ...jsonToObject(row.json),
    snippet: row.snippet,
  }));
}

function getMessageCount() {
  const row = assertGlobalInstance()
    .prepare(`SELECT count(*) from ${MESSAGES_TABLE};`)
    .get();

  if (!row) {
    throw new Error(`getMessageCount: Unable to get count of ${MESSAGES_TABLE}`);
  }
  return row['count(*)'];
}

function saveMessage(data: any) {
  const {
    body,
    conversationId,
    // eslint-disable-next-line camelcase
    expires_at,
    hasAttachments,
    hasFileAttachments,
    hasVisualMediaAttachments,
    id,
    serverId,
    serverTimestamp,
    // eslint-disable-next-line camelcase
    received_at,
    sent,
    // eslint-disable-next-line camelcase
    sent_at,
    source,
    type,
    unread,
    expirationType,
    expireTimer,
    expirationStartTimestamp,
  } = data;

  if (!id) {
    throw new Error('id is required');
  }

  if (!conversationId) {
    throw new Error('conversationId is required');
  }

  const payload = {
    id,
    json: objectToJSON(data),

    serverId,
    serverTimestamp,
    body,
    conversationId,
    expirationStartTimestamp,
    expires_at,
    expirationType,
    expireTimer,
    hasAttachments,
    hasFileAttachments,
    hasVisualMediaAttachments,
    received_at,
    sent,
    sent_at,
    source,
    type: type || '',
    unread,
  };

  assertGlobalInstance()
    .prepare(
      `INSERT OR REPLACE INTO ${MESSAGES_TABLE} (
    id,
    json,
    serverId,
    serverTimestamp,
    body,
    conversationId,
    expirationStartTimestamp,
    expires_at,
    expirationType,
    expireTimer,
    hasAttachments,
    hasFileAttachments,
    hasVisualMediaAttachments,
    received_at,
    sent,
    sent_at,
    source,
    type,
    unread
  ) values (
    $id,
    $json,
    $serverId,
    $serverTimestamp,
    $body,
    $conversationId,
    $expirationStartTimestamp,
    $expires_at,
    $expirationType,
    $expireTimer,
    $hasAttachments,
    $hasFileAttachments,
    $hasVisualMediaAttachments,
    $received_at,
    $sent,
    $sent_at,
    $source,
    $type,
    $unread
  );`
    )
    .run(payload);

  return id;
}

function saveSeenMessageHashes(arrayOfHashes: Array<string>) {
  assertGlobalInstance().transaction(() => {
    map(arrayOfHashes, saveSeenMessageHash);
  })();
}

function updateLastHash(data: UpdateLastHashType) {
  const { convoId, snode, hash, expiresAt, namespace } = data;
  if (!isNumber(namespace)) {
    throw new Error('updateLastHash: namespace must be set to a number');
  }
  assertGlobalInstance()
    .prepare(
      `INSERT OR REPLACE INTO ${LAST_HASHES_TABLE} (
      id,
      snode,
      hash,
      expiresAt,
      namespace
    ) values (
      $id,
      $snode,
      $hash,
      $expiresAt,
      $namespace
    )`
    )
    .run({
      id: convoId,
      snode,
      hash,
      expiresAt,
      namespace,
    });
}

function saveSeenMessageHash(data: any) {
  const { expiresAt, hash } = data;
  try {
    assertGlobalInstance()
      .prepare(
        `INSERT INTO seenMessages (
      expiresAt,
      hash
      ) values (
        $expiresAt,
        $hash
        );`
      )
      .run({
        expiresAt,
        hash,
      });
  } catch (e) {
    console.error('saveSeenMessageHash failed:', e.message);
  }
}

function cleanLastHashes() {
  assertGlobalInstance()
    .prepare(`DELETE FROM ${LAST_HASHES_TABLE} WHERE expiresAt <= $now;`)
    .run({
      now: Date.now(),
    });
}

function cleanSeenMessages() {
  assertGlobalInstance()
    .prepare('DELETE FROM seenMessages WHERE expiresAt <= $now;')
    .run({
      now: Date.now(),
    });
}

function saveMessages(arrayOfMessages: Array<any>) {
  console.info('saveMessages of length: ', arrayOfMessages.length);
  assertGlobalInstance().transaction(() => {
    map(arrayOfMessages, saveMessage);
  })();
}

function removeMessage(id: string, instance?: BetterSqlite3.Database) {
  if (!isString(id)) {
    throw new Error('removeMessage: only takes single message to delete!');

    return;
  }

  assertGlobalInstanceOrInstance(instance)
    .prepare(`DELETE FROM ${MESSAGES_TABLE} WHERE id = $id;`)
    .run({ id });
}

function removeMessagesByIds(ids: Array<string>, instance?: BetterSqlite3.Database) {
  if (!Array.isArray(ids)) {
    throw new Error('removeMessagesByIds only allowed an array of strings');
  }

  if (!ids.length) {
    throw new Error('removeMessagesByIds: No ids to delete!');
  }

  // Our node interface doesn't seem to allow you to replace one single ? with an array
  assertGlobalInstanceOrInstance(instance)
    .prepare(`DELETE FROM ${MESSAGES_TABLE} WHERE id IN ( ${ids.map(() => '?').join(', ')} );`)
    .run(ids);
}

function removeAllMessagesInConversation(
  conversationId: string,
  instance?: BetterSqlite3.Database
) {
  if (!conversationId) {
    return;
  }

  // Our node interface doesn't seem to allow you to replace one single ? with an array
  assertGlobalInstanceOrInstance(instance)
    .prepare(`DELETE FROM ${MESSAGES_TABLE} WHERE conversationId = $conversationId`)
    .run({ conversationId });
}

function getMessageIdsFromServerIds(serverIds: Array<string | number>, conversationId: string) {
  if (!Array.isArray(serverIds)) {
    return [];
  }

  // Sanitize the input as we're going to use it directly in the query
  const validServerIds = serverIds.map(Number).filter(n => !Number.isNaN(n));

  /*
    Sqlite3 doesn't have a good way to have `IN` query with another query.
    See: https://github.com/mapbox/node-sqlite3/issues/762.

    So we have to use templating to insert the values.
  */
  const rows = assertGlobalInstance()
    .prepare(
      `SELECT id FROM ${MESSAGES_TABLE} WHERE
    serverId IN (${validServerIds.join(',')}) AND
    conversationId = $conversationId;`
    )
    .all({
      conversationId,
    });
  return rows.map(row => row.id);
}

function getMessageById(id: string) {
  const row = assertGlobalInstance()
    .prepare(`SELECT * FROM ${MESSAGES_TABLE} WHERE id = $id;`)
    .get({
      id,
    });

  if (!row) {
    return null;
  }

  return jsonToObject(row.json);
}

function getMessageBySenderAndSentAt({ source, sentAt }: { source: string; sentAt: number }) {
  const rows = assertGlobalInstance()
    .prepare(
      `SELECT json FROM ${MESSAGES_TABLE} WHERE
      source = $source AND
      sent_at = $sent_at;`
    )
    .all({
      source,
      sent_at: sentAt,
    });

  return map(rows, row => jsonToObject(row.json));
}

// serverIds are not unique so we need the conversationId
function getMessageByServerId(conversationId: string, serverId: number) {
  const row = assertGlobalInstance()
    .prepare(
      `SELECT * FROM ${MESSAGES_TABLE} WHERE conversationId = $conversationId AND serverId = $serverId;`
    )
    .get({
      conversationId,
      serverId,
    });

  if (!row) {
    return null;
  }

  return jsonToObject(row.json);
}

function getMessagesCountBySender({ source }: { source: string }) {
  if (!source) {
    throw new Error('source must be set');
  }
  const count = assertGlobalInstance()
    .prepare(
      `SELECT count(*) FROM ${MESSAGES_TABLE} WHERE
      source = $source;`
    )
    .get({
      source,
    });
  if (!count) {
    return 0;
  }

  return count['count(*)'] || 0;
}

function getMessageBySenderAndTimestamp({
  source,
  timestamp,
}: {
  source: string;
  timestamp: number;
}) {
  const rows = assertGlobalInstance()
    .prepare(
      `SELECT json FROM ${MESSAGES_TABLE} WHERE
      source = $source AND
      sent_at = $timestamp;`
    )
    .all({
      source,
      timestamp,
    });

  return map(rows, row => jsonToObject(row.json));
}

function filterAlreadyFetchedOpengroupMessage(
  msgDetails: MsgDuplicateSearchOpenGroup
): MsgDuplicateSearchOpenGroup {
  const filteredNonBlinded = msgDetails.filter(msg => {
    const rows = assertGlobalInstance()
      .prepare(
        `SELECT source, serverTimestamp  FROM ${MESSAGES_TABLE} WHERE
      source = $sender AND
      serverTimestamp = $serverTimestamp;`
      )
      .all({
        sender: msg.sender,
        serverTimestamp: msg.serverTimestamp,
      });
    if (rows.length) {
      console.info(
        `filtering out already received sogs message from ${msg.sender} at ${msg.serverTimestamp} `
      );
      return false;
    }
    return true;
  });

  return filteredNonBlinded;
}

function getUnreadByConversation(conversationId: string, sentBeforeTimestamp: number) {
  const rows = assertGlobalInstance()
    .prepare(
      `SELECT * FROM ${MESSAGES_TABLE} WHERE
      unread = $unread AND
      conversationId = $conversationId AND
      COALESCE(serverTimestamp, sent_at) <= $sentBeforeTimestamp
     ${orderByClauseASC};`
    )
    .all({
      unread: toSqliteBoolean(true),
      conversationId,
      sentBeforeTimestamp,
    });

  return map(rows, row => jsonToObject(row.json));
}

/**
 * Warning: This does not start expiration timer
 */
function markAllAsReadByConversationNoExpiration(
  conversationId: string,
  returnMessagesUpdated: boolean
): Array<number> {
  let toReturn: Array<number> = [];
  if (returnMessagesUpdated) {
    const messagesUnreadBefore = assertGlobalInstance()
      .prepare(
        `SELECT json FROM ${MESSAGES_TABLE} WHERE
  unread = $unread AND
  conversationId = $conversationId;`
      )
      .all({
        unread: toSqliteBoolean(true),
        conversationId,
      });
    toReturn = compact(messagesUnreadBefore.map(row => jsonToObject(row.json).sent_at));
  }

  assertGlobalInstance()
    .prepare(
      `UPDATE ${MESSAGES_TABLE} SET
      unread = 0, json = json_set(json, '$.unread', 0)
      WHERE unread = $unread AND
      conversationId = $conversationId;`
    )
    .run({
      unread: toSqliteBoolean(true),
      conversationId,
    });

  return toReturn;
}

function getUnreadCountByConversation(
  conversationId: string,
  instance?: BetterSqlite3.Database
): number {
  const row = assertGlobalInstanceOrInstance(instance)
    .prepare(
      `SELECT count(*) FROM ${MESSAGES_TABLE} WHERE
    unread = $unread AND
    conversationId = $conversationId;`
    )
    .get({
      unread: toSqliteBoolean(true),
      conversationId,
    });

  if (!row) {
    throw new Error(`Unable to get unread count of ${conversationId}`);
  }

  return row['count(*)'];
}

function getMessageCountByType(conversationId: string, type = '%') {
  const row = assertGlobalInstance()
    .prepare(
      `SELECT count(*) from ${MESSAGES_TABLE}
      WHERE conversationId = $conversationId
      AND type = $type;`
    )
    .get({
      conversationId,
      type,
    });

  if (!row) {
    throw new Error(
      `getIncomingMessagesCountByConversation: Unable to get incoming messages count of ${conversationId}`
    );
  }

  return row['count(*)'];
}

// Note: Sorting here is necessary for getting the last message (with limit 1)
// be sure to update the sorting order to sort messages on redux too (sortMessages)
const orderByClause = 'ORDER BY COALESCE(serverTimestamp, sent_at, received_at) DESC';
const orderByClauseASC = 'ORDER BY COALESCE(serverTimestamp, sent_at, received_at) ASC';

function getMessagesByConversation(conversationId: string, { messageId = null } = {}) {
  const absLimit = 30;
  // If messageId is given it means we are opening the conversation to that specific messageId,
  // or that we just scrolled to it by a quote click and needs to load around it.
  // If messageId is null, it means we are just opening the convo to the last unread message, or at the bottom
  const firstUnread = getFirstUnreadMessageIdInConversation(conversationId);

  const numberOfMessagesInConvo = getMessagesCountByConversation(conversationId);
  const floorLoadAllMessagesInConvo = 70;

  if (messageId || firstUnread) {
    const messageFound = getMessageById(messageId || firstUnread);

    if (messageFound && messageFound.conversationId === conversationId) {
      // tslint:disable-next-line: no-shadowed-variable
      const rows = assertGlobalInstance()
        .prepare(
          `WITH cte AS (
            SELECT id, conversationId, json, row_number() OVER (${orderByClause}) as row_number
              FROM ${MESSAGES_TABLE} WHERE conversationId = $conversationId
          ), current AS (
          SELECT row_number
            FROM cte
          WHERE id = $messageId

        )
        SELECT cte.*
          FROM cte, current
            WHERE ABS(cte.row_number - current.row_number) <= $limit
          ORDER BY cte.row_number;
          `
        )
        .all({
          conversationId,
          messageId: messageId || firstUnread,
          limit:
            numberOfMessagesInConvo < floorLoadAllMessagesInConvo
              ? floorLoadAllMessagesInConvo
              : absLimit,
        });

      return map(rows, row => jsonToObject(row.json));
    }
    console.info(
      `getMessagesByConversation: Could not find messageId ${messageId} in db with conversationId: ${conversationId}. Just fetching the convo as usual.`
    );
  }

  const limit =
    numberOfMessagesInConvo < floorLoadAllMessagesInConvo
      ? floorLoadAllMessagesInConvo
      : absLimit * 2;

  const rows = assertGlobalInstance()
    .prepare(
      `
    SELECT json FROM ${MESSAGES_TABLE} WHERE
      conversationId = $conversationId
      ${orderByClause}
    LIMIT $limit;
    `
    )
    .all({
      conversationId,
      limit,
    });

  return map(rows, row => jsonToObject(row.json));
}

function getLastMessagesByConversation(conversationId: string, limit: number) {
  if (!isNumber(limit)) {
    throw new Error('limit must be a number');
  }

  const rows = assertGlobalInstance()
    .prepare(
      `
    SELECT json FROM ${MESSAGES_TABLE} WHERE
      conversationId = $conversationId
      ${orderByClause}
    LIMIT $limit;
    `
    )
    .all({
      conversationId,
      limit,
    });
  return map(rows, row => jsonToObject(row.json));
}

/**
 * This is the oldest message so we cannot reuse getLastMessagesByConversation
 */
function getOldestMessageInConversation(conversationId: string) {
  const rows = assertGlobalInstance()
    .prepare(
      `
    SELECT json FROM ${MESSAGES_TABLE} WHERE
      conversationId = $conversationId
      ${orderByClauseASC}
    LIMIT $limit;
    `
    )
    .all({
      conversationId,
      limit: 1,
    });
  return map(rows, row => jsonToObject(row.json));
}

function hasConversationOutgoingMessage(conversationId: string) {
  const row = assertGlobalInstance()
    .prepare(
      `
    SELECT count(*)  FROM ${MESSAGES_TABLE} WHERE
      conversationId = $conversationId AND
      type IS 'outgoing'
    `
    )
    .get({
      conversationId,
    });
  if (!row) {
    throw new Error('hasConversationOutgoingMessage: Unable to get coun');
  }

  return Boolean(row['count(*)']);
}

function getFirstUnreadMessageIdInConversation(conversationId: string) {
  const rows = assertGlobalInstance()
    .prepare(
      `
    SELECT id FROM ${MESSAGES_TABLE} WHERE
      conversationId = $conversationId AND
      unread = $unread
      ORDER BY serverTimestamp ASC, serverId ASC, sent_at ASC, received_at ASC
    LIMIT 1;
    `
    )
    .all({
      conversationId,
      unread: toSqliteBoolean(true),
    });

  if (rows.length === 0) {
    return undefined;
  }
  return rows[0].id;
}

/**
 * Returns the last read message timestamp in the specific conversation (the columns `serverTimestamp` || `sent_at`)
 */
function getLastMessageReadInConversation(conversationId: string): number | null {
  const rows = assertGlobalInstance()
    .prepare(
      `
      SELECT MAX(MAX(COALESCE(serverTimestamp, 0)), MAX(COALESCE(sent_at, 0)) ) AS max_sent_at
      FROM ${MESSAGES_TABLE} WHERE
        conversationId = $conversationId AND
        unread = $unread;
    `
    )
    .get({
      conversationId,
      unread: toSqliteBoolean(false), // we want to find the message read with the higher sent_at timestamp
    });

  return rows?.max_sent_at || null;
}

function getFirstUnreadMessageWithMention(
  conversationId: string,
  instance?: BetterSqlite3.Database
): string | undefined {
  const ourPkInThatConversation = getUsBlindedInThatServerIfNeeded(conversationId, instance);

  if (!ourPkInThatConversation || !ourPkInThatConversation.length) {
    throw new Error('getFirstUnreadMessageWithMention needs our pubkey but nothing was given');
  }
  const likeMatch = `%@${ourPkInThatConversation}%`;

  // TODOLATER make this use the fts search table rather than this one?
  const rows = assertGlobalInstanceOrInstance(instance)
    .prepare(
      `
    SELECT id FROM ${MESSAGES_TABLE} WHERE
      conversationId = $conversationId AND
      unread = $unread AND
      body LIKE $likeMatch
      ORDER BY serverTimestamp ASC, serverId ASC, sent_at ASC, received_at ASC
    LIMIT 1;
    `
    )
    .all({
      conversationId,
      unread: toSqliteBoolean(true),
      likeMatch,
    });

  if (rows.length === 0) {
    return undefined;
  }
  return rows[0].id;
}

function getMessagesBySentAt(sentAt: number) {
  const rows = assertGlobalInstance()
    .prepare(
      `SELECT json FROM ${MESSAGES_TABLE}
     WHERE sent_at = $sent_at
     ORDER BY received_at DESC;`
    )
    .all({
      sent_at: sentAt,
    });

  return map(rows, row => jsonToObject(row.json));
}

function getLastHashBySnode(convoId: string, snode: string, namespace: number) {
  if (!isNumber(namespace)) {
    throw new Error('getLastHashBySnode: namespace must be set to a number');
  }
  const row = assertGlobalInstance()
    .prepare(
      `SELECT * FROM ${LAST_HASHES_TABLE} WHERE snode = $snode AND id = $id AND namespace = $namespace;`
    )
    .get({
      snode,
      id: convoId,
      namespace,
    });

  if (!row) {
    return null;
  }

  return row.hash;
}

function getSeenMessagesByHashList(hashes: Array<string>) {
  const rows = assertGlobalInstance()
    .prepare(`SELECT * FROM seenMessages WHERE hash IN ( ${hashes.map(() => '?').join(', ')} );`)
    .all(hashes);

  return map(rows, row => row.hash);
}

function getExpiredMessages() {
  const now = Date.now();
  const rows = assertGlobalInstance()
    .prepare(
      `SELECT json FROM ${MESSAGES_TABLE} WHERE
      expires_at IS NOT NULL AND
      expires_at <= $expires_at
     ORDER BY expires_at ASC;`
    )
    .all({
      expires_at: now,
    });

  return map(rows, row => jsonToObject(row.json));
}

function getOutgoingWithoutExpiresAt() {
  const rows = assertGlobalInstance()
    .prepare(
      `
    SELECT json FROM ${MESSAGES_TABLE}
    WHERE
      expireTimer > 0 AND
      expires_at IS NULL AND
      type IS 'outgoing'
    ORDER BY expires_at ASC;
  `
    )
    .all();

  return map(rows, row => jsonToObject(row.json));
}

function getNextExpiringMessage() {
  const rows = assertGlobalInstance()
    .prepare(
      `
    SELECT json FROM ${MESSAGES_TABLE}
    WHERE expires_at > 0
    ORDER BY expires_at ASC
    LIMIT 1;
  `
    )
    .all();

  return map(rows, row => jsonToObject(row.json));
}

/* Unproccessed a received messages not yet processed */
const unprocessed: UnprocessedDataNode = {
  saveUnprocessed: (data: UnprocessedParameter) => {
    const { id, timestamp, version, attempts, envelope, senderIdentity, messageHash } = data;
    if (!id) {
      throw new Error(`saveUnprocessed: id was falsey: ${id}`);
    }

    assertGlobalInstance()
      .prepare(
        `INSERT OR REPLACE INTO unprocessed (
        id,
        timestamp,
        version,
        attempts,
        envelope,
        senderIdentity,
        serverHash
      ) values (
        $id,
        $timestamp,
        $version,
        $attempts,
        $envelope,
        $senderIdentity,
        $messageHash
      );`
      )
      .run({
        id,
        timestamp,
        version,
        attempts,
        envelope,
        senderIdentity,
        messageHash,
      });
  },

  updateUnprocessedAttempts: (id: string, attempts: number) => {
    assertGlobalInstance()
      .prepare('UPDATE unprocessed SET attempts = $attempts WHERE id = $id;')
      .run({
        id,
        attempts,
      });
  },

  updateUnprocessedWithData: (id: string, data: UnprocessedParameter) => {
    const { source, decrypted, senderIdentity } = data;

    assertGlobalInstance()
      .prepare(
        `UPDATE unprocessed SET
        source = $source,
        decrypted = $decrypted,
        senderIdentity = $senderIdentity
      WHERE id = $id;`
      )
      .run({
        id,
        source,
        decrypted,
        senderIdentity,
      });
  },

  getUnprocessedById: (id: string) => {
    const row = assertGlobalInstance()
      .prepare('SELECT * FROM unprocessed WHERE id = $id;')
      .get({
        id,
      });

    return row;
  },

  getUnprocessedCount: () => {
    const row = assertGlobalInstance()
      .prepare('SELECT count(*) from unprocessed;')
      .get();

    if (!row) {
      throw new Error('getMessageCount: Unable to get count of unprocessed');
    }

    return row['count(*)'];
  },

  getAllUnprocessed: () => {
    const rows = assertGlobalInstance()
      .prepare('SELECT * FROM unprocessed ORDER BY timestamp ASC;')
      .all();

    return rows;
  },

  removeUnprocessed: (id: string): void => {
    if (Array.isArray(id)) {
      console.error('removeUnprocessed only supports single ids at a time');
      throw new Error('removeUnprocessed only supports single ids at a time');
    }
    assertGlobalInstance()
      .prepare('DELETE FROM unprocessed WHERE id = $id;')
      .run({ id });
    return;
  },

  removeAllUnprocessed: () => {
    assertGlobalInstance()
      .prepare('DELETE FROM unprocessed;')
      .run();
  },
};

function getNextAttachmentDownloadJobs(limit: number) {
  const timestamp = Date.now();

  const rows = assertGlobalInstance()
    .prepare(
      `SELECT json FROM ${ATTACHMENT_DOWNLOADS_TABLE}
    WHERE pending = 0 AND timestamp < $timestamp
    ORDER BY timestamp DESC
    LIMIT $limit;`
    )
    .all({
      limit,
      timestamp,
    });

  return map(rows, row => jsonToObject(row.json));
}

function saveAttachmentDownloadJob(job: any) {
  const { id, pending, timestamp } = job;
  if (!id) {
    throw new Error('saveAttachmentDownloadJob: Provided job did not have a truthy id');
  }

  assertGlobalInstance()
    .prepare(
      `INSERT OR REPLACE INTO ${ATTACHMENT_DOWNLOADS_TABLE} (
      id,
      pending,
      timestamp,
      json
    ) values (
      $id,
      $pending,
      $timestamp,
      $json
    )`
    )
    .run({
      id,
      pending,
      timestamp,
      json: objectToJSON(job),
    });
}

function setAttachmentDownloadJobPending(id: string, pending: 1 | 0) {
  assertGlobalInstance()
    .prepare(`UPDATE ${ATTACHMENT_DOWNLOADS_TABLE} SET pending = $pending WHERE id = $id;`)
    .run({
      id,
      pending,
    });
}

function resetAttachmentDownloadPending() {
  assertGlobalInstance()
    .prepare(`UPDATE ${ATTACHMENT_DOWNLOADS_TABLE} SET pending = 0 WHERE pending != 0;`)
    .run();
}
function removeAttachmentDownloadJob(id: string) {
  removeById(ATTACHMENT_DOWNLOADS_TABLE, id);
}
function removeAllAttachmentDownloadJobs() {
  assertGlobalInstance().exec(`DELETE FROM ${ATTACHMENT_DOWNLOADS_TABLE};`);
}

// All data in database
function removeAll() {
  assertGlobalInstance().exec(`
    DELETE FROM ${IDENTITY_KEYS_TABLE};
    DELETE FROM ${ITEMS_TABLE};
    DELETE FROM unprocessed;
    DELETE FROM ${LAST_HASHES_TABLE};
    DELETE FROM ${NODES_FOR_PUBKEY_TABLE};
    DELETE FROM ${CLOSED_GROUP_V2_KEY_PAIRS_TABLE};
    DELETE FROM seenMessages;
    DELETE FROM ${CONVERSATIONS_TABLE};
    DELETE FROM ${MESSAGES_TABLE};
    DELETE FROM ${ATTACHMENT_DOWNLOADS_TABLE};
    DELETE FROM ${MESSAGES_FTS_TABLE};
    DELETE FROM ${CONFIG_DUMP_TABLE};
`);
}

function removeAllConversations() {
  assertGlobalInstance()
    .prepare(`DELETE FROM ${CONVERSATIONS_TABLE};`)
    .run();
}

function getMessagesWithVisualMediaAttachments(conversationId: string, limit?: number) {
  const rows = assertGlobalInstance()
    .prepare(
      `SELECT json FROM ${MESSAGES_TABLE} WHERE
      conversationId = $conversationId AND
      hasVisualMediaAttachments = 1
     ORDER BY received_at DESC
     LIMIT $limit;`
    )
    .all({
      conversationId,
      limit,
    });

  return map(rows, row => jsonToObject(row.json));
}

function getMessagesWithFileAttachments(conversationId: string, limit: number) {
  const rows = assertGlobalInstance()
    .prepare(
      `SELECT json FROM ${MESSAGES_TABLE} WHERE
      conversationId = $conversationId AND
      hasFileAttachments = 1
     ORDER BY received_at DESC
     LIMIT $limit;`
    )
    .all({
      conversationId,
      limit,
    });

  return map(rows, row => jsonToObject(row.json));
}

function getExternalFilesForMessage(message: any) {
  const { attachments, quote, preview } = message;
  const files: Array<any> = [];

  forEach(attachments, attachment => {
    const { path: file, thumbnail, screenshot } = attachment;
    if (file) {
      files.push(file);
    }

    if (thumbnail && thumbnail.path) {
      files.push(thumbnail.path);
    }

    if (screenshot && screenshot.path) {
      files.push(screenshot.path);
    }
  });

  if (quote && quote.attachments && quote.attachments.length) {
    forEach(quote.attachments, attachment => {
      const { thumbnail } = attachment;

      if (thumbnail && thumbnail.path) {
        files.push(thumbnail.path);
      }
    });
  }

  if (preview && preview.length) {
    forEach(preview, item => {
      const { image } = item;

      if (image && image.path) {
        files.push(image.path);
      }
    });
  }

  return files;
}

function getExternalFilesForConversation(
  conversationAvatar:
    | string
    | {
        path?: string | undefined;
      }
    | undefined
) {
  const files = [];

  if (isString(conversationAvatar)) {
    files.push(conversationAvatar);
  }

  if (isObject(conversationAvatar)) {
    const avatarObj = conversationAvatar as Record<string, any>;
    if (isString(avatarObj.path)) {
      files.push(avatarObj.path);
    }
  }

  return files;
}

function removeKnownAttachments(allAttachments: Array<string>) {
  const lookup = fromPairs(map(allAttachments, file => [file, true]));
  const chunkSize = 50;

  const total = getMessageCount();
  console.log(`removeKnownAttachments: About to iterate through ${total} messages`);

  let count = 0;
  let complete = false;
  let id = '';

  while (!complete) {
    const rows = assertGlobalInstance()
      .prepare(
        `SELECT json FROM ${MESSAGES_TABLE}
       WHERE id > $id
       ORDER BY id ASC
       LIMIT $chunkSize;`
      )
      .all({
        id,
        chunkSize,
      });

    const messages = map(rows, row => jsonToObject(row.json));
    forEach(messages, message => {
      const externalFiles = getExternalFilesForMessage(message);
      forEach(externalFiles, file => {
        // tslint:disable-next-line: no-dynamic-delete
        delete lookup[file];
      });
    });

    const lastMessage = last(messages);
    if (lastMessage) {
      ({ id } = lastMessage);
    }
    complete = messages.length < chunkSize;
    count += messages.length;
  }

  console.log(`removeKnownAttachments: Done processing ${count} ${MESSAGES_TABLE}`);

  complete = false;
  count = 0;
  // Though conversations.id is a string, this ensures that, when coerced, this
  //   value is still a string but it's smaller than every other string.
  (id as any) = 0;

  const conversationTotal = getConversationCount();
  console.log(
    `removeKnownAttachments: About to iterate through ${conversationTotal} ${CONVERSATIONS_TABLE}`
  );

  while (!complete) {
    const conversations = assertGlobalInstance()
      .prepare(
        `SELECT * FROM ${CONVERSATIONS_TABLE}
       WHERE id > $id
       ORDER BY id ASC
       LIMIT $chunkSize;`
      )
      .all({
        id,
        chunkSize,
      });

    forEach(conversations, conversation => {
      const avatar = (conversation as ConversationAttributes)?.avatarInProfile;
      const externalFiles = getExternalFilesForConversation(avatar);
      forEach(externalFiles, file => {
        // tslint:disable-next-line: no-dynamic-delete
        delete lookup[file];
      });
    });

    const lastMessage = last(conversations);
    if (lastMessage) {
      ({ id } = lastMessage);
    }
    complete = conversations.length < chunkSize;
    count += conversations.length;
  }

  console.log(`removeKnownAttachments: Done processing ${count} ${CONVERSATIONS_TABLE}`);

  return Object.keys(lookup);
}

function getMessagesCountByConversation(
  conversationId: string,
  instance?: BetterSqlite3.Database | null
): number {
  const row = assertGlobalInstanceOrInstance(instance)
    .prepare(`SELECT count(*) from ${MESSAGES_TABLE} WHERE conversationId = $conversationId;`)
    .get({ conversationId });

  return row ? row['count(*)'] : 0;
}

/**
 * The returned array is ordered based on the timestamp, the latest is at the end.
 * @param groupPublicKey string | PubKey
 */
function getAllEncryptionKeyPairsForGroup(
  groupPublicKey: string | PubKey,
  db?: BetterSqlite3.Database
) {
  const rows = getAllEncryptionKeyPairsForGroupRaw(groupPublicKey, db);

  return map(rows, row => jsonToObject(row.json));
}

function getAllEncryptionKeyPairsForGroupRaw(
  groupPublicKey: string | PubKey,
  db?: BetterSqlite3.Database
) {
  const pubkeyAsString = (groupPublicKey as PubKey).key
    ? (groupPublicKey as PubKey).key
    : groupPublicKey;
  const rows = assertGlobalInstanceOrInstance(db)
    .prepare(
      `SELECT * FROM ${CLOSED_GROUP_V2_KEY_PAIRS_TABLE} WHERE groupPublicKey = $groupPublicKey ORDER BY timestamp ASC;`
    )
    .all({
      groupPublicKey: pubkeyAsString,
    });

  return rows;
}

function getLatestClosedGroupEncryptionKeyPair(
  groupPublicKey: string,
  db?: BetterSqlite3.Database
) {
  const rows = getAllEncryptionKeyPairsForGroup(groupPublicKey, db);
  if (!rows || rows.length === 0) {
    return undefined;
  }
  return rows[rows.length - 1];
}

function addClosedGroupEncryptionKeyPair(
  groupPublicKey: string,
  keypair: object,
  instance?: BetterSqlite3.Database
) {
  const timestamp = Date.now();

  assertGlobalInstanceOrInstance(instance)
    .prepare(
      `INSERT OR REPLACE INTO ${CLOSED_GROUP_V2_KEY_PAIRS_TABLE} (
      groupPublicKey,
      timestamp,
        json
        ) values (
          $groupPublicKey,
          $timestamp,
          $json
          );`
    )
    .run({
      groupPublicKey,
      timestamp,
      json: objectToJSON(keypair),
    });
}

function removeAllClosedGroupEncryptionKeyPairs(groupPublicKey: string) {
  assertGlobalInstance()
    .prepare(
      `DELETE FROM ${CLOSED_GROUP_V2_KEY_PAIRS_TABLE} WHERE groupPublicKey = $groupPublicKey`
    )
    .run({
      groupPublicKey,
    });
}

/**
 * Related to Opengroup V2
 */
function getAllV2OpenGroupRooms(instance?: BetterSqlite3.Database): Array<OpenGroupV2Room> {
  const rows = assertGlobalInstanceOrInstance(instance)
    .prepare(`SELECT json FROM ${OPEN_GROUP_ROOMS_V2_TABLE};`)
    .all();

  if (!rows) {
    return [];
  }

  return rows.map(r => jsonToObject(r.json)) as Array<OpenGroupV2Room>;
}

function getV2OpenGroupRoom(conversationId: string, db?: BetterSqlite3.Database) {
  const row = assertGlobalInstanceOrInstance(db)
    .prepare(
      `SELECT json FROM ${OPEN_GROUP_ROOMS_V2_TABLE} WHERE conversationId = $conversationId;`
    )
    .get({
      conversationId,
    });

  if (!row) {
    return null;
  }

  return jsonToObject(row.json);
}

function saveV2OpenGroupRoom(opengroupsv2Room: OpenGroupV2Room, instance?: BetterSqlite3.Database) {
  const { serverUrl, roomId, conversationId } = opengroupsv2Room;
  assertGlobalInstanceOrInstance(instance)
    .prepare(
      `INSERT OR REPLACE INTO ${OPEN_GROUP_ROOMS_V2_TABLE} (
      serverUrl,
      roomId,
      conversationId,
      json
    ) values (
      $serverUrl,
      $roomId,
      $conversationId,
      $json
    )`
    )
    .run({
      serverUrl,
      roomId,
      conversationId,
      json: objectToJSON(opengroupsv2Room),
    });
}

function removeV2OpenGroupRoom(conversationId: string) {
  assertGlobalInstance()
    .prepare(`DELETE FROM ${OPEN_GROUP_ROOMS_V2_TABLE} WHERE conversationId = $conversationId`)
    .run({
      conversationId,
    });
}

/**
 * Others
 */

function getEntriesCountInTable(tbl: string) {
  try {
    const row = assertGlobalInstance()
      .prepare(`SELECT count(*) from ${tbl};`)
      .get();
    return row['count(*)'];
  } catch (e) {
    console.error(e);
    return 0;
  }
}

function printDbStats() {
  [
    'attachment_downloads',
    'conversations',
    'encryptionKeyPairsForClosedGroupV2',
    'guardNodes',
    'identityKeys',
    'items',
    'lastHashes',
    'loki_schema',
    'messages',
    'messages_fts',
    'messages_fts_config',
    'messages_fts_content',
    'messages_fts_data',
    'messages_fts_docsize',
    'messages_fts_idx',
    'nodesForPubkey',
    'openGroupRoomsV2',
    'seenMessages',
    'sqlite_sequence',
    'sqlite_stat1',
    'sqlite_stat4',
    'unprocessed',
  ].forEach(i => {
    console.log(`${i} count`, getEntriesCountInTable(i));
  });
}

/**
 * Remove all the unused entries in the snodes for pubkey table.
 * This table is used to know which snodes we should contact to send a message to a recipient
 */
function cleanUpUnusedNodeForKeyEntriesOnStart() {
  // we have to keep private and closed group ids
  const allIdsToKeep =
    assertGlobalInstance()
      .prepare(
        `SELECT id FROM ${CONVERSATIONS_TABLE} WHERE id NOT LIKE 'http%'
    `
      )
      .all()
      .map(m => m.id) || [];

  const allEntriesInSnodeForPubkey =
    assertGlobalInstance()
      .prepare(`SELECT pubkey FROM ${NODES_FOR_PUBKEY_TABLE};`)
      .all()
      .map(m => m.pubkey) || [];

  const swarmUnused = difference(allEntriesInSnodeForPubkey, allIdsToKeep);

  if (swarmUnused.length) {
    const start = Date.now();

    const chunks = chunk(swarmUnused, 500);
    chunks.forEach(ch => {
      assertGlobalInstance()
        .prepare(
          `DELETE FROM ${NODES_FOR_PUBKEY_TABLE} WHERE pubkey IN (${ch.map(() => '?').join(',')});`
        )
        .run(ch);
    });

    console.log(`Removing of ${swarmUnused.length} unused swarms took ${Date.now() - start}ms`);
  }
}

function cleanUpMessagesJson() {
  console.info('cleanUpMessagesJson ');
  const start = Date.now();
  assertGlobalInstance().transaction(() => {
    assertGlobalInstance().exec(`
      UPDATE ${MESSAGES_TABLE} SET
      json = json_remove(json, '$.schemaVersion', '$.recipients', '$.decrypted_at', '$.sourceDevice')
    `);
  })();

  console.info(`cleanUpMessagesJson took ${Date.now() - start}ms`);
}

function cleanUpOldOpengroupsOnStart() {
  const ourNumber = getItemById('number_id');
  if (!ourNumber || !ourNumber.value) {
    console.info('cleanUpOldOpengroups: ourNumber is not set');
    return;
  }
  let pruneSetting = getItemById(SettingsKey.settingsOpengroupPruning)?.value;

  if (pruneSetting === undefined) {
    console.info('Prune settings is undefined (and not explicitly false), forcing it to true.');
    createOrUpdateItem({ id: SettingsKey.settingsOpengroupPruning, value: true });
    pruneSetting = true;
  }

  if (!pruneSetting) {
    console.info('Prune setting not enabled, skipping cleanUpOldOpengroups');
    return;
  }

  const rows = assertGlobalInstance()
    .prepare(
      `SELECT id FROM ${CONVERSATIONS_TABLE} WHERE
      type = 'group' AND
      id LIKE 'http%'
     ORDER BY id ASC;`
    )
    .all();

  const v2ConvosIds = map(rows, row => row.id);

  if (!v2ConvosIds || !v2ConvosIds.length) {
    console.info('cleanUpOldOpengroups: v2Convos is empty');
    return;
  }
  console.info(`Count of v2 opengroup convos to clean: ${v2ConvosIds.length}`);
  // For each open group, if it has more than 2000 messages, we remove all the messages
  // older than 6 months. So this does not limit the size of open group history to 2000
  // messages but to 6 months.
  //
  // This is the only way we can clean up conversations objects from users which just
  // sent messages a while ago and with whom we never interacted. This is only for open
  // groups, and is because ALL the conversations are cached in the redux store. Having
  // a very large number of conversations (unused) is causing the performance of the app
  // to deteriorate a lot.
  //
  // Another fix would be to not cache all the conversations in the redux store, but it
  // ain't going to happen any time soon as it would a pretty big change of the way we
  // do things and would break a lot of the app.
  const maxMessagePerOpengroupConvo = 2000;

  // first remove very old messages for each opengroups
  const db = assertGlobalInstance();
  db.transaction(() => {
    dropFtsAndTriggers(db);
    v2ConvosIds.forEach(convoId => {
      const messagesInConvoBefore = getMessagesCountByConversation(convoId);

      if (messagesInConvoBefore >= maxMessagePerOpengroupConvo) {
        const minute = 1000 * 60;
        const sixMonths = minute * 60 * 24 * 30 * 6;
        const limitTimestamp = Date.now() - sixMonths;
        const countToRemove = assertGlobalInstance()
          .prepare(
            `SELECT count(*) from ${MESSAGES_TABLE} WHERE serverTimestamp <= $serverTimestamp AND conversationId = $conversationId;`
          )
          .get({ conversationId: convoId, serverTimestamp: limitTimestamp })['count(*)'];
        const start = Date.now();

        assertGlobalInstance()
          .prepare(
            `
        DELETE FROM ${MESSAGES_TABLE} WHERE serverTimestamp <= $serverTimestamp AND conversationId = $conversationId`
          )
          .run({ conversationId: convoId, serverTimestamp: limitTimestamp }); // delete messages older than 6 months ago.
        const messagesInConvoAfter = getMessagesCountByConversation(convoId);

        console.info(
          `Cleaning ${countToRemove} messages older than 6 months in public convo: ${convoId} took ${Date.now() -
            start}ms. Old message count: ${messagesInConvoBefore}, new message count: ${messagesInConvoAfter}`
        );

        // no need to update the `unreadCount` during the migration anymore.
        // `saveConversation` is broken when called with a argument without all the required fields.
        // and this makes little sense as the unreadCount will be updated on opening
        // const unreadCount = get UnreadCountByConversation(convoId);
        // const convoProps = get ConversationById(convoId);
        // if (convoProps) {
        //   convoProps.unread Count = unread Count;
        //   saveConversation(convoProps);
        // }
      } else {
        console.info(
          `Not cleaning messages older than 6 months in public convo: ${convoId}. message count: ${messagesInConvoBefore}`
        );
      }
    });

    // now, we might have a bunch of private conversation, without any interaction and no messages
    // those are the conversation of the old members in the opengroups we just cleaned.
    const allInactiveConvos = assertGlobalInstance()
      .prepare(
        `
    SELECT id FROM ${CONVERSATIONS_TABLE} WHERE type = 'private' AND (active_at IS NULL OR active_at = 0)`
      )
      .all();

    const ourPubkey = ourNumber.value.split('.')[0];

    const allInactiveAndWithoutMessagesConvo = allInactiveConvos
      .map(c => c.id as string)
      .filter(convoId => {
        return convoId !== ourPubkey && getMessagesCountBySender({ source: convoId }) === 0
          ? true
          : false;
      });
    if (allInactiveAndWithoutMessagesConvo.length) {
      console.info(
        `Removing ${allInactiveAndWithoutMessagesConvo.length} completely inactive convos`
      );
      const start = Date.now();

      const chunks = chunk(allInactiveAndWithoutMessagesConvo, 500);
      chunks.forEach(ch => {
        db.prepare(
          `DELETE FROM ${CONVERSATIONS_TABLE} WHERE id IN (${ch.map(() => '?').join(',')});`
        ).run(ch);
      });

      console.info(
        `Removing of ${
          allInactiveAndWithoutMessagesConvo.length
        } completely inactive convos done in ${Date.now() - start}ms`
      );
    }

    cleanUpMessagesJson();

    rebuildFtsTable(db);
  })();
}

<<<<<<< HEAD
export type SqlNodeType = typeof sqlNode;
=======
// tslint:disable: max-func-body-length binary-expression-operand-order insecure-random
/**
 * Only using this for development. Populate conversation and message tables.
 */
function fillWithTestData(numConvosToAdd: number, numMsgsToAdd: number) {
  const convoBeforeCount = assertGlobalInstance()
    .prepare(`SELECT count(*) from ${CONVERSATIONS_TABLE};`)
    .get()['count(*)'];

  const lipsum =
    // eslint:disable-next-line max-line-length
    `Lorem ipsum dolor sit amet, consectetur adipiscing elit. Duis ac ornare lorem,
    non suscipit      purus. Lorem ipsum dolor sit amet, consectetur adipiscing elit.
    Suspendisse cursus aliquet       velit a dignissim. Integer at nisi sed velit consequat
    dictum. Phasellus congue tellus ante.        Ut rutrum hendrerit dapibus. Fusce
    luctus, ante nec interdum molestie, purus urna volutpat         turpis, eget mattis
    lectus velit at velit. Praesent vel tellus turpis. Praesent eget purus          at
    nisl blandit pharetra.  Cras dapibus sem vitae rutrum dapibus. Vivamus vitae mi
    ante.           Donec aliquam porta nibh, vel scelerisque orci condimentum sed.
    Proin in mattis ipsum,            ac euismod sem. Donec malesuada sem nisl, at
    vehicula ante efficitur sed. Curabitur             in sapien eros. Morbi tempor ante ut
    metus scelerisque condimentum. Integer sit amet              tempus nulla. Vivamus
    imperdiet dui ac luctus vulputate.  Sed a accumsan risus. Nulla               facilisi.
    Nulla mauris dui, luctus in sagittis at, sodales id mauris. Integer efficitur
            viverra ex, ut dignissim eros tincidunt placerat. Sed facilisis gravida
    mauris in luctus                . Fusce dapibus, est vitae tincidunt eleifend, justo
    odio porta dui, sed ultrices mi arcu                 vitae ante. Mauris ut libero
    erat. Nam ut mi quis ante tincidunt facilisis sit amet id enim.
    Vestibulum in molestie mi. In ac felis est. Vestibulum vel blandit ex. Morbi vitae
    viverra augue                  . Ut turpis quam, cursus quis ex a, convallis
    ullamcorper purus.  Nam eget libero arcu. Integer fermentum enim nunc, non consequat urna
    fermentum condimentum. Nulla vitae malesuada est. Donec imperdiet tortor interdum
    malesuada feugiat. Integer pulvinar dui ex, eget tristique arcu mattis at. Nam eu neque
    eget mauris varius suscipit. Quisque ac enim vitae mauris laoreet congue nec sed
    justo. Curabitur fermentum quam eget est tincidunt, at faucibus lacus maximus.  Donec
    auctor enim dolor, faucibus egestas diam consectetur sed. Donec eget rutrum arcu, at
    tempus mi. Fusce quis volutpat sapien. In aliquet fringilla purus. Ut eu nunc non
    augue lacinia ultrices at eget tortor. Maecenas pulvinar odio sit amet purus
    elementum, a vehicula lorem maximus. Pellentesque eu lorem magna. Vestibulum ut facilisis
    lorem. Proin et enim cursus, vulputate neque sit amet, posuere enim. Praesent
    faucibus tellus vel mi tincidunt, nec malesuada nibh malesuada. In laoreet sapien vitae
    aliquet sollicitudin.
    `;

  const msgBeforeCount = assertGlobalInstance()
    .prepare(`SELECT count(*) from ${MESSAGES_TABLE};`)
    .get()['count(*)'];

  console.info('==== fillWithTestData ====');
  console.info({
    convoBeforeCount,
    msgBeforeCount,
    convoToAdd: numConvosToAdd,
    msgToAdd: numMsgsToAdd,
  });

  const convosIdsAdded = [];
  // eslint-disable-next-line no-plusplus
  for (let index = 0; index < numConvosToAdd; index++) {
    const activeAt = Date.now() - index;
    const id = Date.now() - 1000 * index;
    const convoObjToAdd: ConversationAttributes = {
      active_at: activeAt,
      members: [],
      displayNameInProfile: `${activeAt}`,
      id: `05${id}`,
      type: 'group',
      didApproveMe: false,
      expirationType: 'off',
      expireTimer: 0,
      lastDisappearingMessageChangeTimestamp: 0,
      groupAdmins: [],
      groupModerators: [],
      isApproved: false,
      isKickedFromGroup: false,
      isPinned: false,
      isTrustedForAttachmentDownload: false,
      is_medium_group: false,
      lastJoinedTimestamp: 0,
      lastMessage: null,
      lastMessageStatus: undefined,
      left: false,
      mentionedUs: false,
      subscriberCount: 0,
      readCapability: true,
      writeCapability: true,
      uploadCapability: true,
      triggerNotificationsFor: 'all',
      unreadCount: 0,
      zombies: [],
    };
    convosIdsAdded.push(id);
    try {
      saveConversation(convoObjToAdd);
      // eslint-disable-next-line no-empty
    } catch (e) {
      console.error(e);
    }
  }
  // eslint-disable-next-line no-plusplus
  for (let index = 0; index < numMsgsToAdd; index++) {
    const activeAt = Date.now() - index;
    const id = Date.now() - 1000 * index;

    const lipsumStartIdx = Math.floor(Math.random() * lipsum.length);
    const lipsumLength = Math.floor(Math.random() * lipsum.length - lipsumStartIdx);
    const fakeBodyText = lipsum.substring(lipsumStartIdx, lipsumStartIdx + lipsumLength);

    const convoId = convosIdsAdded[Math.floor(Math.random() * convosIdsAdded.length)];
    const msgObjToAdd = {
      // body: `fake body ${activeAt}`,
      body: `fakeMsgIdx-spongebob-${index} ${fakeBodyText} ${activeAt}`,
      conversationId: `05${id}`,
      // eslint-disable-next-line camelcase
      expires_at: 0,
      hasAttachments: 0,
      hasFileAttachments: 0,
      hasVisualMediaAttachments: 0,
      id: `${id}`,
      serverId: 0,
      serverTimestamp: 0,
      // eslint-disable-next-line camelcase
      received_at: Date.now(),
      sent: 0,
      // eslint-disable-next-line camelcase
      sent_at: Date.now(),
      source: `${convoId}`,
      type: 'outgoing',
      unread: 1,
      expireTimer: 0,
      expirationStartTimestamp: 0,
    };

    if (convoId % 10 === 0) {
      console.info('uyo , convoId ', { index, convoId });
    }

    try {
      saveMessage(msgObjToAdd);
      // eslint-disable-next-line no-empty
    } catch (e) {
      console.error(e);
    }
  }

  const convoAfterCount = assertGlobalInstance()
    .prepare(`SELECT count(*) from ${CONVERSATIONS_TABLE};`)
    .get()['count(*)'];

  const msgAfterCount = assertGlobalInstance()
    .prepare(`SELECT count(*) from ${MESSAGES_TABLE};`)
    .get()['count(*)'];
>>>>>>> 992d3d34

export function close() {
  closeDbInstance();
}

export const sqlNode = {
  initializeSql,
  close,
  removeDB,
  setSQLPassword,

  getPasswordHash,
  savePasswordHash,
  removePasswordHash,

  getIdentityKeyById,

  createOrUpdateItem,
  getItemById,
  getAllItems,
  removeItemById,

  getSwarmNodesForPubkey,
  updateSwarmNodesForPubkey,
  getGuardNodes,
  updateGuardNodes,

  getConversationCount,
  saveConversation,
  fetchConvoMemoryDetails,
  getConversationById,
  removeConversation,
  getAllConversations,
  getPubkeysInPublicConversation,
  removeAllConversations,

  searchConversations,
  searchMessages,
  searchMessagesInConversation,

  getMessageCount,
  saveMessage,
  cleanSeenMessages,
  cleanLastHashes,
  saveSeenMessageHashes,
  saveSeenMessageHash,
  updateLastHash,
  saveMessages,
  removeMessage,
  removeMessagesByIds,
  removeAllMessagesInConversation,
  getUnreadByConversation,
  markAllAsReadByConversationNoExpiration,
  getUnreadCountByConversation,
  getMessageCountByType,

  getMessageBySenderAndSentAt,
  filterAlreadyFetchedOpengroupMessage,
  getMessageBySenderAndTimestamp,
  getMessageIdsFromServerIds,
  getMessageById,
  getMessagesBySentAt,
  getMessageByServerId,
  getSeenMessagesByHashList,
  getLastHashBySnode,
  getExpiredMessages,
  getOutgoingWithoutExpiresAt,
  getNextExpiringMessage,
  getMessagesByConversation,
  getLastMessagesByConversation,
  getOldestMessageInConversation,
  getFirstUnreadMessageIdInConversation,
  getFirstUnreadMessageWithMention,
  hasConversationOutgoingMessage,

  // add all the calls related to the unprocessed cache of incoming messages
  ...unprocessed,

  getNextAttachmentDownloadJobs,
  saveAttachmentDownloadJob,
  setAttachmentDownloadJobPending,
  resetAttachmentDownloadPending,
  removeAttachmentDownloadJob,
  removeAllAttachmentDownloadJobs,
  removeKnownAttachments,

  removeAll,

  getMessagesWithVisualMediaAttachments,
  getMessagesWithFileAttachments,
  getMessagesCountByConversation,

  getAllEncryptionKeyPairsForGroup,
  getLatestClosedGroupEncryptionKeyPair,
  addClosedGroupEncryptionKeyPair,
  removeAllClosedGroupEncryptionKeyPairs,

  // open group v2
  getV2OpenGroupRoom,
  saveV2OpenGroupRoom,
  getAllV2OpenGroupRooms,
  removeV2OpenGroupRoom,

  // config dumps
  ...configDumpData,
};<|MERGE_RESOLUTION|>--- conflicted
+++ resolved
@@ -429,13 +429,8 @@
     expirationType,
     // TODO rename expireTimer to expirationTimer
     expireTimer,
-<<<<<<< HEAD
-=======
     lastDisappearingMessageChangeTimestamp,
     hasOutdatedClient,
-    mentionedUs,
-    unreadCount,
->>>>>>> 992d3d34
     lastMessageStatus,
     lastMessage,
     lastJoinedTimestamp,
@@ -469,83 +464,9 @@
   assertGlobalInstance()
     .prepare(
       `INSERT OR REPLACE INTO ${CONVERSATIONS_TABLE} (
-<<<<<<< HEAD
 	${columnsCommaSeparated}
 	) values (
 	   ${valuesArgs}
-=======
-	id,
-	active_at,
-	type,
-	members,
-  nickname,
-  profileKey,
-  zombies,
-  left,
-  expirationType,
-  expireTimer,
-  lastDisappearingMessageChangeTimestamp,
-  hasOutdatedClient,
-  mentionedUs,
-  unreadCount,
-  lastMessageStatus,
-  lastMessage,
-  lastJoinedTimestamp,
-  groupAdmins,
-  groupModerators,
-  isKickedFromGroup,
-  subscriberCount,
-  readCapability,
-  writeCapability,
-  uploadCapability,
-  is_medium_group,
-  avatarPointer,
-  avatarImageId,
-  triggerNotificationsFor,
-  isTrustedForAttachmentDownload,
-  isPinned,
-  isApproved,
-  didApproveMe,
-  avatarInProfile,
-  displayNameInProfile,
-  conversationIdOrigin
-	) values (
-	    $id,
-	    $active_at,
-	    $type,
-	    $members,
-      $nickname,
-      $profileKey,
-      $zombies,
-      $left,
-      $expirationType,
-      $expireTimer,
-      $lastDisappearingMessageChangeTimestamp,
-      $hasOutdatedClient,
-      $mentionedUs,
-      $unreadCount,
-      $lastMessageStatus,
-      $lastMessage,
-      $lastJoinedTimestamp,
-      $groupAdmins,
-      $groupModerators,
-      $isKickedFromGroup,
-      $subscriberCount,
-      $readCapability,
-      $writeCapability,
-      $uploadCapability,
-      $is_medium_group,
-      $avatarPointer,
-      $avatarImageId,
-      $triggerNotificationsFor,
-      $isTrustedForAttachmentDownload,
-      $isPinned,
-      $isApproved,
-      $didApproveMe,
-      $avatarInProfile,
-      $displayNameInProfile,
-      $conversationIdOrigin
->>>>>>> 992d3d34
       )`
     )
     .run({
@@ -559,13 +480,8 @@
       left: toSqliteBoolean(left),
       expirationType,
       expireTimer,
-<<<<<<< HEAD
-=======
       lastDisappearingMessageChangeTimestamp,
-      hasOutdatedClient,
-      mentionedUs: toSqliteBoolean(mentionedUs),
-      unreadCount,
->>>>>>> 992d3d34
+      hasOutdatedClient: hasOutdatedClient,
       lastMessageStatus,
       lastMessage: shortenedLastMessage,
 
@@ -2401,162 +2317,7 @@
   })();
 }
 
-<<<<<<< HEAD
 export type SqlNodeType = typeof sqlNode;
-=======
-// tslint:disable: max-func-body-length binary-expression-operand-order insecure-random
-/**
- * Only using this for development. Populate conversation and message tables.
- */
-function fillWithTestData(numConvosToAdd: number, numMsgsToAdd: number) {
-  const convoBeforeCount = assertGlobalInstance()
-    .prepare(`SELECT count(*) from ${CONVERSATIONS_TABLE};`)
-    .get()['count(*)'];
-
-  const lipsum =
-    // eslint:disable-next-line max-line-length
-    `Lorem ipsum dolor sit amet, consectetur adipiscing elit. Duis ac ornare lorem,
-    non suscipit      purus. Lorem ipsum dolor sit amet, consectetur adipiscing elit.
-    Suspendisse cursus aliquet       velit a dignissim. Integer at nisi sed velit consequat
-    dictum. Phasellus congue tellus ante.        Ut rutrum hendrerit dapibus. Fusce
-    luctus, ante nec interdum molestie, purus urna volutpat         turpis, eget mattis
-    lectus velit at velit. Praesent vel tellus turpis. Praesent eget purus          at
-    nisl blandit pharetra.  Cras dapibus sem vitae rutrum dapibus. Vivamus vitae mi
-    ante.           Donec aliquam porta nibh, vel scelerisque orci condimentum sed.
-    Proin in mattis ipsum,            ac euismod sem. Donec malesuada sem nisl, at
-    vehicula ante efficitur sed. Curabitur             in sapien eros. Morbi tempor ante ut
-    metus scelerisque condimentum. Integer sit amet              tempus nulla. Vivamus
-    imperdiet dui ac luctus vulputate.  Sed a accumsan risus. Nulla               facilisi.
-    Nulla mauris dui, luctus in sagittis at, sodales id mauris. Integer efficitur
-            viverra ex, ut dignissim eros tincidunt placerat. Sed facilisis gravida
-    mauris in luctus                . Fusce dapibus, est vitae tincidunt eleifend, justo
-    odio porta dui, sed ultrices mi arcu                 vitae ante. Mauris ut libero
-    erat. Nam ut mi quis ante tincidunt facilisis sit amet id enim.
-    Vestibulum in molestie mi. In ac felis est. Vestibulum vel blandit ex. Morbi vitae
-    viverra augue                  . Ut turpis quam, cursus quis ex a, convallis
-    ullamcorper purus.  Nam eget libero arcu. Integer fermentum enim nunc, non consequat urna
-    fermentum condimentum. Nulla vitae malesuada est. Donec imperdiet tortor interdum
-    malesuada feugiat. Integer pulvinar dui ex, eget tristique arcu mattis at. Nam eu neque
-    eget mauris varius suscipit. Quisque ac enim vitae mauris laoreet congue nec sed
-    justo. Curabitur fermentum quam eget est tincidunt, at faucibus lacus maximus.  Donec
-    auctor enim dolor, faucibus egestas diam consectetur sed. Donec eget rutrum arcu, at
-    tempus mi. Fusce quis volutpat sapien. In aliquet fringilla purus. Ut eu nunc non
-    augue lacinia ultrices at eget tortor. Maecenas pulvinar odio sit amet purus
-    elementum, a vehicula lorem maximus. Pellentesque eu lorem magna. Vestibulum ut facilisis
-    lorem. Proin et enim cursus, vulputate neque sit amet, posuere enim. Praesent
-    faucibus tellus vel mi tincidunt, nec malesuada nibh malesuada. In laoreet sapien vitae
-    aliquet sollicitudin.
-    `;
-
-  const msgBeforeCount = assertGlobalInstance()
-    .prepare(`SELECT count(*) from ${MESSAGES_TABLE};`)
-    .get()['count(*)'];
-
-  console.info('==== fillWithTestData ====');
-  console.info({
-    convoBeforeCount,
-    msgBeforeCount,
-    convoToAdd: numConvosToAdd,
-    msgToAdd: numMsgsToAdd,
-  });
-
-  const convosIdsAdded = [];
-  // eslint-disable-next-line no-plusplus
-  for (let index = 0; index < numConvosToAdd; index++) {
-    const activeAt = Date.now() - index;
-    const id = Date.now() - 1000 * index;
-    const convoObjToAdd: ConversationAttributes = {
-      active_at: activeAt,
-      members: [],
-      displayNameInProfile: `${activeAt}`,
-      id: `05${id}`,
-      type: 'group',
-      didApproveMe: false,
-      expirationType: 'off',
-      expireTimer: 0,
-      lastDisappearingMessageChangeTimestamp: 0,
-      groupAdmins: [],
-      groupModerators: [],
-      isApproved: false,
-      isKickedFromGroup: false,
-      isPinned: false,
-      isTrustedForAttachmentDownload: false,
-      is_medium_group: false,
-      lastJoinedTimestamp: 0,
-      lastMessage: null,
-      lastMessageStatus: undefined,
-      left: false,
-      mentionedUs: false,
-      subscriberCount: 0,
-      readCapability: true,
-      writeCapability: true,
-      uploadCapability: true,
-      triggerNotificationsFor: 'all',
-      unreadCount: 0,
-      zombies: [],
-    };
-    convosIdsAdded.push(id);
-    try {
-      saveConversation(convoObjToAdd);
-      // eslint-disable-next-line no-empty
-    } catch (e) {
-      console.error(e);
-    }
-  }
-  // eslint-disable-next-line no-plusplus
-  for (let index = 0; index < numMsgsToAdd; index++) {
-    const activeAt = Date.now() - index;
-    const id = Date.now() - 1000 * index;
-
-    const lipsumStartIdx = Math.floor(Math.random() * lipsum.length);
-    const lipsumLength = Math.floor(Math.random() * lipsum.length - lipsumStartIdx);
-    const fakeBodyText = lipsum.substring(lipsumStartIdx, lipsumStartIdx + lipsumLength);
-
-    const convoId = convosIdsAdded[Math.floor(Math.random() * convosIdsAdded.length)];
-    const msgObjToAdd = {
-      // body: `fake body ${activeAt}`,
-      body: `fakeMsgIdx-spongebob-${index} ${fakeBodyText} ${activeAt}`,
-      conversationId: `05${id}`,
-      // eslint-disable-next-line camelcase
-      expires_at: 0,
-      hasAttachments: 0,
-      hasFileAttachments: 0,
-      hasVisualMediaAttachments: 0,
-      id: `${id}`,
-      serverId: 0,
-      serverTimestamp: 0,
-      // eslint-disable-next-line camelcase
-      received_at: Date.now(),
-      sent: 0,
-      // eslint-disable-next-line camelcase
-      sent_at: Date.now(),
-      source: `${convoId}`,
-      type: 'outgoing',
-      unread: 1,
-      expireTimer: 0,
-      expirationStartTimestamp: 0,
-    };
-
-    if (convoId % 10 === 0) {
-      console.info('uyo , convoId ', { index, convoId });
-    }
-
-    try {
-      saveMessage(msgObjToAdd);
-      // eslint-disable-next-line no-empty
-    } catch (e) {
-      console.error(e);
-    }
-  }
-
-  const convoAfterCount = assertGlobalInstance()
-    .prepare(`SELECT count(*) from ${CONVERSATIONS_TABLE};`)
-    .get()['count(*)'];
-
-  const msgAfterCount = assertGlobalInstance()
-    .prepare(`SELECT count(*) from ${MESSAGES_TABLE};`)
-    .get()['count(*)'];
->>>>>>> 992d3d34
 
 export function close() {
   closeDbInstance();
