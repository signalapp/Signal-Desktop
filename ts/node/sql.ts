import path from 'path';
import fs from 'fs';
import rimraf from 'rimraf';
import * as BetterSqlite3 from 'better-sqlite3';
import { app, clipboard, dialog, Notification } from 'electron';

import {
  chunk,
  difference,
  flattenDeep,
  forEach,
  fromPairs,
  isEmpty,
  isNumber,
  isObject,
  isString,
  last,
  map,
  uniq,
} from 'lodash';
import { redactAll } from '../util/privacy'; // checked - only node
import { LocaleMessagesType } from './locale'; // checked - only node
import { PubKey } from '../session/types/PubKey'; // checked - only node
import { StorageItem } from './storage_item'; // checked - only node
import { getAppRootPath } from './getRootPath';
import { UpdateLastHashType } from '../types/sqlSharedTypes';
// tslint:disable: no-console quotemark non-literal-fs-path one-variable-per-declaration
const openDbOptions = {
  // tslint:disable-next-line: no-constant-condition
  verbose: false ? console.log : undefined,
  nativeBinding: path.join(
    getAppRootPath(),
    'node_modules',
    'better-sqlite3',
    'build',
    'Release',
    'better_sqlite3.node'
  ),
};

const CONVERSATIONS_TABLE = 'conversations';
const MESSAGES_TABLE = 'messages';
const MESSAGES_FTS_TABLE = 'messages_fts';
const NODES_FOR_PUBKEY_TABLE = 'nodesForPubkey';
const OPEN_GROUP_ROOMS_V2_TABLE = 'openGroupRoomsV2';
const IDENTITY_KEYS_TABLE = 'identityKeys';
const GUARD_NODE_TABLE = 'guardNodes';
const ITEMS_TABLE = 'items';
const ATTACHMENT_DOWNLOADS_TABLE = 'attachment_downloads';
const CLOSED_GROUP_V2_KEY_PAIRS_TABLE = 'encryptionKeyPairsForClosedGroupV2';
const LAST_HASHES_TABLE = 'lastHashes';

const MAX_PUBKEYS_MEMBERS = 300;

function objectToJSON(data: Record<any, any>) {
  return JSON.stringify(data);
}
function jsonToObject(json: string): Record<string, any> {
  return JSON.parse(json);
}

function getSQLiteVersion(db: BetterSqlite3.Database) {
  const { sqlite_version } = db.prepare('select sqlite_version() as sqlite_version').get();
  return sqlite_version;
}

function getSchemaVersion(db: BetterSqlite3.Database) {
  return db.pragma('schema_version', { simple: true });
}

function getSQLCipherVersion(db: BetterSqlite3.Database) {
  return db.pragma('cipher_version', { simple: true });
}

function getSQLCipherIntegrityCheck(db: BetterSqlite3.Database) {
  const rows = db.pragma('cipher_integrity_check');
  if (rows.length === 0) {
    return undefined;
  }
  return rows.map((row: any) => row.cipher_integrity_check);
}

function keyDatabase(db: BetterSqlite3.Database, key: string) {
  // https://www.zetetic.net/sqlcipher/sqlcipher-api/#key
  // If the password isn't hex then we need to derive a key from it

  const deriveKey = HEX_KEY.test(key);

  const value = deriveKey ? `'${key}'` : `"x'${key}'"`;

  const pragramToRun = `key = ${value}`;

  db.pragma(pragramToRun);
}

function switchToWAL(db: BetterSqlite3.Database) {
  // https://sqlite.org/wal.html
  db.pragma('journal_mode = WAL');
  db.pragma('synchronous = FULL');
}

function getSQLIntegrityCheck(db: BetterSqlite3.Database) {
  const checkResult = db.pragma('quick_check', { simple: true });
  if (checkResult !== 'ok') {
    return checkResult;
  }

  return undefined;
}

const HEX_KEY = /[^0-9A-Fa-f]/;

function migrateSchemaVersion(db: BetterSqlite3.Database) {
  const userVersion = getUserVersion(db);
  if (userVersion > 0) {
    return;
  }
  const schemaVersion = getSchemaVersion(db);

  const newUserVersion = schemaVersion > 18 ? 16 : schemaVersion;
  console.log(
    'migrateSchemaVersion: Migrating from schema_version ' +
      `${schemaVersion} to user_version ${newUserVersion}`
  );

  setUserVersion(db, newUserVersion);
}

function getUserVersion(db: BetterSqlite3.Database) {
  try {
    return db.pragma('user_version', { simple: true });
  } catch (e) {
    console.error('getUserVersion error', e);
    return 0;
  }
}

function setUserVersion(db: BetterSqlite3.Database, version: number) {
  if (!isNumber(version)) {
    throw new Error(`setUserVersion: version ${version} is not a number`);
  }

  db.pragma(`user_version = ${version}`);
}

function openAndMigrateDatabase(filePath: string, key: string) {
  let db;

  // First, we try to open the database without any cipher changes
  try {
    db = new (BetterSqlite3 as any).default(filePath, openDbOptions);

    keyDatabase(db, key);
    switchToWAL(db);
    migrateSchemaVersion(db);
    db.pragma('secure_delete = ON');

    return db;
  } catch (error) {
    if (db) {
      db.close();
    }
    console.log('migrateDatabase: Migration without cipher change failed', error);
  }

  // If that fails, we try to open the database with 3.x compatibility to extract the
  //   user_version (previously stored in schema_version, blown away by cipher_migrate).

  let db1;
  try {
    db1 = new (BetterSqlite3 as any).default(filePath, openDbOptions);
    keyDatabase(db1, key);

    // https://www.zetetic.net/blog/2018/11/30/sqlcipher-400-release/#compatability-sqlcipher-4-0-0
    db1.pragma('cipher_compatibility = 3');
    migrateSchemaVersion(db1);
    db1.close();
  } catch (error) {
    if (db1) {
      db1.close();
    }
    console.log('migrateDatabase: migrateSchemaVersion failed', error);
    return null;
  }
  // After migrating user_version -> schema_version, we reopen database, because we can't
  //   migrate to the latest ciphers after we've modified the defaults.
  let db2;
  try {
    db2 = new (BetterSqlite3 as any).default(filePath, openDbOptions);
    keyDatabase(db2, key);

    db2.pragma('cipher_migrate');
    switchToWAL(db2);

    // Because foreign key support is not enabled by default!
    db2.pragma('foreign_keys = OFF');

    return db2;
  } catch (error) {
    if (db2) {
      db2.close();
    }
    console.log('migrateDatabase: switchToWAL failed');
    return null;
  }
}

function openAndSetUpSQLCipher(filePath: string, { key }: { key: string }) {
  return openAndMigrateDatabase(filePath, key);
}

function setSQLPassword(password: string) {
  if (!globalInstance) {
    throw new Error('setSQLPassword: db is not initialized');
  }

  // If the password isn't hex then we need to derive a key from it
  const deriveKey = HEX_KEY.test(password);
  const value = deriveKey ? `'${password}'` : `"x'${password}'"`;
  globalInstance.pragma(`rekey = ${value}`);
}

function vacuumDatabase(db: BetterSqlite3.Database) {
  if (!db) {
    throw new Error('vacuum: db is not initialized');
  }
  const start = Date.now();
  console.info('Vacuuming DB. This might take a while.');
  db.exec('VACUUM;');
  console.info(`Vacuuming DB Finished in ${Date.now() - start}ms.`);
}

function updateToSchemaVersion1(currentVersion: number, db: BetterSqlite3.Database) {
  if (currentVersion >= 1) {
    return;
  }

  console.log('updateToSchemaVersion1: starting...');

  db.transaction(() => {
    db.exec(
      `CREATE TABLE ${MESSAGES_TABLE}(
      id STRING PRIMARY KEY ASC,
      json TEXT,

      unread INTEGER,
      expires_at INTEGER,
      sent BOOLEAN,
      sent_at INTEGER,
      schemaVersion INTEGER,
      conversationId STRING,
      received_at INTEGER,
      source STRING,
      sourceDevice STRING,
      hasAttachments INTEGER,
      hasFileAttachments INTEGER,
      hasVisualMediaAttachments INTEGER
    );

    CREATE INDEX messages_unread ON ${MESSAGES_TABLE} (
      unread
    );

    CREATE INDEX messages_expires_at ON ${MESSAGES_TABLE} (
      expires_at
    );

    CREATE INDEX messages_receipt ON ${MESSAGES_TABLE} (
      sent_at
    );

    CREATE INDEX messages_schemaVersion ON ${MESSAGES_TABLE} (
      schemaVersion
    );

    CREATE INDEX messages_conversation ON ${MESSAGES_TABLE} (
      conversationId,
      received_at
    );

    CREATE INDEX messages_duplicate_check ON ${MESSAGES_TABLE} (
      source,
      sourceDevice,
      sent_at
    );

    CREATE INDEX messages_hasAttachments ON ${MESSAGES_TABLE} (
      conversationId,
      hasAttachments,
      received_at
    );

    CREATE INDEX messages_hasFileAttachments ON ${MESSAGES_TABLE} (
      conversationId,
      hasFileAttachments,
      received_at
    );

    CREATE INDEX messages_hasVisualMediaAttachments ON ${MESSAGES_TABLE} (
      conversationId,
      hasVisualMediaAttachments,
      received_at
    );

    CREATE TABLE unprocessed(
      id STRING,
      timestamp INTEGER,
      json TEXT
    );

    CREATE INDEX unprocessed_id ON unprocessed (
      id
    );

    CREATE INDEX unprocessed_timestamp ON unprocessed (
      timestamp
    );


    `
    );
    db.pragma('user_version = 1');
  })();

  console.log('updateToSchemaVersion1: success!');
}

function updateToSchemaVersion2(currentVersion: number, db: BetterSqlite3.Database) {
  if (currentVersion >= 2) {
    return;
  }

  console.log('updateToSchemaVersion2: starting...');

  db.transaction(() => {
    db.exec(`ALTER TABLE ${MESSAGES_TABLE}
     ADD COLUMN expireTimer INTEGER;

     ALTER TABLE ${MESSAGES_TABLE}
     ADD COLUMN expirationStartTimestamp INTEGER;

     ALTER TABLE ${MESSAGES_TABLE}
     ADD COLUMN type STRING;

     CREATE INDEX messages_expiring ON ${MESSAGES_TABLE} (
      expireTimer,
      expirationStartTimestamp,
      expires_at
    );

    UPDATE ${MESSAGES_TABLE} SET
      expirationStartTimestamp = json_extract(json, '$.expirationStartTimestamp'),
      expireTimer = json_extract(json, '$.expireTimer'),
      type = json_extract(json, '$.type');


     `);
    db.pragma('user_version = 2');
  })();

  console.log('updateToSchemaVersion2: success!');
}

function updateToSchemaVersion3(currentVersion: number, db: BetterSqlite3.Database) {
  if (currentVersion >= 3) {
    return;
  }

  console.log('updateToSchemaVersion3: starting...');

  db.transaction(() => {
    db.exec(`
    DROP INDEX messages_expiring;
    DROP INDEX messages_unread;

    CREATE INDEX messages_without_timer ON ${MESSAGES_TABLE} (
      expireTimer,
      expires_at,
      type
    ) WHERE expires_at IS NULL AND expireTimer IS NOT NULL;

    CREATE INDEX messages_unread ON ${MESSAGES_TABLE} (
      conversationId,
      unread
    ) WHERE unread IS NOT NULL;

    ANALYZE;

    `);
    db.pragma('user_version = 3');
  })();

  console.log('updateToSchemaVersion3: success!');
}

function updateToSchemaVersion4(currentVersion: number, db: BetterSqlite3.Database) {
  if (currentVersion >= 4) {
    return;
  }

  console.log('updateToSchemaVersion4: starting...');

  db.transaction(() => {
    db.exec(`

    CREATE TABLE ${CONVERSATIONS_TABLE}(
      id STRING PRIMARY KEY ASC,
      json TEXT,

      active_at INTEGER,
      type STRING,
      members TEXT,
      name TEXT,
      profileName TEXT
    );

    CREATE INDEX conversations_active ON ${CONVERSATIONS_TABLE} (
      active_at
    ) WHERE active_at IS NOT NULL;
    CREATE INDEX conversations_type ON ${CONVERSATIONS_TABLE} (
      type
    ) WHERE type IS NOT NULL;

    `);

    db.pragma('user_version = 4');
  })();

  console.log('updateToSchemaVersion4: success!');
}

function updateToSchemaVersion6(currentVersion: number, db: BetterSqlite3.Database) {
  if (currentVersion >= 6) {
    return;
  }
  console.log('updateToSchemaVersion6: starting...');
  db.transaction(() => {
    db.exec(`
    CREATE TABLE ${LAST_HASHES_TABLE}(
      snode TEXT PRIMARY KEY,
      hash TEXT,
      expiresAt INTEGER
    );

    CREATE TABLE seenMessages(
      hash TEXT PRIMARY KEY,
      expiresAt INTEGER
    );


    CREATE TABLE sessions(
      id STRING PRIMARY KEY ASC,
      number STRING,
      json TEXT
    );

    CREATE INDEX sessions_number ON sessions (
      number
    ) WHERE number IS NOT NULL;

    CREATE TABLE groups(
      id STRING PRIMARY KEY ASC,
      json TEXT
    );


    CREATE TABLE ${IDENTITY_KEYS_TABLE}(
      id STRING PRIMARY KEY ASC,
      json TEXT
    );

    CREATE TABLE ${ITEMS_TABLE}(
      id STRING PRIMARY KEY ASC,
      json TEXT
    );


    CREATE TABLE preKeys(
      id INTEGER PRIMARY KEY ASC,
      recipient STRING,
      json TEXT
    );


    CREATE TABLE signedPreKeys(
      id INTEGER PRIMARY KEY ASC,
      json TEXT
    );

    CREATE TABLE contactPreKeys(
      id INTEGER NOT NULL PRIMARY KEY AUTOINCREMENT,
      identityKeyString VARCHAR(255),
      keyId INTEGER,
      json TEXT
    );

    CREATE UNIQUE INDEX contact_prekey_identity_key_string_keyid ON contactPreKeys (
      identityKeyString,
      keyId
    );

    CREATE TABLE contactSignedPreKeys(
      id INTEGER NOT NULL PRIMARY KEY AUTOINCREMENT,
      identityKeyString VARCHAR(255),
      keyId INTEGER,
      json TEXT
    );

    CREATE UNIQUE INDEX contact_signed_prekey_identity_key_string_keyid ON contactSignedPreKeys (
      identityKeyString,
      keyId
    );

    `);
    db.pragma('user_version = 6');
  })();

  console.log('updateToSchemaVersion6: success!');
}

function updateToSchemaVersion7(currentVersion: number, db: BetterSqlite3.Database) {
  if (currentVersion >= 7) {
    return;
  }
  console.log('updateToSchemaVersion7: starting...');

  db.transaction(() => {
    db.exec(`
      -- SQLite has been coercing our STRINGs into numbers, so we force it with TEXT
      -- We create a new table then copy the data into it, since we can't modify columns
      DROP INDEX sessions_number;
      ALTER TABLE sessions RENAME TO sessions_old;

      CREATE TABLE sessions(
        id TEXT PRIMARY KEY,
        number TEXT,
        json TEXT
      );
      CREATE INDEX sessions_number ON sessions (
        number
      ) WHERE number IS NOT NULL;
      INSERT INTO sessions(id, number, json)
    SELECT "+" || id, number, json FROM sessions_old;
      DROP TABLE sessions_old;
    `);

    db.pragma('user_version = 7');
  })();

  console.log('updateToSchemaVersion7: success!');
}

function updateToSchemaVersion8(currentVersion: number, db: BetterSqlite3.Database) {
  if (currentVersion >= 8) {
    return;
  }
  console.log('updateToSchemaVersion8: starting...');

  db.transaction(() => {
    db.exec(`
    -- First, we pull a new body field out of the message table's json blob
    ALTER TABLE ${MESSAGES_TABLE}
      ADD COLUMN body TEXT;
    UPDATE ${MESSAGES_TABLE} SET body = json_extract(json, '$.body');

    -- Then we create our full-text search table and populate it
    CREATE VIRTUAL TABLE ${MESSAGES_FTS_TABLE}
      USING fts5(id UNINDEXED, body);

    INSERT INTO ${MESSAGES_FTS_TABLE}(id, body)
      SELECT id, body FROM ${MESSAGES_TABLE};

    -- Then we set up triggers to keep the full-text search table up to date
    CREATE TRIGGER messages_on_insert AFTER INSERT ON ${MESSAGES_TABLE} BEGIN
      INSERT INTO ${MESSAGES_FTS_TABLE} (
        id,
        body
      ) VALUES (
        new.id,
        new.body
      );
    END;
    CREATE TRIGGER messages_on_delete AFTER DELETE ON ${MESSAGES_TABLE} BEGIN
      DELETE FROM ${MESSAGES_FTS_TABLE} WHERE id = old.id;
    END;
    CREATE TRIGGER messages_on_update AFTER UPDATE ON ${MESSAGES_TABLE} BEGIN
      DELETE FROM ${MESSAGES_FTS_TABLE} WHERE id = old.id;
      INSERT INTO ${MESSAGES_FTS_TABLE}(
        id,
        body
      ) VALUES (
        new.id,
        new.body
      );
    END;

    `);
    // For formatting search results:
    //   https://sqlite.org/fts5.html#the_highlight_function
    //   https://sqlite.org/fts5.html#the_snippet_function
    db.pragma('user_version = 8');
  })();

  console.log('updateToSchemaVersion8: success!');
}

function updateToSchemaVersion9(currentVersion: number, db: BetterSqlite3.Database) {
  if (currentVersion >= 9) {
    return;
  }
  console.log('updateToSchemaVersion9: starting...');
  db.transaction(() => {
    db.exec(`
      CREATE TABLE ${ATTACHMENT_DOWNLOADS_TABLE}(
        id STRING primary key,
        timestamp INTEGER,
        pending INTEGER,
        json TEXT
      );

      CREATE INDEX attachment_downloads_timestamp
        ON ${ATTACHMENT_DOWNLOADS_TABLE} (
          timestamp
      ) WHERE pending = 0;
      CREATE INDEX attachment_downloads_pending
        ON ${ATTACHMENT_DOWNLOADS_TABLE} (
          pending
      ) WHERE pending != 0;
    `);

    db.pragma('user_version = 9');
  })();

  console.log('updateToSchemaVersion9: success!');
}

function updateToSchemaVersion10(currentVersion: number, db: BetterSqlite3.Database) {
  if (currentVersion >= 10) {
    return;
  }
  console.log('updateToSchemaVersion10: starting...');

  db.transaction(() => {
    db.exec(`
      DROP INDEX unprocessed_id;
      DROP INDEX unprocessed_timestamp;
      ALTER TABLE unprocessed RENAME TO unprocessed_old;

      CREATE TABLE unprocessed(
        id STRING,
        timestamp INTEGER,
        version INTEGER,
        attempts INTEGER,
        envelope TEXT,
        decrypted TEXT,
        source TEXT,
        sourceDevice TEXT,
        serverTimestamp INTEGER
      );

      CREATE INDEX unprocessed_id ON unprocessed (
        id
      );
      CREATE INDEX unprocessed_timestamp ON unprocessed (
        timestamp
      );

      INSERT INTO unprocessed (
        id,
        timestamp,
        version,
        attempts,
        envelope,
        decrypted,
        source,
        sourceDevice,
        serverTimestamp
      ) SELECT
        id,
        timestamp,
        json_extract(json, '$.version'),
        json_extract(json, '$.attempts'),
        json_extract(json, '$.envelope'),
        json_extract(json, '$.decrypted'),
        json_extract(json, '$.source'),
        json_extract(json, '$.sourceDevice'),
        json_extract(json, '$.serverTimestamp')
      FROM unprocessed_old;

      DROP TABLE unprocessed_old;
    `);

    db.pragma('user_version = 10');
  })();
  console.log('updateToSchemaVersion10: success!');
}

function updateToSchemaVersion11(currentVersion: number, db: BetterSqlite3.Database) {
  if (currentVersion >= 11) {
    return;
  }
  console.log('updateToSchemaVersion11: starting...');
  db.transaction(() => {
    db.exec(`
      DROP TABLE groups;
    `);

    db.pragma('user_version = 11');
  })();
  console.log('updateToSchemaVersion11: success!');
}

const SCHEMA_VERSIONS = [
  updateToSchemaVersion1,
  updateToSchemaVersion2,
  updateToSchemaVersion3,
  updateToSchemaVersion4,
  () => null, // version 5 was dropped
  updateToSchemaVersion6,
  updateToSchemaVersion7,
  updateToSchemaVersion8,
  updateToSchemaVersion9,
  updateToSchemaVersion10,
  updateToSchemaVersion11,
];

function updateSchema(db: BetterSqlite3.Database) {
  const sqliteVersion = getSQLiteVersion(db);
  const sqlcipherVersion = getSQLCipherVersion(db);
  const userVersion = getUserVersion(db);
  const maxUserVersion = SCHEMA_VERSIONS.length;
  const schemaVersion = getSchemaVersion(db);

  console.log('updateSchema:');
  console.log(` Current user_version: ${userVersion}`);
  console.log(` Most recent db schema: ${maxUserVersion}`);
  console.log(` SQLite version: ${sqliteVersion}`);
  console.log(` SQLCipher version: ${sqlcipherVersion}`);
  console.log(` (deprecated) schema_version: ${schemaVersion}`);

  for (let index = 0, max = SCHEMA_VERSIONS.length; index < max; index += 1) {
    const runSchemaUpdate = SCHEMA_VERSIONS[index];
    runSchemaUpdate(schemaVersion, db);
  }
  updateLokiSchema(db);
}

const LOKI_SCHEMA_VERSIONS = [
  updateToLokiSchemaVersion1,
  updateToLokiSchemaVersion2,
  updateToLokiSchemaVersion3,
  updateToLokiSchemaVersion4,
  updateToLokiSchemaVersion5,
  updateToLokiSchemaVersion6,
  updateToLokiSchemaVersion7,
  updateToLokiSchemaVersion8,
  updateToLokiSchemaVersion9,
  updateToLokiSchemaVersion10,
  updateToLokiSchemaVersion11,
  updateToLokiSchemaVersion12,
  updateToLokiSchemaVersion13,
  updateToLokiSchemaVersion14,
  updateToLokiSchemaVersion15,
  updateToLokiSchemaVersion16,
  updateToLokiSchemaVersion17,
  updateToLokiSchemaVersion18,
  updateToLokiSchemaVersion19,
  updateToLokiSchemaVersion20,
  updateToLokiSchemaVersion21,
  updateToLokiSchemaVersion22,
  updateToLokiSchemaVersion23,
];

function updateToLokiSchemaVersion1(currentVersion: number, db: BetterSqlite3.Database) {
  const targetVersion = 1;
  if (currentVersion >= targetVersion) {
    return;
  }
  console.log(`updateToLokiSchemaVersion${targetVersion}: starting...`);
  db.transaction(() => {
    db.exec(`
    ALTER TABLE ${MESSAGES_TABLE}
    ADD COLUMN serverId INTEGER;

    CREATE TABLE servers(
      serverUrl STRING PRIMARY KEY ASC,
      token TEXT
    );
    `);
    writeLokiSchemaVersion(targetVersion, db);
  })();

  console.log(`updateToLokiSchemaVersion${targetVersion}: success!`);
}

function updateToLokiSchemaVersion2(currentVersion: number, db: BetterSqlite3.Database) {
  const targetVersion = 2;

  if (currentVersion >= targetVersion) {
    return;
  }
  console.log(`updateToLokiSchemaVersion${targetVersion}: starting...`);

  db.transaction(() => {
    db.exec(`
    CREATE TABLE pairingAuthorisations(
      id INTEGER NOT NULL PRIMARY KEY AUTOINCREMENT,
      primaryDevicePubKey VARCHAR(255),
      secondaryDevicePubKey VARCHAR(255),
      isGranted BOOLEAN,
      json TEXT,
      UNIQUE(primaryDevicePubKey, secondaryDevicePubKey)
    );
    `);
    writeLokiSchemaVersion(targetVersion, db);
  })();
  console.log(`updateToLokiSchemaVersion${targetVersion}: success!`);
}

function updateToLokiSchemaVersion3(currentVersion: number, db: BetterSqlite3.Database) {
  const targetVersion = 3;

  if (currentVersion >= targetVersion) {
    return;
  }

  console.log(`updateToLokiSchemaVersion${targetVersion}: starting...`);

  db.transaction(() => {
    db.exec(`
    CREATE TABLE ${GUARD_NODE_TABLE}(
      id INTEGER NOT NULL PRIMARY KEY AUTOINCREMENT,
      ed25519PubKey VARCHAR(64)
    );
    `);
    writeLokiSchemaVersion(targetVersion, db);
  })();

  console.log(`updateToLokiSchemaVersion${targetVersion}: success!`);
}

function updateToLokiSchemaVersion4(currentVersion: number, db: BetterSqlite3.Database) {
  const targetVersion = 4;
  if (currentVersion >= targetVersion) {
    return;
  }

  console.log(`updateToLokiSchemaVersion${targetVersion}: starting...`);

  db.transaction(() => {
    db.exec(`
    DROP TABLE ${LAST_HASHES_TABLE};
    CREATE TABLE ${LAST_HASHES_TABLE}(
      id TEXT,
      snode TEXT,
      hash TEXT,
      expiresAt INTEGER,
      PRIMARY KEY (id, snode)
    );
    -- Add senderIdentity field to unprocessed needed for medium size groups
    ALTER TABLE unprocessed ADD senderIdentity TEXT;
    `);
    writeLokiSchemaVersion(targetVersion, db);
  })();
  console.log(`updateToLokiSchemaVersion${targetVersion}: success!`);
}

function updateToLokiSchemaVersion5(currentVersion: number, db: BetterSqlite3.Database) {
  const targetVersion = 5;
  if (currentVersion >= targetVersion) {
    return;
  }

  console.log(`updateToLokiSchemaVersion${targetVersion}: starting...`);

  db.transaction(() => {
    db.exec(`
    CREATE TABLE ${NODES_FOR_PUBKEY_TABLE} (
      pubkey TEXT PRIMARY KEY,
      json TEXT
    );

    `);
    writeLokiSchemaVersion(targetVersion, db);
  })();
  console.log(`updateToLokiSchemaVersion${targetVersion}: success!`);
}

function updateToLokiSchemaVersion6(currentVersion: number, db: BetterSqlite3.Database) {
  const targetVersion = 6;
  if (currentVersion >= targetVersion) {
    return;
  }

  console.log(`updateToLokiSchemaVersion${targetVersion}: starting...`);

  db.transaction(() => {
    db.exec(`
    -- Remove RSS Feed conversations
    DELETE FROM ${CONVERSATIONS_TABLE} WHERE
    type = 'group' AND
    id LIKE 'rss://%';

    `);
    writeLokiSchemaVersion(targetVersion, db);
  })();
  console.log(`updateToLokiSchemaVersion${targetVersion}: success!`);
}

function updateToLokiSchemaVersion7(currentVersion: number, db: BetterSqlite3.Database) {
  const targetVersion = 7;
  if (currentVersion >= targetVersion) {
    return;
  }

  console.log(`updateToLokiSchemaVersion${targetVersion}: starting...`);

  db.transaction(() => {
    db.exec(`
    -- Remove multi device data

    DELETE FROM pairingAuthorisations;
    `);
    writeLokiSchemaVersion(targetVersion, db);
  })();
  console.log(`updateToLokiSchemaVersion${targetVersion}: success!`);
}

function updateToLokiSchemaVersion8(currentVersion: number, db: BetterSqlite3.Database) {
  const targetVersion = 8;
  if (currentVersion >= targetVersion) {
    return;
  }
  console.log(`updateToLokiSchemaVersion${targetVersion}: starting...`);

  db.transaction(() => {
    db.exec(`

    ALTER TABLE ${MESSAGES_TABLE}
    ADD COLUMN serverTimestamp INTEGER;
    `);
    writeLokiSchemaVersion(targetVersion, db);
  })();
  console.log(`updateToLokiSchemaVersion${targetVersion}: success!`);
}

function updateToLokiSchemaVersion9(currentVersion: number, db: BetterSqlite3.Database) {
  const targetVersion = 9;
  if (currentVersion >= targetVersion) {
    return;
  }

  console.log(`updateToLokiSchemaVersion${targetVersion}: starting...`);
  db.transaction(() => {
    const rows = db
      .prepare(
        `SELECT json FROM ${CONVERSATIONS_TABLE} WHERE
      type = 'group' AND
      id LIKE '__textsecure_group__!%';
    `
      )
      .all();

    const objs = map(rows, row => jsonToObject(row.json));

    const conversationIdRows = db
      .prepare(`SELECT id FROM ${CONVERSATIONS_TABLE} ORDER BY id ASC;`)
      .all();

    const allOldConversationIds = map(conversationIdRows, row => row.id);
    objs.forEach(o => {
      const oldId = o.id;
      const newId = oldId.replace('__textsecure_group__!', '');
      console.log(`migrating conversation, ${oldId} to ${newId}`);

      if (allOldConversationIds.includes(newId)) {
        console.log(
          'Found a duplicate conversation after prefix removing. We need to take care of it'
        );
        // We have another conversation with the same future name.
        // We decided to keep only the conversation with the higher number of messages
        const countMessagesOld = getMessagesCountByConversation(oldId, db);
        const countMessagesNew = getMessagesCountByConversation(newId, db);

        console.log(`countMessagesOld: ${countMessagesOld}, countMessagesNew: ${countMessagesNew}`);

        const deleteId = countMessagesOld > countMessagesNew ? newId : oldId;
        db.prepare(`DELETE FROM ${CONVERSATIONS_TABLE} WHERE id = $deleteId;`).run({ deleteId });
      }

      const morphedObject = {
        ...o,
        id: newId,
      };

      db.prepare(
        `UPDATE ${CONVERSATIONS_TABLE} SET
        id = $newId,
        json = $json
        WHERE id = $oldId;`
      ).run({
        newId,
        json: objectToJSON(morphedObject),
        oldId,
      });
    });

    writeLokiSchemaVersion(targetVersion, db);
  })();

  console.log(`updateToLokiSchemaVersion${targetVersion}: success!`);
}

function updateToLokiSchemaVersion10(currentVersion: number, db: BetterSqlite3.Database) {
  const targetVersion = 10;
  if (currentVersion >= targetVersion) {
    return;
  }
  console.log(`updateToLokiSchemaVersion${targetVersion}: starting...`);

  db.transaction(() => {
    db.exec(`
    CREATE TABLE ${CLOSED_GROUP_V2_KEY_PAIRS_TABLE} (
      id INTEGER NOT NULL PRIMARY KEY AUTOINCREMENT,
      groupPublicKey TEXT,
      timestamp NUMBER,
      json TEXT
    );

    `);
    writeLokiSchemaVersion(targetVersion, db);
  })();
  console.log(`updateToLokiSchemaVersion${targetVersion}: success!`);
}

function updateToLokiSchemaVersion11(currentVersion: number, db: BetterSqlite3.Database) {
  const targetVersion = 11;
  if (currentVersion >= targetVersion) {
    return;
  }
  console.log(`updateToLokiSchemaVersion${targetVersion}: starting...`);

  db.transaction(() => {
    updateExistingClosedGroupV1ToClosedGroupV2(db);
    writeLokiSchemaVersion(targetVersion, db);
  })();
  console.log(`updateToLokiSchemaVersion${targetVersion}: success!`);
}

function updateToLokiSchemaVersion12(currentVersion: number, db: BetterSqlite3.Database) {
  const targetVersion = 12;
  if (currentVersion >= targetVersion) {
    return;
  }
  console.log(`updateToLokiSchemaVersion${targetVersion}: starting...`);

  db.transaction(() => {
    db.exec(`
    CREATE TABLE ${OPEN_GROUP_ROOMS_V2_TABLE} (
      serverUrl TEXT NOT NULL,
      roomId TEXT NOT NULL,
      conversationId TEXT,
      json TEXT,
      PRIMARY KEY (serverUrl, roomId)
    );

    `);
    writeLokiSchemaVersion(targetVersion, db);
  })();
  console.log(`updateToLokiSchemaVersion${targetVersion}: success!`);
}

function updateToLokiSchemaVersion13(currentVersion: number, db: BetterSqlite3.Database) {
  const targetVersion = 13;
  if (currentVersion >= targetVersion) {
    return;
  }
  console.log(`updateToLokiSchemaVersion${targetVersion}: starting...`);

  // Clear any already deleted db entries.
  // secure_delete = ON will make sure next deleted entries are overwritten with 0 right away
  db.transaction(() => {
    db.pragma('secure_delete = ON');
    writeLokiSchemaVersion(targetVersion, db);
  })();
  console.log(`updateToLokiSchemaVersion${targetVersion}: success!`);
}

function updateToLokiSchemaVersion14(currentVersion: number, db: BetterSqlite3.Database) {
  const targetVersion = 14;
  if (currentVersion >= targetVersion) {
    return;
  }
  console.log(`updateToLokiSchemaVersion${targetVersion}: starting...`);

  db.transaction(() => {
    db.exec(`
    DROP TABLE IF EXISTS servers;
    DROP TABLE IF EXISTS sessions;
    DROP TABLE IF EXISTS preKeys;
    DROP TABLE IF EXISTS contactPreKeys;
    DROP TABLE IF EXISTS contactSignedPreKeys;
    DROP TABLE IF EXISTS signedPreKeys;
    DROP TABLE IF EXISTS senderKeys;
    `);
    writeLokiSchemaVersion(targetVersion, db);
  })();
  console.log(`updateToLokiSchemaVersion${targetVersion}: success!`);
}

function updateToLokiSchemaVersion15(currentVersion: number, db: BetterSqlite3.Database) {
  const targetVersion = 15;
  if (currentVersion >= targetVersion) {
    return;
  }
  console.log(`updateToLokiSchemaVersion${targetVersion}: starting...`);

  db.transaction(() => {
    db.exec(`
      DROP TABLE pairingAuthorisations;
      DROP TRIGGER messages_on_delete;
      DROP TRIGGER messages_on_update;
    `);

    writeLokiSchemaVersion(targetVersion, db);
  })();
  console.log(`updateToLokiSchemaVersion${targetVersion}: success!`);
}

function updateToLokiSchemaVersion16(currentVersion: number, db: BetterSqlite3.Database) {
  const targetVersion = 16;
  if (currentVersion >= targetVersion) {
    return;
  }
  console.log(`updateToLokiSchemaVersion${targetVersion}: starting...`);

  db.transaction(() => {
    db.exec(`
      ALTER TABLE ${MESSAGES_TABLE} ADD COLUMN serverHash TEXT;
      ALTER TABLE ${MESSAGES_TABLE} ADD COLUMN isDeleted BOOLEAN;

      CREATE INDEX messages_serverHash ON ${MESSAGES_TABLE} (
        serverHash
      ) WHERE serverHash IS NOT NULL;

      CREATE INDEX messages_isDeleted ON ${MESSAGES_TABLE} (
        isDeleted
      ) WHERE isDeleted IS NOT NULL;

      ALTER TABLE unprocessed ADD serverHash TEXT;
      CREATE INDEX messages_messageHash ON unprocessed (
        serverHash
      ) WHERE serverHash IS NOT NULL;
    `);

    writeLokiSchemaVersion(targetVersion, db);
  })();
  console.log(`updateToLokiSchemaVersion${targetVersion}: success!`);
}

function updateToLokiSchemaVersion17(currentVersion: number, db: BetterSqlite3.Database) {
  const targetVersion = 17;
  if (currentVersion >= targetVersion) {
    return;
  }
  console.log(`updateToLokiSchemaVersion${targetVersion}: starting...`);

  db.transaction(() => {
    db.exec(`
      UPDATE ${CONVERSATIONS_TABLE} SET
      json = json_set(json, '$.isApproved', 1)
    `);
    // remove the moderators field. As it was only used for opengroups a long time ago and whatever is there is probably unused
    db.exec(`
      UPDATE ${CONVERSATIONS_TABLE} SET
      json = json_remove(json, '$.moderators', '$.dataMessage', '$.accessKey', '$.profileSharing', '$.sessionRestoreSeen')
    `);
    writeLokiSchemaVersion(targetVersion, db);
  })();
  console.log(`updateToLokiSchemaVersion${targetVersion}: success!`);
}

function dropFtsAndTriggers(db: BetterSqlite3.Database) {
  console.info('dropping fts5 table');

  db.exec(`
  DROP TRIGGER IF EXISTS messages_on_insert;
  DROP TRIGGER IF EXISTS messages_on_delete;
  DROP TRIGGER IF EXISTS messages_on_update;
  DROP TABLE IF EXISTS ${MESSAGES_FTS_TABLE};
`);
}

function rebuildFtsTable(db: BetterSqlite3.Database) {
  console.info('rebuildFtsTable');
  db.exec(`
    -- Then we create our full-text search table and populate it
    CREATE VIRTUAL TABLE ${MESSAGES_FTS_TABLE}
      USING fts5(id UNINDEXED, body);
    INSERT INTO ${MESSAGES_FTS_TABLE}(id, body)
      SELECT id, body FROM ${MESSAGES_TABLE};
    -- Then we set up triggers to keep the full-text search table up to date
    CREATE TRIGGER messages_on_insert AFTER INSERT ON ${MESSAGES_TABLE} BEGIN
      INSERT INTO ${MESSAGES_FTS_TABLE} (
        id,
        body
      ) VALUES (
        new.id,
        new.body
      );
    END;
    CREATE TRIGGER messages_on_delete AFTER DELETE ON ${MESSAGES_TABLE} BEGIN
      DELETE FROM ${MESSAGES_FTS_TABLE} WHERE id = old.id;
    END;
    CREATE TRIGGER messages_on_update AFTER UPDATE ON ${MESSAGES_TABLE} BEGIN
      DELETE FROM ${MESSAGES_FTS_TABLE} WHERE id = old.id;
      INSERT INTO ${MESSAGES_FTS_TABLE}(
        id,
        body
      ) VALUES (
        new.id,
        new.body
      );
    END;
    `);
  console.info('rebuildFtsTable built');
}

function updateToLokiSchemaVersion18(currentVersion: number, db: BetterSqlite3.Database) {
  const targetVersion = 18;
  if (currentVersion >= targetVersion) {
    return;
  }
  console.log(`updateToLokiSchemaVersion${targetVersion}: starting...`);

  // Dropping all pre-existing schema relating to message searching.
  // Recreating the full text search and related triggers

  db.transaction(() => {
    dropFtsAndTriggers(db);
    rebuildFtsTable(db);
    writeLokiSchemaVersion(targetVersion, db);
  })();
  console.log(`updateToLokiSchemaVersion${targetVersion}: success!`);
}

function updateToLokiSchemaVersion19(currentVersion: number, db: BetterSqlite3.Database) {
  const targetVersion = 19;
  if (currentVersion >= targetVersion) {
    return;
  }
  console.log(`updateToLokiSchemaVersion${targetVersion}: starting...`);

  db.transaction(() => {
    db.exec(`
      DROP INDEX messages_schemaVersion;
      ALTER TABLE ${MESSAGES_TABLE} DROP COLUMN schemaVersion;
    `);
    writeLokiSchemaVersion(targetVersion, db);
  })();

  console.log(`updateToLokiSchemaVersion${targetVersion}: success!`);
}

function updateToLokiSchemaVersion20(currentVersion: number, db: BetterSqlite3.Database) {
  const targetVersion = 20;
  if (currentVersion >= targetVersion) {
    return;
  }
  console.log(`updateToLokiSchemaVersion${targetVersion}: starting...`);

  db.transaction(() => {
    // looking for all private conversations, with a nickname set
    const rowsToUpdate = db
      .prepare(
        `SELECT * FROM ${CONVERSATIONS_TABLE} WHERE type = 'private' AND (name IS NULL or name = '') AND json_extract(json, '$.nickname') <> '';`
      )
      .all();
    // tslint:disable-next-line: no-void-expression
    (rowsToUpdate || []).forEach(r => {
      const obj = jsonToObject(r.json);

      // obj.profile.displayName is the display as this user set it.
      if (obj?.nickname?.length && obj?.profile?.displayName?.length) {
        // this one has a nickname set, but name is unset, set it to the displayName in the lokiProfile if it's exisitng
        obj.name = obj.profile.displayName;
        updateConversation(obj, db);
      }
    });
    writeLokiSchemaVersion(targetVersion, db);
  });
  console.log(`updateToLokiSchemaVersion${targetVersion}: success!`);
}

function updateToLokiSchemaVersion21(currentVersion: number, db: BetterSqlite3.Database) {
  const targetVersion = 21;
  if (currentVersion >= targetVersion) {
    return;
  }
  console.log(`updateToLokiSchemaVersion${targetVersion}: starting...`);

  db.transaction(() => {
    db.exec(`
        UPDATE ${CONVERSATIONS_TABLE} SET
        json = json_set(json, '$.didApproveMe', 1, '$.isApproved', 1)
        WHERE type = 'private';
      `);

    // all closed group admins
    const closedGroups = getAllClosedGroupConversations(db) || [];

    const adminIds = closedGroups.map(g => g.groupAdmins);
    const flattenedAdmins = uniq(flattenDeep(adminIds)) || [];

    forEach(flattenedAdmins, id => {
      db.prepare(
        `
        UPDATE ${CONVERSATIONS_TABLE} SET
        json = json_set(json, '$.didApproveMe', 1, '$.isApproved', 1)
        WHERE id = $id;
      `
      ).run({
        id,
      });
    });

    writeLokiSchemaVersion(targetVersion, db);
  })();
  console.log(`updateToLokiSchemaVersion${targetVersion}: success!`);
}

function updateToLokiSchemaVersion22(currentVersion: number, db: BetterSqlite3.Database) {
  const targetVersion = 22;
  if (currentVersion >= targetVersion) {
    return;
  }
  console.log(`updateToLokiSchemaVersion${targetVersion}: starting...`);

  db.transaction(() => {
    db.exec(`DROP INDEX messages_duplicate_check;`);

    db.exec(`
    ALTER TABLE ${MESSAGES_TABLE} DROP sourceDevice;
    `);
    db.exec(`
    ALTER TABLE unprocessed DROP sourceDevice;
    `);
    db.exec(`
    CREATE INDEX messages_duplicate_check ON ${MESSAGES_TABLE} (
      source,
      sent_at
    );
    `);

    dropFtsAndTriggers(db);
    // we also want to remove the read_by it could have 20 times the same value set in the array
    // we do this once, and updated the code to not allow multiple entries in read_by as we do not care about multiple entries
    // (read_by is only used in private chats)
    db.exec(`
        UPDATE ${MESSAGES_TABLE} SET
        json = json_remove(json, '$.schemaVersion', '$.recipients', '$.decrypted_at', '$.sourceDevice', '$.read_by')
      `);
    rebuildFtsTable(db);
    writeLokiSchemaVersion(targetVersion, db);
  })();
  console.log(`updateToLokiSchemaVersion${targetVersion}: success!`);
}

function updateToLokiSchemaVersion23(currentVersion: number, db: BetterSqlite3.Database) {
  const targetVersion = 23;
  if (currentVersion >= targetVersion) {
    return;
  }
  console.log(`updateToLokiSchemaVersion${targetVersion}: starting...`);

  db.transaction(() => {
    db.exec(
      `
      ALTER TABLE ${LAST_HASHES_TABLE} RENAME TO ${LAST_HASHES_TABLE}_old;
      CREATE TABLE ${LAST_HASHES_TABLE}(
        id TEXT,
        snode TEXT,
        hash TEXT,
        expiresAt INTEGER,
        namespace INTEGER NOT NULL DEFAULT 0,
        PRIMARY KEY (id, snode, namespace)
      );`
    );

    db.exec(
      `INSERT INTO ${LAST_HASHES_TABLE}(id, snode, hash, expiresAt) SELECT id, snode, hash, expiresAt FROM ${LAST_HASHES_TABLE}_old;`
    );
    db.exec(`DROP TABLE ${LAST_HASHES_TABLE}_old;`);

    writeLokiSchemaVersion(targetVersion, db);
  })();
  console.log(`updateToLokiSchemaVersion${targetVersion}: success!`);
}

function writeLokiSchemaVersion(newVersion: number, db: BetterSqlite3.Database) {
  db.prepare(
    `INSERT INTO loki_schema(
      version
    ) values (
      $newVersion
    )`
  ).run({ newVersion });
}

function updateLokiSchema(db: BetterSqlite3.Database) {
  const result = db
    .prepare(`SELECT name FROM sqlite_master WHERE type = 'table' AND name='loki_schema';`)
    .get();

  if (!result) {
    createLokiSchemaTable(db);
  }
  const lokiSchemaVersion = getLokiSchemaVersion(db);
  console.log(
    'updateLokiSchema:',
    `Current loki schema version: ${lokiSchemaVersion};`,
    `Most recent schema version: ${LOKI_SCHEMA_VERSIONS.length};`
  );
  for (let index = 0, max = LOKI_SCHEMA_VERSIONS.length; index < max; index += 1) {
    const runSchemaUpdate = LOKI_SCHEMA_VERSIONS[index];
    runSchemaUpdate(lokiSchemaVersion, db);
  }
}

function getLokiSchemaVersion(db: BetterSqlite3.Database) {
  const result = db
    .prepare(
      `
    SELECT MAX(version) as version FROM loki_schema;
    `
    )
    .get();
  if (!result || !result.version) {
    return 0;
  }
  return result.version;
}

function createLokiSchemaTable(db: BetterSqlite3.Database) {
  db.transaction(() => {
    db.exec(`
    CREATE TABLE loki_schema(
      id INTEGER NOT NULL PRIMARY KEY AUTOINCREMENT,
      version INTEGER
    );
    INSERT INTO loki_schema (
      version
    ) values (
      0
    );
    `);
  })();
}
let globalInstance: BetterSqlite3.Database | null = null;

function assertGlobalInstance(): BetterSqlite3.Database {
  if (!globalInstance) {
    throw new Error('globalInstance is not initialized.');
  }
  return globalInstance;
}

function assertGlobalInstanceOrInstance(
  instance?: BetterSqlite3.Database | null
): BetterSqlite3.Database {
  // if none of them are initialized, throw
  if (!globalInstance && !instance) {
    throw new Error('neither globalInstance nor initialized is initialized.');
  }
  // otherwise, return which ever is true, priority to the global one
  return globalInstance || (instance as BetterSqlite3.Database);
}

let databaseFilePath: string | undefined;

// tslint:disable-next-line: function-name
function _initializePaths(configDir: string) {
  const dbDir = path.join(configDir, 'sql');
  fs.mkdirSync(dbDir, { recursive: true });
  databaseFilePath = path.join(dbDir, 'db.sqlite');
}

function showFailedToStart() {
  const notification = new Notification({
    title: 'Session failed to start',
    body: 'Please start from terminal and open a github issue',
  });
  notification.show();
}

async function initializeSql({
  configDir,
  key,
  messages,
  passwordAttempt,
}: {
  configDir: string;
  key: string;
  messages: LocaleMessagesType;
  passwordAttempt: boolean;
}) {
  console.info('initializeSql sqlnode');
  if (globalInstance) {
    throw new Error('Cannot initialize more than once!');
  }

  if (!isString(configDir)) {
    throw new Error('initialize: configDir is required!');
  }
  if (!isString(key)) {
    throw new Error('initialize: key is required!');
  }
  if (!isObject(messages)) {
    throw new Error('initialize: message is required!');
  }

  _initializePaths(configDir);

  let db;
  try {
    if (!databaseFilePath) {
      throw new Error('databaseFilePath is not set');
    }
    db = openAndSetUpSQLCipher(databaseFilePath, { key });
    if (!db) {
      throw new Error('db is not set');
    }
    updateSchema(db);

    // test database

    const cipherIntegrityResult = getSQLCipherIntegrityCheck(db);
    if (cipherIntegrityResult) {
      console.log('Database cipher integrity check failed:', cipherIntegrityResult);
      throw new Error(`Cipher integrity check failed: ${cipherIntegrityResult}`);
    }
    const integrityResult = getSQLIntegrityCheck(db);
    if (integrityResult) {
      console.log('Database integrity check failed:', integrityResult);
      throw new Error(`Integrity check failed: ${integrityResult}`);
    }

    // At this point we can allow general access to the database
    globalInstance = db;

    console.info('total message count before cleaning: ', getMessageCount());
    console.info('total conversation count before cleaning: ', getConversationCount());
    cleanUpOldOpengroups();

    cleanUpUnusedNodeForKeyEntries();
    printDbStats();

    console.info('total message count after cleaning: ', getMessageCount());
    console.info('total conversation count after cleaning: ', getConversationCount());

    // Clear any already deleted db entries on each app start.
    vacuumDatabase(db);
  } catch (error) {
    console.error('error', error);
    if (passwordAttempt) {
      throw error;
    }
    console.log('Database startup error:', error.stack);
    const button = await dialog.showMessageBox({
      buttons: [messages.copyErrorAndQuit, messages.clearAllData],
      defaultId: 0,
      detail: redactAll(error.stack),
      message: messages.databaseError,
      noLink: true,
      type: 'error',
    });

    if (button.response === 0) {
      clipboard.writeText(`Database startup error:\n\n${redactAll(error.stack)}`);
    } else {
      close();
      showFailedToStart();
    }

    app.exit(1);
    return false;
  }

  return true;
}

function close() {
  if (!globalInstance) {
    return;
  }
  const dbRef = globalInstance;
  globalInstance = null;
  // SQLLite documentation suggests that we run `PRAGMA optimize` right before
  // closing the database connection.
  dbRef.pragma('optimize');
  dbRef.close();
}

function removeDB(configDir = null) {
  if (globalInstance) {
    throw new Error('removeDB: Cannot erase database when it is open!');
  }

  if (!databaseFilePath && configDir) {
    _initializePaths(configDir);
  }

  if (databaseFilePath) {
    rimraf.sync(databaseFilePath);
    rimraf.sync(`${databaseFilePath}-shm`);
    rimraf.sync(`${databaseFilePath}-wal`);
  }
}

// Password hash
const PASS_HASH_ID = 'passHash';
function getPasswordHash() {
  const item = getItemById(PASS_HASH_ID);
  return item && item.value;
}
function savePasswordHash(hash: string) {
  if (isEmpty(hash)) {
    removePasswordHash();
    return;
  }

  const data = { id: PASS_HASH_ID, value: hash };
  createOrUpdateItem(data);
}
function removePasswordHash() {
  removeItemById(PASS_HASH_ID);
}

function getIdentityKeyById(id: string, instance: BetterSqlite3.Database) {
  return getById(IDENTITY_KEYS_TABLE, id, instance);
}

function getGuardNodes() {
  const nodes = assertGlobalInstance()
    .prepare(`SELECT ed25519PubKey FROM ${GUARD_NODE_TABLE};`)
    .all();

  if (!nodes) {
    return null;
  }

  return nodes;
}

function updateGuardNodes(nodes: Array<string>) {
  assertGlobalInstance().transaction(() => {
    assertGlobalInstance().exec(`DELETE FROM ${GUARD_NODE_TABLE}`);
    nodes.map(edkey =>
      assertGlobalInstance()
        .prepare(
          `INSERT INTO ${GUARD_NODE_TABLE} (
        ed25519PubKey
      ) values ($ed25519PubKey)`
        )
        .run({
          ed25519PubKey: edkey,
        })
    );
  })();
}

function createOrUpdateItem(data: StorageItem, instance?: BetterSqlite3.Database) {
  createOrUpdate(ITEMS_TABLE, data, instance);
}
function getItemById(id: string) {
  return getById(ITEMS_TABLE, id);
}
function getAllItems() {
  const rows = assertGlobalInstance()
    .prepare(`SELECT json FROM ${ITEMS_TABLE} ORDER BY id ASC;`)
    .all();
  return map(rows, row => jsonToObject(row.json));
}
function removeItemById(id: string) {
  removeById(ITEMS_TABLE, id);
  return;
}

function createOrUpdate(table: string, data: StorageItem, instance?: BetterSqlite3.Database) {
  const { id } = data;
  if (!id) {
    throw new Error('createOrUpdate: Provided data did not have a truthy id');
  }

  assertGlobalInstanceOrInstance(instance)
    .prepare(
      `INSERT OR REPLACE INTO ${table} (
      id,
      json
    ) values (
      $id,
      $json
    )`
    )
    .run({
      id,
      json: objectToJSON(data),
    });
}

function getById(table: string, id: string, instance?: BetterSqlite3.Database) {
  const row = assertGlobalInstanceOrInstance(instance)
    .prepare(`SELECT * FROM ${table} WHERE id = $id;`)
    .get({
      id,
    });

  if (!row) {
    return null;
  }

  return jsonToObject(row.json);
}

function removeById(table: string, id: string) {
  if (!Array.isArray(id)) {
    assertGlobalInstance()
      .prepare(`DELETE FROM ${table} WHERE id = $id;`)
      .run({ id });
    return;
  }

  if (!id.length) {
    throw new Error('removeById: No ids to delete!');
  }

  // Our node interface doesn't seem to allow you to replace one single ? with an array
  assertGlobalInstance()
    .prepare(`DELETE FROM ${table} WHERE id IN ( ${id.map(() => '?').join(', ')} );`)
    .run({ id });
}

// Conversations

function getSwarmNodesForPubkey(pubkey: string) {
  const row = assertGlobalInstance()
    .prepare(`SELECT * FROM ${NODES_FOR_PUBKEY_TABLE} WHERE pubkey = $pubkey;`)
    .get({
      pubkey,
    });

  if (!row) {
    return [];
  }

  return jsonToObject(row.json);
}

function updateSwarmNodesForPubkey(pubkey: string, snodeEdKeys: Array<string>) {
  assertGlobalInstance()
    .prepare(
      `INSERT OR REPLACE INTO ${NODES_FOR_PUBKEY_TABLE} (
        pubkey,
        json
        ) values (
          $pubkey,
          $json
          );`
    )
    .run({
      pubkey,
      json: objectToJSON(snodeEdKeys),
    });
}

function getConversationCount() {
  const row = assertGlobalInstance()
    .prepare(`SELECT count(*) from ${CONVERSATIONS_TABLE};`)
    .get();
  if (!row) {
    throw new Error(`getConversationCount: Unable to get count of ${CONVERSATIONS_TABLE}`);
  }

  return row['count(*)'];
}

function saveConversation(data: any, instance?: BetterSqlite3.Database) {
  const { id, active_at, type, members, name, profileName } = data;

  assertGlobalInstanceOrInstance(instance)
    .prepare(
      `INSERT INTO ${CONVERSATIONS_TABLE} (
    id,
    json,

    active_at,
    type,
    members,
    name,
    profileName
  ) values (
    $id,
    $json,

    $active_at,
    $type,
    $members,
    $name,
    $profileName
  );`
    )
    .run({
      id,
      json: objectToJSON(data),

      active_at,
      type,
      members: members ? members.join(' ') : null,
      name,
      profileName,
    });
}

function updateConversation(data: any, instance?: BetterSqlite3.Database) {
  const {
    id,
    // eslint-disable-next-line camelcase
    active_at,
    type,
    members,
    name,
    profileName,
  } = data;

  assertGlobalInstanceOrInstance(instance)
    .prepare(
      `UPDATE ${CONVERSATIONS_TABLE} SET
    json = $json,

    active_at = $active_at,
    type = $type,
    members = $members,
    name = $name,
    profileName = $profileName
    WHERE id = $id;`
    )
    .run({
      id,
      json: objectToJSON(data),

      active_at,
      type,
      members: members ? members.join(' ') : null,
      name,
      profileName,
    });
}

function removeConversation(id: string | Array<string>) {
  if (!Array.isArray(id)) {
    assertGlobalInstance()
      .prepare(`DELETE FROM ${CONVERSATIONS_TABLE} WHERE id = $id;`)
      .run({
        id,
      });
    return;
  }

  if (!id.length) {
    throw new Error('removeConversation: No ids to delete!');
  }

  // Our node interface doesn't seem to allow you to replace one single ? with an array
  assertGlobalInstance()
    .prepare(`DELETE FROM ${CONVERSATIONS_TABLE} WHERE id IN ( ${id.map(() => '?').join(', ')} );`)
    .run(id);
}

function getConversationById(id: string) {
  const row = assertGlobalInstance()
    .prepare(`SELECT * FROM ${CONVERSATIONS_TABLE} WHERE id = $id;`)
    .get({
      id,
    });

  if (!row) {
    return null;
  }

  return jsonToObject(row.json);
}

function getAllConversations() {
  const rows = assertGlobalInstance()
    .prepare(`SELECT json FROM ${CONVERSATIONS_TABLE} ORDER BY id ASC;`)
    .all();
  return map(rows, row => jsonToObject(row.json));
}

function getAllOpenGroupV1Conversations() {
  const rows = assertGlobalInstance()
    .prepare(
      `SELECT json FROM ${CONVERSATIONS_TABLE} WHERE
      type = 'group' AND
      id LIKE 'publicChat:1@%'
     ORDER BY id ASC;`
    )
    .all();

  return map(rows, row => jsonToObject(row.json));
}

function getAllOpenGroupV2Conversations() {
  // first _ matches all opengroupv1,
  // second _ force a second char to be there, so it can only be opengroupv2 convos

  const rows = assertGlobalInstance()
    .prepare(
      `SELECT json FROM ${CONVERSATIONS_TABLE} WHERE
      type = 'group' AND
      id LIKE 'publicChat:__%@%'
     ORDER BY id ASC;`
    )
    .all();

  return map(rows, row => jsonToObject(row.json));
}

function getPubkeysInPublicConversation(conversationId: string) {
  const rows = assertGlobalInstance()
    .prepare(
      `SELECT DISTINCT source FROM ${MESSAGES_TABLE} WHERE
      conversationId = $conversationId
     ORDER BY received_at DESC LIMIT ${MAX_PUBKEYS_MEMBERS};`
    )
    .all({
      conversationId,
    });

  return map(rows, row => row.source);
}

function getAllGroupsInvolvingId(id: string) {
  const rows = assertGlobalInstance()
    .prepare(
      `SELECT json FROM ${CONVERSATIONS_TABLE} WHERE
      type = 'group' AND
      members LIKE $id
     ORDER BY id ASC;`
    )
    .all({
      id: `%${id}%`,
    });

  return map(rows, row => jsonToObject(row.json));
}

function searchConversations(query: string) {
  const rows = assertGlobalInstance()
    .prepare(
      `SELECT json FROM ${CONVERSATIONS_TABLE} WHERE
      (
        name LIKE $name OR
        profileName LIKE $profileName
      ) AND active_at IS NOT NULL AND active_at > 0
     ORDER BY active_at DESC
     LIMIT $limit`
    )
    .all({
      name: `%${query}%`,
      profileName: `%${query}%`,
      limit: 50,
    });

  return map(rows, row => jsonToObject(row.json));
}

// order by clause is the same as orderByClause but with a table prefix so we cannot reuse it
const orderByMessageCoalesceClause = `ORDER BY COALESCE(${MESSAGES_TABLE}.serverTimestamp, ${MESSAGES_TABLE}.sent_at, ${MESSAGES_TABLE}.received_at) DESC`;

function searchMessages(query: string, limit: number) {
  if (!limit) {
    throw new Error('searchMessages limit must be set');
  }

  const rows = assertGlobalInstance()
    .prepare(
      `SELECT
      ${MESSAGES_TABLE}.json,
      snippet(${MESSAGES_FTS_TABLE}, -1, '<<left>>', '<<right>>', '...', 5) as snippet
    FROM ${MESSAGES_FTS_TABLE}
    INNER JOIN ${MESSAGES_TABLE} on ${MESSAGES_FTS_TABLE}.id = ${MESSAGES_TABLE}.id
    WHERE
     ${MESSAGES_FTS_TABLE} match $query
    ${orderByMessageCoalesceClause}
    LIMIT $limit;`
    )
    .all({
      query,
      limit,
    });

  return map(rows, row => ({
    ...jsonToObject(row.json),
    snippet: row.snippet,
  }));
}

function searchMessagesInConversation(query: string, conversationId: string, limit: number) {
  const rows = assertGlobalInstance()
    .prepare(
      `SELECT
      ${MESSAGES_TABLE}.json,
      snippet(${MESSAGES_FTS_TABLE}, -1, '<<left>>', '<<right>>', '...', 15) as snippet
    FROM ${MESSAGES_FTS_TABLE}
    INNER JOIN ${MESSAGES_TABLE} on ${MESSAGES_FTS_TABLE}.id = ${MESSAGES_TABLE}.id
    WHERE
    ${MESSAGES_FTS_TABLE} match $query AND
      ${MESSAGES_TABLE}.conversationId = $conversationId
    ${orderByMessageCoalesceClause}
      LIMIT $limit;`
    )
    .all({
      query,
      conversationId,
      limit: limit || 100,
    });

  return map(rows, row => ({
    ...jsonToObject(row.json),
    snippet: row.snippet,
  }));
}

function getMessageCount() {
  const row = assertGlobalInstance()
    .prepare(`SELECT count(*) from ${MESSAGES_TABLE};`)
    .get();

  if (!row) {
    throw new Error(`getMessageCount: Unable to get count of ${MESSAGES_TABLE}`);
  }
  return row['count(*)'];
}

function saveMessage(data: any) {
  const {
    body,
    conversationId,
    // eslint-disable-next-line camelcase
    expires_at,
    hasAttachments,
    hasFileAttachments,
    hasVisualMediaAttachments,
    id,
    serverId,
    serverTimestamp,
    // eslint-disable-next-line camelcase
    received_at,
    sent,
    // eslint-disable-next-line camelcase
    sent_at,
    source,
    type,
    unread,
    expireTimer,
    expirationStartTimestamp,
  } = data;

  if (!id) {
    throw new Error('id is required');
  }

  if (!conversationId) {
    throw new Error('conversationId is required');
  }

  const payload = {
    id,
    json: objectToJSON(data),

    serverId,
    serverTimestamp,
    body,
    conversationId,
    expirationStartTimestamp,
    expires_at,
    expireTimer,
    hasAttachments,
    hasFileAttachments,
    hasVisualMediaAttachments,
    received_at,
    sent,
    sent_at,
    source,
    type: type || '',
    unread,
  };

  assertGlobalInstance()
    .prepare(
      `INSERT OR REPLACE INTO ${MESSAGES_TABLE} (
    id,
    json,
    serverId,
    serverTimestamp,
    body,
    conversationId,
    expirationStartTimestamp,
    expires_at,
    expireTimer,
    hasAttachments,
    hasFileAttachments,
    hasVisualMediaAttachments,
    received_at,
    sent,
    sent_at,
    source,
    type,
    unread
  ) values (
    $id,
    $json,
    $serverId,
    $serverTimestamp,
    $body,
    $conversationId,
    $expirationStartTimestamp,
    $expires_at,
    $expireTimer,
    $hasAttachments,
    $hasFileAttachments,
    $hasVisualMediaAttachments,
    $received_at,
    $sent,
    $sent_at,
    $source,
    $type,
    $unread
  );`
    )
    .run(payload);

  return id;
}

function saveSeenMessageHashes(arrayOfHashes: Array<string>) {
  assertGlobalInstance().transaction(() => {
    map(arrayOfHashes, saveSeenMessageHash);
  })();
}

function updateLastHash(data: UpdateLastHashType) {
  const { convoId, snode, hash, expiresAt, namespace } = data;
  if (!isNumber(namespace)) {
    throw new Error('updateLastHash: namespace must be set to a number');
  }
  assertGlobalInstance()
    .prepare(
      `INSERT OR REPLACE INTO ${LAST_HASHES_TABLE} (
      id,
      snode,
      hash,
      expiresAt,
      namespace
    ) values (
      $id,
      $snode,
      $hash,
      $expiresAt,
      $namespace
    )`
    )
    .run({
      id: convoId,
      snode,
      hash,
      expiresAt,
      namespace,
    });
}

function saveSeenMessageHash(data: any) {
  const { expiresAt, hash } = data;
  try {
    assertGlobalInstance()
      .prepare(
        `INSERT INTO seenMessages (
      expiresAt,
      hash
      ) values (
        $expiresAt,
        $hash
        );`
      )
      .run({
        expiresAt,
        hash,
      });
  } catch (e) {
    console.error('saveSeenMessageHash failed:', e.message);
  }
}

function cleanLastHashes() {
  assertGlobalInstance()
    .prepare(`DELETE FROM ${LAST_HASHES_TABLE} WHERE expiresAt <= $now;`)
    .run({
      now: Date.now(),
    });
}

function cleanSeenMessages() {
  assertGlobalInstance()
    .prepare('DELETE FROM seenMessages WHERE expiresAt <= $now;')
    .run({
      now: Date.now(),
    });
}

function saveMessages(arrayOfMessages: Array<any>) {
  console.info('saveMessages of length: ', arrayOfMessages.length);
  assertGlobalInstance().transaction(() => {
    map(arrayOfMessages, saveMessage);
  })();
}

function removeMessage(id: string, instance?: BetterSqlite3.Database) {
  if (!Array.isArray(id)) {
    assertGlobalInstanceOrInstance(instance)
      .prepare(`DELETE FROM ${MESSAGES_TABLE} WHERE id = $id;`)
      .run({ id });
    return;
  }

  if (!id.length) {
    throw new Error('removeMessages: No ids to delete!');
  }

  // Our node interface doesn't seem to allow you to replace one single ? with an array
  assertGlobalInstanceOrInstance(instance)
    .prepare(`DELETE FROM ${MESSAGES_TABLE} WHERE id IN ( ${id.map(() => '?').join(', ')} );`)
    .run(id);
}

function getMessageIdsFromServerIds(serverIds: Array<string | number>, conversationId: string) {
  if (!Array.isArray(serverIds)) {
    return [];
  }

  // Sanitize the input as we're going to use it directly in the query
  const validIds = serverIds.map(Number).filter(n => !Number.isNaN(n));

  /*
    Sqlite3 doesn't have a good way to have `IN` query with another query.
    See: https://github.com/mapbox/node-sqlite3/issues/762.

    So we have to use templating to insert the values.
  */
  const rows = assertGlobalInstance()
    .prepare(
      `SELECT id FROM ${MESSAGES_TABLE} WHERE
    serverId IN (${validIds.join(',')}) AND
    conversationId = $conversationId;`
    )
    .all({
      conversationId,
    });
  return rows.map(row => row.id);
}

function getMessageById(id: string) {
  const row = assertGlobalInstance()
    .prepare(`SELECT * FROM ${MESSAGES_TABLE} WHERE id = $id;`)
    .get({
      id,
    });

  if (!row) {
    return null;
  }

  return jsonToObject(row.json);
}

function getMessageBySenderAndSentAt({ source, sentAt }: { source: string; sentAt: number }) {
  const rows = assertGlobalInstance()
    .prepare(
      `SELECT json FROM ${MESSAGES_TABLE} WHERE
      source = $source AND
      sent_at = $sent_at;`
    )
    .all({
      source,
      sent_at: sentAt,
    });

  return map(rows, row => jsonToObject(row.json));
}

function getMessagesCountBySender({ source }: { source: string }) {
  if (!source) {
    throw new Error('source must be set');
  }
  const count = assertGlobalInstance()
    .prepare(
      `SELECT count(*) FROM ${MESSAGES_TABLE} WHERE
      source = $source;`
    )
    .get({
      source,
    });
  if (!count) {
    return 0;
  }

  return count['count(*)'] || 0;
}

function getMessageBySenderAndTimestamp({
  source,
  timestamp,
}: {
  source: string;
  timestamp: number;
}) {
  const rows = assertGlobalInstance()
    .prepare(
      `SELECT json FROM ${MESSAGES_TABLE} WHERE
      source = $source AND
      sent_at = $timestamp;`
    )
    .all({
      source,
      timestamp,
    });

  return map(rows, row => jsonToObject(row.json));
}

function filterAlreadyFetchedOpengroupMessage(
  msgDetails: Array<{ sender: string; serverTimestamp: number }> // MsgDuplicateSearchOpenGroup
): Array<{ sender: string; serverTimestamp: number }> {
  return msgDetails.filter(msg => {
    const rows = assertGlobalInstance()
      .prepare(
        `SELECT source, serverTimestamp  FROM ${MESSAGES_TABLE} WHERE
      source = $sender AND
      serverTimestamp = $serverTimestamp;`
      )
      .all({
        sender: msg.sender,
        serverTimestamp: msg.serverTimestamp,
      });
    if (rows.length) {
      console.info(
        `filtering out already received sogs message from ${msg.sender} at ${msg.serverTimestamp} `
      );
      return false;
    }
    return true;
  });
}

function getUnreadByConversation(conversationId: string) {
  const rows = assertGlobalInstance()
    .prepare(
      `SELECT json FROM ${MESSAGES_TABLE} WHERE
      unread = $unread AND
      conversationId = $conversationId
     ORDER BY received_at DESC;`
    )
    .all({
      unread: 1,
      conversationId,
    });

  return map(rows, row => jsonToObject(row.json));
}

function getUnreadCountByConversation(conversationId: string) {
  const row = assertGlobalInstance()
    .prepare(
      `SELECT count(*) from ${MESSAGES_TABLE} WHERE
    unread = $unread AND
    conversationId = $conversationId
    ORDER BY received_at DESC;`
    )
    .get({
      unread: 1,
      conversationId,
    });

  if (!row) {
    throw new Error(
      `getUnreadCountByConversation: Unable to get unread count of ${conversationId}`
    );
  }

  return row['count(*)'];
}

function getMessageCountByType(conversationId: string, type = '%') {
  const row = assertGlobalInstance()
    .prepare(
      `SELECT count(*) from ${MESSAGES_TABLE}
      WHERE conversationId = $conversationId
      AND type = $type;`
    )
    .get({
      conversationId,
      type,
    });

  if (!row) {
    throw new Error(
      `getIncomingMessagesCountByConversation: Unable to get incoming messages count of ${conversationId}`
    );
  }

  return row['count(*)'];
}

// Note: Sorting here is necessary for getting the last message (with limit 1)
// be sure to update the sorting order to sort messages on redux too (sortMessages)
const orderByClause = 'ORDER BY COALESCE(serverTimestamp, sent_at, received_at) DESC';
const orderByClauseASC = 'ORDER BY COALESCE(serverTimestamp, sent_at, received_at) ASC';

function getMessagesByConversation(conversationId: string, { messageId = null } = {}) {
  const absLimit = 30;
  // If messageId is given it means we are opening the conversation to that specific messageId,
  // or that we just scrolled to it by a quote click and needs to load around it.
  // If messageId is null, it means we are just opening the convo to the last unread message, or at the bottom
  const firstUnread = getFirstUnreadMessageIdInConversation(conversationId);

  const numberOfMessagesInConvo = getMessagesCountByConversation(conversationId, globalInstance);
  const floorLoadAllMessagesInConvo = 70;

  if (messageId || firstUnread) {
    const messageFound = getMessageById(messageId || firstUnread);

    if (messageFound && messageFound.conversationId === conversationId) {
      // tslint:disable-next-line: no-shadowed-variable
      const rows = assertGlobalInstance()
        .prepare(
          `WITH cte AS (
            SELECT id, conversationId, json, row_number() OVER (${orderByClause}) as row_number
              FROM ${MESSAGES_TABLE} WHERE conversationId = $conversationId
          ), current AS (
          SELECT row_number
            FROM cte
          WHERE id = $messageId

        )
        SELECT cte.*
          FROM cte, current
            WHERE ABS(cte.row_number - current.row_number) <= $limit
          ORDER BY cte.row_number;
          `
        )
        .all({
          conversationId,
          messageId: messageId || firstUnread,
          limit:
            numberOfMessagesInConvo < floorLoadAllMessagesInConvo
              ? floorLoadAllMessagesInConvo
              : absLimit,
        });

      return map(rows, row => jsonToObject(row.json));
    }
    console.info(
      `getMessagesByConversation: Could not find messageId ${messageId} in db with conversationId: ${conversationId}. Just fetching the convo as usual.`
    );
  }

  const limit =
    numberOfMessagesInConvo < floorLoadAllMessagesInConvo
      ? floorLoadAllMessagesInConvo
      : absLimit * 2;

  const rows = assertGlobalInstance()
    .prepare(
      `
    SELECT json FROM ${MESSAGES_TABLE} WHERE
      conversationId = $conversationId
      ${orderByClause}
    LIMIT $limit;
    `
    )
    .all({
      conversationId,
      limit,
    });

  return map(rows, row => jsonToObject(row.json));
}

function getLastMessagesByConversation(conversationId: string, limit: number) {
  if (!isNumber(limit)) {
    throw new Error('limit must be a number');
  }

  const rows = assertGlobalInstance()
    .prepare(
      `
    SELECT json FROM ${MESSAGES_TABLE} WHERE
      conversationId = $conversationId
      ${orderByClause}
    LIMIT $limit;
    `
    )
    .all({
      conversationId,
      limit,
    });
  return map(rows, row => jsonToObject(row.json));
}

/**
 * This is the oldest message so we cannot reuse getLastMessagesByConversation
 */
function getOldestMessageInConversation(conversationId: string) {
  const rows = assertGlobalInstance()
    .prepare(
      `
    SELECT json FROM ${MESSAGES_TABLE} WHERE
      conversationId = $conversationId
      ${orderByClauseASC}
    LIMIT $limit;
    `
    )
    .all({
      conversationId,
      limit: 1,
    });
  return map(rows, row => jsonToObject(row.json));
}

function hasConversationOutgoingMessage(conversationId: string) {
  const row = assertGlobalInstance()
    .prepare(
      `
    SELECT count(*)  FROM ${MESSAGES_TABLE} WHERE
      conversationId = $conversationId AND
      type IS 'outgoing'
    `
    )
    .get({
      conversationId,
    });
  if (!row) {
    throw new Error('hasConversationOutgoingMessage: Unable to get coun');
  }

  return Boolean(row['count(*)']);
}

function getFirstUnreadMessageIdInConversation(conversationId: string) {
  const rows = assertGlobalInstance()
    .prepare(
      `
    SELECT id FROM ${MESSAGES_TABLE} WHERE
      conversationId = $conversationId AND
      unread = $unread
      ORDER BY serverTimestamp ASC, serverId ASC, sent_at ASC, received_at ASC
    LIMIT 1;
    `
    )
    .all({
      conversationId,
      unread: 1,
    });

  if (rows.length === 0) {
    return undefined;
  }
  return rows[0].id;
}

function getFirstUnreadMessageWithMention(conversationId: string, ourpubkey: string) {
  if (!ourpubkey || !ourpubkey.length) {
    throw new Error('getFirstUnreadMessageWithMention needs our pubkey but nothing was given');
  }
  const likeMatch = `%@${ourpubkey}%`;

  const rows = assertGlobalInstance()
    .prepare(
      `
    SELECT id, json FROM ${MESSAGES_TABLE} WHERE
      conversationId = $conversationId AND
      unread = $unread AND
      body LIKE $likeMatch
      ORDER BY serverTimestamp ASC, serverId ASC, sent_at ASC, received_at ASC
    LIMIT 1;
    `
    )
    .all({
      conversationId,
      unread: 1,
      likeMatch,
    });

  if (rows.length === 0) {
    return undefined;
  }
  return rows[0].id;
}

function getMessagesBySentAt(sentAt: number) {
  const rows = assertGlobalInstance()
    .prepare(
      `SELECT * FROM ${MESSAGES_TABLE}
     WHERE sent_at = $sent_at
     ORDER BY received_at DESC;`
    )
    .all({
      sent_at: sentAt,
    });

  return map(rows, row => jsonToObject(row.json));
}

function getLastHashBySnode(convoId: string, snode: string, namespace: number) {
  if (!isNumber(namespace)) {
    throw new Error('getLastHashBySnode: namespace must be set to a number');
  }
  const row = assertGlobalInstance()
    .prepare(
      `SELECT * FROM ${LAST_HASHES_TABLE} WHERE snode = $snode AND id = $id AND namespace = $namespace;`
    )
    .get({
      snode,
      id: convoId,
      namespace,
    });

  if (!row) {
    return null;
  }

  return row.hash;
}

function getSeenMessagesByHashList(hashes: Array<string>) {
  const rows = assertGlobalInstance()
    .prepare(`SELECT * FROM seenMessages WHERE hash IN ( ${hashes.map(() => '?').join(', ')} );`)
    .all(hashes);

  return map(rows, row => row.hash);
}

function getExpiredMessages() {
  const now = Date.now();

  const rows = assertGlobalInstance()
    .prepare(
      `SELECT json FROM ${MESSAGES_TABLE} WHERE
      expires_at IS NOT NULL AND
      expires_at <= $expires_at
     ORDER BY expires_at ASC;`
    )
    .all({
      expires_at: now,
    });

  return map(rows, row => jsonToObject(row.json));
}

function getOutgoingWithoutExpiresAt() {
  const rows = assertGlobalInstance()
    .prepare(
      `
    SELECT json FROM ${MESSAGES_TABLE}
    WHERE
      expireTimer > 0 AND
      expires_at IS NULL AND
      type IS 'outgoing'
    ORDER BY expires_at ASC;
  `
    )
    .all();

  return map(rows, row => jsonToObject(row.json));
}

function getNextExpiringMessage() {
  const rows = assertGlobalInstance()
    .prepare(
      `
    SELECT json FROM ${MESSAGES_TABLE}
    WHERE expires_at > 0
    ORDER BY expires_at ASC
    LIMIT 1;
  `
    )
    .all();

  return map(rows, row => jsonToObject(row.json));
}

/* Unproccessed a received messages not yet processed */
function saveUnprocessed(data: any) {
  const { id, timestamp, version, attempts, envelope, senderIdentity, messageHash } = data;
  if (!id) {
    throw new Error(`saveUnprocessed: id was falsey: ${id}`);
  }

  assertGlobalInstance()
    .prepare(
      `INSERT OR REPLACE INTO unprocessed (
      id,
      timestamp,
      version,
      attempts,
      envelope,
      senderIdentity,
      serverHash
    ) values (
      $id,
      $timestamp,
      $version,
      $attempts,
      $envelope,
      $senderIdentity,
      $messageHash
    );`
    )
    .run({
      id,
      timestamp,
      version,
      attempts,
      envelope,
      senderIdentity,
      messageHash,
    });

  return id;
}

function updateUnprocessedAttempts(id: string, attempts: number) {
  assertGlobalInstance()
    .prepare('UPDATE unprocessed SET attempts = $attempts WHERE id = $id;')
    .run({
      id,
      attempts,
    });
}
function updateUnprocessedWithData(id: string, data: any = {}) {
  const { source, serverTimestamp, decrypted, senderIdentity } = data;

  assertGlobalInstance()
    .prepare(
      `UPDATE unprocessed SET
      source = $source,
      serverTimestamp = $serverTimestamp,
      decrypted = $decrypted,
      senderIdentity = $senderIdentity
    WHERE id = $id;`
    )
    .run({
      id,
      source,
      serverTimestamp,
      decrypted,
      senderIdentity,
    });
}

function getUnprocessedById(id: string) {
  const row = assertGlobalInstance()
    .prepare('SELECT * FROM unprocessed WHERE id = $id;')
    .get({
      id,
    });

  return row;
}

function getUnprocessedCount() {
  const row = assertGlobalInstance()
    .prepare('SELECT count(*) from unprocessed;')
    .get();

  if (!row) {
    throw new Error('getMessageCount: Unable to get count of unprocessed');
  }

  return row['count(*)'];
}

function getAllUnprocessed() {
  const rows = assertGlobalInstance()
    .prepare('SELECT * FROM unprocessed ORDER BY timestamp ASC;')
    .all();

  return rows;
}

function removeUnprocessed(id: string) {
  if (!Array.isArray(id)) {
    assertGlobalInstance()
      .prepare('DELETE FROM unprocessed WHERE id = $id;')
      .run({ id });
    return;
  }

  if (!id.length) {
    throw new Error('removeUnprocessed: No ids to delete!');
  }

  // Our node interface doesn't seem to allow you to replace one single ? with an array
  assertGlobalInstance()
    .prepare(`DELETE FROM unprocessed WHERE id IN ( ${id.map(() => '?').join(', ')} );`)
    .run(id);
}

function removeAllUnprocessed() {
  assertGlobalInstance()
    .prepare('DELETE FROM unprocessed;')
    .run();
}

function getNextAttachmentDownloadJobs(limit: number) {
  const timestamp = Date.now();

  const rows = assertGlobalInstance()
    .prepare(
      `SELECT json FROM ${ATTACHMENT_DOWNLOADS_TABLE}
    WHERE pending = 0 AND timestamp < $timestamp
    ORDER BY timestamp DESC
    LIMIT $limit;`
    )
    .all({
      limit,
      timestamp,
    });

  return map(rows, row => jsonToObject(row.json));
}

function saveAttachmentDownloadJob(job: any) {
  const { id, pending, timestamp } = job;
  if (!id) {
    throw new Error('saveAttachmentDownloadJob: Provided job did not have a truthy id');
  }

  assertGlobalInstance()
    .prepare(
      `INSERT OR REPLACE INTO ${ATTACHMENT_DOWNLOADS_TABLE} (
      id,
      pending,
      timestamp,
      json
    ) values (
      $id,
      $pending,
      $timestamp,
      $json
    )`
    )
    .run({
      id,
      pending,
      timestamp,
      json: objectToJSON(job),
    });
}

function setAttachmentDownloadJobPending(id: string, pending: 1 | 0) {
  assertGlobalInstance()
    .prepare(`UPDATE ${ATTACHMENT_DOWNLOADS_TABLE} SET pending = $pending WHERE id = $id;`)
    .run({
      id,
      pending,
    });
}

function resetAttachmentDownloadPending() {
  assertGlobalInstance()
    .prepare(`UPDATE ${ATTACHMENT_DOWNLOADS_TABLE} SET pending = 0 WHERE pending != 0;`)
    .run();
}
function removeAttachmentDownloadJob(id: string) {
  removeById(ATTACHMENT_DOWNLOADS_TABLE, id);
}
function removeAllAttachmentDownloadJobs() {
  assertGlobalInstance().exec(`DELETE FROM ${ATTACHMENT_DOWNLOADS_TABLE};`);
}

// All data in database
function removeAll() {
  assertGlobalInstance().exec(`
    DELETE FROM ${IDENTITY_KEYS_TABLE};
    DELETE FROM ${ITEMS_TABLE};
    DELETE FROM unprocessed;
    DELETE FROM ${LAST_HASHES_TABLE};
    DELETE FROM ${NODES_FOR_PUBKEY_TABLE};
    DELETE FROM ${CLOSED_GROUP_V2_KEY_PAIRS_TABLE};
    DELETE FROM seenMessages;
    DELETE FROM ${CONVERSATIONS_TABLE};
    DELETE FROM ${MESSAGES_TABLE};
    DELETE FROM ${ATTACHMENT_DOWNLOADS_TABLE};
    DELETE FROM ${MESSAGES_FTS_TABLE};
`);
}

function removeAllConversations() {
  assertGlobalInstance()
    .prepare(`DELETE FROM ${CONVERSATIONS_TABLE};`)
    .run();
}

function getMessagesWithVisualMediaAttachments(conversationId: string, limit?: number) {
  const rows = assertGlobalInstance()
    .prepare(
      `SELECT json FROM ${MESSAGES_TABLE} WHERE
      conversationId = $conversationId AND
      hasVisualMediaAttachments = 1
     ORDER BY received_at DESC
     LIMIT $limit;`
    )
    .all({
      conversationId,
      limit,
    });

  return map(rows, row => jsonToObject(row.json));
}

function getMessagesWithFileAttachments(conversationId: string, limit: number) {
  const rows = assertGlobalInstance()
    .prepare(
      `SELECT json FROM ${MESSAGES_TABLE} WHERE
      conversationId = $conversationId AND
      hasFileAttachments = 1
     ORDER BY received_at DESC
     LIMIT $limit;`
    )
    .all({
      conversationId,
      limit,
    });

  return map(rows, row => jsonToObject(row.json));
}

function getExternalFilesForMessage(message: any) {
  const { attachments, contact, quote, preview } = message;
  const files: Array<any> = [];

  forEach(attachments, attachment => {
    const { path: file, thumbnail, screenshot } = attachment;
    if (file) {
      files.push(file);
    }

    if (thumbnail && thumbnail.path) {
      files.push(thumbnail.path);
    }

    if (screenshot && screenshot.path) {
      files.push(screenshot.path);
    }
  });

  if (quote && quote.attachments && quote.attachments.length) {
    forEach(quote.attachments, attachment => {
      const { thumbnail } = attachment;

      if (thumbnail && thumbnail.path) {
        files.push(thumbnail.path);
      }
    });
  }

  if (contact && contact.length) {
    forEach(contact, item => {
      const { avatar } = item;

      if (avatar && avatar.avatar && avatar.avatar.path) {
        files.push(avatar.avatar.path);
      }
    });
  }

  if (preview && preview.length) {
    forEach(preview, item => {
      const { image } = item;

      if (image && image.path) {
        files.push(image.path);
      }
    });
  }

  return files;
}

function getExternalFilesForConversation(conversation: any) {
  const { avatar, profileAvatar } = conversation;
  const files = [];

  if (avatar && avatar.path) {
    files.push(avatar.path);
  }

  if (profileAvatar && profileAvatar.path) {
    files.push(profileAvatar.path);
  }

  return files;
}

function removeKnownAttachments(allAttachments: any) {
  const lookup = fromPairs(map(allAttachments, file => [file, true]));
  const chunkSize = 50;

  const total = getMessageCount();
  console.log(`removeKnownAttachments: About to iterate through ${total} messages`);

  let count = 0;
  let complete = false;
  let id = '';

  while (!complete) {
    const rows = assertGlobalInstance()
      .prepare(
        `SELECT json FROM ${MESSAGES_TABLE}
       WHERE id > $id
       ORDER BY id ASC
       LIMIT $chunkSize;`
      )
      .all({
        id,
        chunkSize,
      });

    const messages = map(rows, row => jsonToObject(row.json));
    forEach(messages, message => {
      const externalFiles = getExternalFilesForMessage(message);
      forEach(externalFiles, file => {
        // tslint:disable-next-line: no-dynamic-delete
        delete lookup[file];
      });
    });

    const lastMessage = last(messages);
    if (lastMessage) {
      ({ id } = lastMessage);
    }
    complete = messages.length < chunkSize;
    count += messages.length;
  }

  console.log(`removeKnownAttachments: Done processing ${count} ${MESSAGES_TABLE}`);

  complete = false;
  count = 0;
  // Though conversations.id is a string, this ensures that, when coerced, this
  //   value is still a string but it's smaller than every other string.
  (id as any) = 0;

  const conversationTotal = getConversationCount();
  console.log(
    `removeKnownAttachments: About to iterate through ${conversationTotal} ${CONVERSATIONS_TABLE}`
  );

  while (!complete) {
    const rows = assertGlobalInstance()
      .prepare(
        `SELECT json FROM ${CONVERSATIONS_TABLE}
       WHERE id > $id
       ORDER BY id ASC
       LIMIT $chunkSize;`
      )
      .all({
        id,
        chunkSize,
      });

    const conversations = map(rows, row => jsonToObject(row.json));
    forEach(conversations, conversation => {
      const externalFiles = getExternalFilesForConversation(conversation);
      forEach(externalFiles, file => {
        // tslint:disable-next-line: no-dynamic-delete
        delete lookup[file];
      });
    });

    const lastMessage = last(conversations);
    if (lastMessage) {
      ({ id } = lastMessage);
    }
    complete = conversations.length < chunkSize;
    count += conversations.length;
  }

  console.log(`removeKnownAttachments: Done processing ${count} ${CONVERSATIONS_TABLE}`);

  return Object.keys(lookup);
}

function getMessagesCountByConversation(
  conversationId: string,
  instance?: BetterSqlite3.Database | null
): number {
  const row = assertGlobalInstanceOrInstance(instance)
    .prepare(`SELECT count(*) from ${MESSAGES_TABLE} WHERE conversationId = $conversationId;`)
    .get({ conversationId });

  return row ? row['count(*)'] : 0;
}

function getAllClosedGroupConversations(instance?: BetterSqlite3.Database) {
  const rows = assertGlobalInstanceOrInstance(instance)
    .prepare(
      `SELECT json FROM ${CONVERSATIONS_TABLE} WHERE
      type = 'group' AND
      id NOT LIKE 'publicChat:%'
      ORDER BY id ASC;`
    )
    .all();

  return map(rows, row => jsonToObject(row.json));
}

function remove05PrefixFromStringIfNeeded(str: string) {
  if (str.length === 66 && str.startsWith('05')) {
    return str.substr(2);
  }
  return str;
}

function updateExistingClosedGroupV1ToClosedGroupV2(db: BetterSqlite3.Database) {
  // the migration is called only once, so all current groups not being open groups are v1 closed group.
  const allClosedGroupV1 = getAllClosedGroupConversations(db) || [];

  allClosedGroupV1.forEach(groupV1 => {
    const groupId = groupV1.id;
    try {
      console.log('Migrating closed group v1 to v2: pubkey', groupId);
      const groupV1IdentityKey = getIdentityKeyById(groupId, db);
      if (!groupV1IdentityKey) {
        return;
      }
      const encryptionPubKeyWithoutPrefix = remove05PrefixFromStringIfNeeded(groupV1IdentityKey.id);

      // Note:
      // this is what we get from getIdentityKeyById:
      //   {
      //     id: string;
      //     secretKey?: string;
      //   }

      // and this is what we want saved in db:
      //   {
      //    publicHex: string; // without prefix
      //    privateHex: string;
      //   }
      const keyPair = {
        publicHex: encryptionPubKeyWithoutPrefix,
        privateHex: groupV1IdentityKey.secretKey,
      };
      addClosedGroupEncryptionKeyPair(groupId, keyPair, db);
    } catch (e) {
      console.error(e);
    }
  });
}

/**
 * The returned array is ordered based on the timestamp, the latest is at the end.
 * @param groupPublicKey string | PubKey
 */
function getAllEncryptionKeyPairsForGroup(groupPublicKey: string | PubKey) {
  const rows = getAllEncryptionKeyPairsForGroupRaw(groupPublicKey);

  return map(rows, row => jsonToObject(row.json));
}

function getAllEncryptionKeyPairsForGroupRaw(groupPublicKey: string | PubKey) {
  const pubkeyAsString = (groupPublicKey as PubKey).key
    ? (groupPublicKey as PubKey).key
    : groupPublicKey;
  const rows = assertGlobalInstance()
    .prepare(
      `SELECT * FROM ${CLOSED_GROUP_V2_KEY_PAIRS_TABLE} WHERE groupPublicKey = $groupPublicKey ORDER BY timestamp ASC;`
    )
    .all({
      groupPublicKey: pubkeyAsString,
    });

  return rows;
}

function getLatestClosedGroupEncryptionKeyPair(groupPublicKey: string) {
  const rows = getAllEncryptionKeyPairsForGroup(groupPublicKey);
  if (!rows || rows.length === 0) {
    return undefined;
  }
  return rows[rows.length - 1];
}

function addClosedGroupEncryptionKeyPair(
  groupPublicKey: string,
  keypair: object,
  instance?: BetterSqlite3.Database
) {
  const timestamp = Date.now();

  assertGlobalInstanceOrInstance(instance)
    .prepare(
      `INSERT OR REPLACE INTO ${CLOSED_GROUP_V2_KEY_PAIRS_TABLE} (
      groupPublicKey,
      timestamp,
        json
        ) values (
          $groupPublicKey,
          $timestamp,
          $json
          );`
    )
    .run({
      groupPublicKey,
      timestamp,
      json: objectToJSON(keypair),
    });
}

function removeAllClosedGroupEncryptionKeyPairs(groupPublicKey: string) {
  assertGlobalInstance()
    .prepare(
      `DELETE FROM ${CLOSED_GROUP_V2_KEY_PAIRS_TABLE} WHERE groupPublicKey = $groupPublicKey`
    )
    .run({
      groupPublicKey,
    });
}

/**
 * Related to Opengroup V2
 */
function getAllV2OpenGroupRooms() {
  const rows = assertGlobalInstance()
    .prepare(`SELECT json FROM ${OPEN_GROUP_ROOMS_V2_TABLE};`)
    .all();

  return map(rows, row => jsonToObject(row.json));
}

function getV2OpenGroupRoom(conversationId: string) {
  const row = assertGlobalInstance()
    .prepare(`SELECT * FROM ${OPEN_GROUP_ROOMS_V2_TABLE} WHERE conversationId = $conversationId;`)
    .get({
      conversationId,
    });

  if (!row) {
    return null;
  }

  return jsonToObject(row.json);
}

function getV2OpenGroupRoomByRoomId(serverUrl: string, roomId: string) {
  const row = assertGlobalInstance()
    .prepare(
      `SELECT * FROM ${OPEN_GROUP_ROOMS_V2_TABLE} WHERE serverUrl = $serverUrl AND roomId = $roomId;`
    )
    .get({
      serverUrl,
      roomId,
    });

  if (!row) {
    return null;
  }

  return jsonToObject(row.json);
}

function saveV2OpenGroupRoom(opengroupsv2Room: any) {
  const { serverUrl, roomId, conversationId } = opengroupsv2Room;
  assertGlobalInstance()
    .prepare(
      `INSERT OR REPLACE INTO ${OPEN_GROUP_ROOMS_V2_TABLE} (
      serverUrl,
      roomId,
      conversationId,
      json
    ) values (
      $serverUrl,
      $roomId,
      $conversationId,
      $json
    )`
    )
    .run({
      serverUrl,
      roomId,
      conversationId,
      json: objectToJSON(opengroupsv2Room),
    });
}

function removeV2OpenGroupRoom(conversationId: string) {
  assertGlobalInstance()
    .prepare(`DELETE FROM ${OPEN_GROUP_ROOMS_V2_TABLE} WHERE conversationId = $conversationId`)
    .run({
      conversationId,
    });
}

function getEntriesCountInTable(tbl: string) {
  try {
    const row = assertGlobalInstance()
      .prepare(`SELECT count(*) from ${tbl};`)
      .get();
    return row['count(*)'];
  } catch (e) {
    console.warn(e);
    return 0;
  }
}

function printDbStats() {
  [
    'attachment_downloads',
    'conversations',
    'encryptionKeyPairsForClosedGroupV2',
    'guardNodes',
    'identityKeys',
    'items',
    'lastHashes',
    'loki_schema',
    'messages',
    'messages_fts',
    'messages_fts_config',
    'messages_fts_content',
    'messages_fts_data',
    'messages_fts_docsize',
    'messages_fts_idx',
    'nodesForPubkey',
    'openGroupRoomsV2',
    'seenMessages',
    'sqlite_sequence',
    'sqlite_stat1',
    'sqlite_stat4',
    'unprocessed',
  ].forEach(i => {
    console.log(`${i} count`, getEntriesCountInTable(i));
  });
}

/**
 * Remove all the unused entries in the snodes for pubkey table.
 * This table is used to know which snodes we should contact to send a message to a recipient
 */
function cleanUpUnusedNodeForKeyEntries() {
  // we have to allow private and closed group entries
  const allIdsToKeep =
    assertGlobalInstance()
      .prepare(
        `SELECT id FROM ${CONVERSATIONS_TABLE} WHERE id NOT LIKE 'publicChat:1@%'
    `
      )
      .all()
      .map(m => m.id) || [];

  const allEntriesInSnodeForPubkey =
    assertGlobalInstance()
      .prepare(`SELECT pubkey FROM ${NODES_FOR_PUBKEY_TABLE};`)
      .all()
      .map(m => m.pubkey) || [];

  const swarmUnused = difference(allEntriesInSnodeForPubkey, allIdsToKeep);

  if (swarmUnused.length) {
    const start = Date.now();

    const chunks = chunk(swarmUnused, 500);
    chunks.forEach(ch => {
      assertGlobalInstance()
        .prepare(
          `DELETE FROM ${NODES_FOR_PUBKEY_TABLE} WHERE pubkey IN (${ch.map(() => '?').join(',')});`
        )
        .run(ch);
    });

    console.log(`Removing of ${swarmUnused.length} unused swarms took ${Date.now() - start}ms`);
  }
}

function cleanUpMessagesJson() {
  console.info('cleanUpMessagesJson ');
  const start = Date.now();
  assertGlobalInstance().transaction(() => {
    assertGlobalInstance().exec(`
      UPDATE ${MESSAGES_TABLE} SET
      json = json_remove(json, '$.schemaVersion', '$.recipients', '$.decrypted_at', '$.sourceDevice')
    `);
  })();

  console.info(`cleanUpMessagesJson took ${Date.now() - start}ms`);
}

function cleanUpOldOpengroups() {
  const ourNumber = getItemById('number_id');
  if (!ourNumber || !ourNumber.value) {
    console.info('cleanUpOldOpengroups: ourNumber is not set');
    return;
  }
  const pruneSetting = getItemById('prune-setting')?.value;

  if (pruneSetting === undefined) {
    console.info(
      'Prune settings is undefined, skipping cleanUpOldOpengroups but we will need to ask user'
    );
    return;
  }

  if (!pruneSetting) {
    console.info('Prune setting not enabled, skipping cleanUpOldOpengroups');
    return;
  }

  const v2Convos = getAllOpenGroupV2Conversations();
  if (!v2Convos || !v2Convos.length) {
    console.info('cleanUpOldOpengroups: v2Convos is empty');
    return;
  }
<<<<<<< HEAD
  // For each open group, if it has more than 2000 messages, we remove all the messages
  // older than 6 months. So this does not limit the size of open group history to 2000
  // messages but to 6 months.
  //
  // This is the only way we can clean up conversations objects from users which just
  // sent messages a while ago and with whom we never interacted. This is only for open
  // groups, and is because ALL the conversations are cached in the redux store. Having
  // a very large number of conversations (unused) is causing the performance of the app
  // to deteriorate a lot.
  //
  // Another fix would be to not cache all the conversations in the redux store, but it
  // ain't going to happen any time soon as it would a pretty big change of the way we
  // do things and would break a lot of the app.
=======

  // For each opengroups, if it has more than 1000 messages, we remove all the messages older than 2 months.
  // So this does not limit the size of opengroup history to 1000 messages but to 2 months.
  // This is the only way we can cleanup conversations objects from users which just sent messages a while ago and with whom we never interacted.
  // This is only for opengroups, and is because ALL the conversations are cached in the redux store. Having a very large number of conversations (unused) is deteriorating a lot the performance of the app.
  // Another fix would be to not cache all the conversations in the redux store, but it ain't going to happen anytime soon as it would a pretty big change of the way we do things and would break a lot of the app.
>>>>>>> e950074d
  const maxMessagePerOpengroupConvo = 2000;

  // first remove very old messages for each opengroups

  const db = assertGlobalInstance();

  db.transaction(() => {
    dropFtsAndTriggers(db);
    v2Convos.forEach(convo => {
      const convoId = convo.id;
      const messagesInConvoBefore = getMessagesCountByConversation(convoId);

      if (messagesInConvoBefore >= maxMessagePerOpengroupConvo) {
        const minute = 1000 * 60;
        const sixMonths = minute * 60 * 24 * 30 * 6;
        const limitTimestamp = Date.now() - sixMonths;
        const countToRemove = assertGlobalInstance()
          .prepare(
            `SELECT count(*) from ${MESSAGES_TABLE} WHERE serverTimestamp <= $serverTimestamp AND conversationId = $conversationId;`
          )
          .get({ conversationId: convoId, serverTimestamp: limitTimestamp })['count(*)'];
        const start = Date.now();

        assertGlobalInstance()
          .prepare(
            `
        DELETE FROM ${MESSAGES_TABLE} WHERE serverTimestamp <= $serverTimestamp AND conversationId = $conversationId`
          )
          .run({ conversationId: convoId, serverTimestamp: limitTimestamp }); // delete messages older than 6 months ago.
        const messagesInConvoAfter = getMessagesCountByConversation(convoId);

        console.info(
          `Cleaning ${countToRemove} messages older than 6 months in public convo: ${convoId} took ${Date.now() -
            start}ms. Old message count: ${messagesInConvoBefore}, new message count: ${messagesInConvoAfter}`
        );

        const unreadCount = getUnreadCountByConversation(convoId);
        const convoProps = getConversationById(convoId);
        if (convoProps) {
          convoProps.unreadCount = unreadCount;
          updateConversation(convoProps);
        }
      }
    });

    // now, we might have a bunch of private conversation, without any interaction and no messages
    // those are the conversation of the old members in the opengroups we just cleaned.
    const allInactiveConvos = assertGlobalInstance()
      .prepare(
        `
    SELECT id FROM ${CONVERSATIONS_TABLE} WHERE type = 'private' AND (active_at IS NULL OR active_at = 0)`
      )
      .all();

    const ourPubkey = ourNumber.value.split('.')[0];

    const allInactiveAndWithoutMessagesConvo = allInactiveConvos
      .map(c => c.id as string)
      .filter(convoId => {
        return convoId !== ourPubkey && getMessagesCountBySender({ source: convoId }) === 0
          ? true
          : false;
      });
    if (allInactiveAndWithoutMessagesConvo.length) {
      console.info(
        `Removing ${allInactiveAndWithoutMessagesConvo.length} completely inactive convos`
      );
      const start = Date.now();

      const chunks = chunk(allInactiveAndWithoutMessagesConvo, 500);
      chunks.forEach(ch => {
        db.prepare(
          `DELETE FROM ${CONVERSATIONS_TABLE} WHERE id IN (${ch.map(() => '?').join(',')});`
        ).run(ch);
      });

      console.info(
        `Removing of ${
          allInactiveAndWithoutMessagesConvo.length
        } completely inactive convos done in ${Date.now() - start}ms`
      );
    }

    cleanUpMessagesJson();

    rebuildFtsTable(db);
  })();
}

// tslint:disable: binary-expression-operand-order insecure-random
/**
 * Only using this for development. Populate conversation and message tables.
 */
function fillWithTestData(numConvosToAdd: number, numMsgsToAdd: number) {
  const convoBeforeCount = assertGlobalInstance()
    .prepare(`SELECT count(*) from ${CONVERSATIONS_TABLE};`)
    .get()['count(*)'];

  const lipsum =
    // eslint:disable-next-line max-line-length
    `Lorem ipsum dolor sit amet, consectetur adipiscing elit. Duis ac ornare lorem,
    non suscipit      purus. Lorem ipsum dolor sit amet, consectetur adipiscing elit.
    Suspendisse cursus aliquet       velit a dignissim. Integer at nisi sed velit consequat
    dictum. Phasellus congue tellus ante.        Ut rutrum hendrerit dapibus. Fusce
    luctus, ante nec interdum molestie, purus urna volutpat         turpis, eget mattis
    lectus velit at velit. Praesent vel tellus turpis. Praesent eget purus          at
    nisl blandit pharetra.  Cras dapibus sem vitae rutrum dapibus. Vivamus vitae mi
    ante.           Donec aliquam porta nibh, vel scelerisque orci condimentum sed.
    Proin in mattis ipsum,            ac euismod sem. Donec malesuada sem nisl, at
    vehicula ante efficitur sed. Curabitur             in sapien eros. Morbi tempor ante ut
    metus scelerisque condimentum. Integer sit amet              tempus nulla. Vivamus
    imperdiet dui ac luctus vulputate.  Sed a accumsan risus. Nulla               facilisi.
    Nulla mauris dui, luctus in sagittis at, sodales id mauris. Integer efficitur
            viverra ex, ut dignissim eros tincidunt placerat. Sed facilisis gravida
    mauris in luctus                . Fusce dapibus, est vitae tincidunt eleifend, justo
    odio porta dui, sed ultrices mi arcu                 vitae ante. Mauris ut libero
    erat. Nam ut mi quis ante tincidunt facilisis sit amet id enim.
    Vestibulum in molestie mi. In ac felis est. Vestibulum vel blandit ex. Morbi vitae
    viverra augue                  . Ut turpis quam, cursus quis ex a, convallis
    ullamcorper purus.  Nam eget libero arcu. Integer fermentum enim nunc, non consequat urna
    fermentum condimentum. Nulla vitae malesuada est. Donec imperdiet tortor interdum
    malesuada feugiat. Integer pulvinar dui ex, eget tristique arcu mattis at. Nam eu neque
    eget mauris varius suscipit. Quisque ac enim vitae mauris laoreet congue nec sed
    justo. Curabitur fermentum quam eget est tincidunt, at faucibus lacus maximus.  Donec
    auctor enim dolor, faucibus egestas diam consectetur sed. Donec eget rutrum arcu, at
    tempus mi. Fusce quis volutpat sapien. In aliquet fringilla purus. Ut eu nunc non
    augue lacinia ultrices at eget tortor. Maecenas pulvinar odio sit amet purus
    elementum, a vehicula lorem maximus. Pellentesque eu lorem magna. Vestibulum ut facilisis
    lorem. Proin et enim cursus, vulputate neque sit amet, posuere enim. Praesent
    faucibus tellus vel mi tincidunt, nec malesuada nibh malesuada. In laoreet sapien vitae
    aliquet sollicitudin.
    `;

  const msgBeforeCount = assertGlobalInstance()
    .prepare(`SELECT count(*) from ${MESSAGES_TABLE};`)
    .get()['count(*)'];

  console.info('==== fillWithTestData ====');
  console.info({
    convoBeforeCount,
    msgBeforeCount,
    convoToAdd: numConvosToAdd,
    msgToAdd: numMsgsToAdd,
  });

  const convosIdsAdded = [];
  // eslint-disable-next-line no-plusplus
  for (let index = 0; index < numConvosToAdd; index++) {
    const activeAt = Date.now() - index;
    const id = Date.now() - 1000 * index;
    const convoObjToAdd = {
      active_at: activeAt,
      members: [],
      profileName: `${activeAt}`,
      name: `${activeAt}`,
      id: `05${id}`,
      type: 'group',
    };
    convosIdsAdded.push(id);
    try {
      saveConversation(convoObjToAdd);
      // eslint-disable-next-line no-empty
    } catch (e) {
      console.warn(e);
    }
  }
  // eslint-disable-next-line no-plusplus
  for (let index = 0; index < numMsgsToAdd; index++) {
    const activeAt = Date.now() - index;
    const id = Date.now() - 1000 * index;

    const lipsumStartIdx = Math.floor(Math.random() * lipsum.length);
    const lipsumLength = Math.floor(Math.random() * lipsum.length - lipsumStartIdx);
    const fakeBodyText = lipsum.substring(lipsumStartIdx, lipsumStartIdx + lipsumLength);

    const convoId = convosIdsAdded[Math.floor(Math.random() * convosIdsAdded.length)];
    const msgObjToAdd = {
      // body: `fake body ${activeAt}`,
      body: `fakeMsgIdx-spongebob-${index} ${fakeBodyText} ${activeAt}`,
      conversationId: `05${id}`,
      // eslint-disable-next-line camelcase
      expires_at: 0,
      hasAttachments: 0,
      hasFileAttachments: 0,
      hasVisualMediaAttachments: 0,
      id: `${id}`,
      serverId: 0,
      serverTimestamp: 0,
      // eslint-disable-next-line camelcase
      received_at: Date.now(),
      sent: 0,
      // eslint-disable-next-line camelcase
      sent_at: Date.now(),
      source: `${convoId}`,
      type: 'outgoing',
      unread: 1,
      expireTimer: 0,
      expirationStartTimestamp: 0,
    };

    if (convoId % 10 === 0) {
      console.info('uyo , convoId ', { index, convoId });
    }

    try {
      saveMessage(msgObjToAdd);
      // eslint-disable-next-line no-empty
    } catch (e) {
      console.error(e);
    }
  }

  const convoAfterCount = assertGlobalInstance()
    .prepare(`SELECT count(*) from ${CONVERSATIONS_TABLE};`)
    .get()['count(*)'];

  const msgAfterCount = assertGlobalInstance()
    .prepare(`SELECT count(*) from ${MESSAGES_TABLE};`)
    .get()['count(*)'];

  console.info({ convoAfterCount, msgAfterCount });
  return convosIdsAdded;
}

export type SqlNodeType = typeof sqlNode;

export const sqlNode = {
  initializeSql,
  close,
  removeDB,
  setSQLPassword,

  getPasswordHash,
  savePasswordHash,
  removePasswordHash,

  getIdentityKeyById,

  createOrUpdateItem,
  getItemById,
  getAllItems,
  removeItemById,

  getSwarmNodesForPubkey,
  updateSwarmNodesForPubkey,
  getGuardNodes,
  updateGuardNodes,

  getConversationCount,
  saveConversation,
  getConversationById,
  updateConversation,
  removeConversation,
  getAllConversations,
  getAllOpenGroupV1Conversations,
  getAllOpenGroupV2Conversations,
  getPubkeysInPublicConversation,
  getAllGroupsInvolvingId,
  removeAllConversations,
  cleanUpOldOpengroups,

  searchConversations,
  searchMessages,
  searchMessagesInConversation,

  getMessageCount,
  saveMessage,
  cleanSeenMessages,
  cleanLastHashes,
  saveSeenMessageHashes,
  saveSeenMessageHash,
  updateLastHash,
  saveMessages,
  removeMessage,
  getUnreadByConversation,
  getUnreadCountByConversation,
  getMessageCountByType,

  getMessageBySenderAndSentAt,
  filterAlreadyFetchedOpengroupMessage,
  getMessageBySenderAndTimestamp,
  getMessageIdsFromServerIds,
  getMessageById,
  getMessagesBySentAt,
  getSeenMessagesByHashList,
  getLastHashBySnode,
  getExpiredMessages,
  getOutgoingWithoutExpiresAt,
  getNextExpiringMessage,
  getMessagesByConversation,
  getLastMessagesByConversation,
  getOldestMessageInConversation,
  getFirstUnreadMessageIdInConversation,
  getFirstUnreadMessageWithMention,
  hasConversationOutgoingMessage,
  fillWithTestData,

  getUnprocessedCount,
  getAllUnprocessed,
  saveUnprocessed,
  updateUnprocessedAttempts,
  updateUnprocessedWithData,
  getUnprocessedById,
  removeUnprocessed,
  removeAllUnprocessed,

  getNextAttachmentDownloadJobs,
  saveAttachmentDownloadJob,
  setAttachmentDownloadJobPending,
  resetAttachmentDownloadPending,
  removeAttachmentDownloadJob,
  removeAllAttachmentDownloadJobs,
  removeKnownAttachments,

  removeAll,

  getMessagesWithVisualMediaAttachments,
  getMessagesWithFileAttachments,

  getAllEncryptionKeyPairsForGroup,
  getLatestClosedGroupEncryptionKeyPair,
  addClosedGroupEncryptionKeyPair,
  removeAllClosedGroupEncryptionKeyPairs,

  // open group v2
  getV2OpenGroupRoom,
  saveV2OpenGroupRoom,
  getAllV2OpenGroupRooms,
  getV2OpenGroupRoomByRoomId,
  removeV2OpenGroupRoom,
};<|MERGE_RESOLUTION|>--- conflicted
+++ resolved
@@ -3431,7 +3431,6 @@
     console.info('cleanUpOldOpengroups: v2Convos is empty');
     return;
   }
-<<<<<<< HEAD
   // For each open group, if it has more than 2000 messages, we remove all the messages
   // older than 6 months. So this does not limit the size of open group history to 2000
   // messages but to 6 months.
@@ -3445,14 +3444,6 @@
   // Another fix would be to not cache all the conversations in the redux store, but it
   // ain't going to happen any time soon as it would a pretty big change of the way we
   // do things and would break a lot of the app.
-=======
-
-  // For each opengroups, if it has more than 1000 messages, we remove all the messages older than 2 months.
-  // So this does not limit the size of opengroup history to 1000 messages but to 2 months.
-  // This is the only way we can cleanup conversations objects from users which just sent messages a while ago and with whom we never interacted.
-  // This is only for opengroups, and is because ALL the conversations are cached in the redux store. Having a very large number of conversations (unused) is deteriorating a lot the performance of the app.
-  // Another fix would be to not cache all the conversations in the redux store, but it ain't going to happen anytime soon as it would a pretty big change of the way we do things and would break a lot of the app.
->>>>>>> e950074d
   const maxMessagePerOpengroupConvo = 2000;
 
   // first remove very old messages for each opengroups
