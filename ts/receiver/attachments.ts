--- conflicted
+++ resolved
@@ -169,24 +169,15 @@
       }
       addedCount += 1;
 
-<<<<<<< HEAD
       const image = message.isTrustedForAttachmentDownload()
         ? await AttachmentDownloads.addJob(item.image, {
-            messageId: message.id,
-            type: 'preview',
-            index,
-            isOpenGroupV2,
-          })
+          messageId: message.id,
+          type: 'preview',
+          index,
+          isOpenGroupV2,
+          openGroupV2Details,
+        })
         : null;
-=======
-      const image = await AttachmentDownloads.addJob(item.image, {
-        messageId: message.id,
-        type: 'preview',
-        index,
-        isOpenGroupV2,
-        openGroupV2Details,
-      });
->>>>>>> a3df4192
 
       return { ...item, image };
     })
