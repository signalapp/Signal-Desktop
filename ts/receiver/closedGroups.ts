import { SignalService } from '../protobuf';
import { removeFromCache } from './cache';
import { EnvelopePlus } from './types';
import { PubKey } from '../session/types';
import { toHex } from '../session/utils/String';
import { ConversationController } from '../session/conversations';
import * as ClosedGroup from '../session/group';
import { BlockedNumberController } from '../util';
import {
  generateClosedGroupPublicKey,
  generateCurve25519KeyPairWithoutPrefix,
} from '../session/crypto';
import { getMessageQueue } from '../session';
import { decryptWithSessionProtocol } from './contentMessage';
import {
  addClosedGroupEncryptionKeyPair,
  getAllEncryptionKeyPairsForGroup,
  getLatestClosedGroupEncryptionKeyPair,
  isKeyPairAlreadySaved,
  removeAllClosedGroupEncryptionKeyPairs,
} from '../../ts/data/data';
import {
  ClosedGroupNewMessage,
  ClosedGroupNewMessageParams,
} from '../session/messages/outgoing/controlMessage/group/ClosedGroupNewMessage';

import { ECKeyPair, HexKeyPair } from './keypairs';
import { UserUtils } from '../session/utils';
import { ConversationModel, ConversationTypeEnum } from '../models/conversation';
import _ from 'lodash';
import { forceSyncConfigurationNowIfNeeded } from '../session/utils/syncUtils';
import { MessageController } from '../session/messages';
import { ClosedGroupEncryptionPairReplyMessage } from '../session/messages/outgoing/controlMessage/group/ClosedGroupEncryptionPairReplyMessage';
import { queueAllCachedFromSource } from './receiver';
import { actions as conversationActions } from '../state/ducks/conversations';
import { SwarmPolling } from '../session/snode_api/swarmPolling';
import { MessageModel } from '../models/message';

export const distributingClosedGroupEncryptionKeyPairs = new Map<string, ECKeyPair>();

export async function handleClosedGroupControlMessage(
  envelope: EnvelopePlus,
  groupUpdate: SignalService.DataMessage.ClosedGroupControlMessage
) {
  const { type } = groupUpdate;
  const { Type } = SignalService.DataMessage.ClosedGroupControlMessage;
  window?.log?.info(
    ` handle closed group update from ${envelope.senderIdentity || envelope.source} about group ${
      envelope.source
    }`
  );

  if (BlockedNumberController.isGroupBlocked(PubKey.cast(envelope.source))) {
    window?.log?.warn('Message ignored; destined for blocked group');
    await removeFromCache(envelope);
    return;
  }

  if (type === Type.UPDATE) {
    window?.log?.error('ClosedGroup: Got a non explicit group update. dropping it ', type);
    await removeFromCache(envelope);
    return;
  }

  // We drop New closed group message from our other devices, as they will come as ConfigurationMessage instead
  if (type === Type.ENCRYPTION_KEY_PAIR) {
    const isComingFromGroupPubkey =
      envelope.type === SignalService.Envelope.Type.CLOSED_GROUP_CIPHERTEXT;
    await handleClosedGroupEncryptionKeyPair(envelope, groupUpdate, isComingFromGroupPubkey);
    return;
  }
  if (type === Type.NEW) {
    await handleNewClosedGroup(envelope, groupUpdate);
    return;
  }

  if (
    type === Type.NAME_CHANGE ||
    type === Type.MEMBERS_REMOVED ||
    type === Type.MEMBERS_ADDED ||
    type === Type.MEMBER_LEFT ||
    type === Type.ENCRYPTION_KEY_PAIR_REQUEST
  ) {
    await performIfValid(envelope, groupUpdate);
    return;
  }

  window?.log?.error('Unknown group update type: ', type);
  await removeFromCache(envelope);
}

function sanityCheckNewGroup(
  groupUpdate: SignalService.DataMessage.ClosedGroupControlMessage
): boolean {
  // for a new group message, we need everything to be set
  const { name, publicKey, members, admins, encryptionKeyPair } = groupUpdate;

  if (!name?.length) {
    window?.log?.warn('groupUpdate: name is empty');
    return false;
  }

  if (!name?.length) {
    window?.log?.warn('groupUpdate: name is empty');
    return false;
  }

  if (!publicKey?.length) {
    window?.log?.warn('groupUpdate: publicKey is empty');
    return false;
  }

  const hexGroupPublicKey = toHex(publicKey);
  if (!PubKey.from(hexGroupPublicKey)) {
    window?.log?.warn(
      'groupUpdate: publicKey is not recognized as a valid pubkey',
      hexGroupPublicKey
    );
    return false;
  }

  if (!members?.length) {
    window?.log?.warn('groupUpdate: members is empty');
    return false;
  }

  if (members.some(m => m.length === 0)) {
    window?.log?.warn('groupUpdate: one of the member pubkey is empty');
    return false;
  }

  if (!admins?.length) {
    window?.log?.warn('groupUpdate: admins is empty');
    return false;
  }

  if (admins.some(a => a.length === 0)) {
    window?.log?.warn('groupUpdate: one of the admins pubkey is empty');
    return false;
  }

  if (!encryptionKeyPair?.publicKey?.length) {
    window?.log?.warn('groupUpdate: keypair publicKey is empty');
    return false;
  }

  if (!encryptionKeyPair?.privateKey?.length) {
    window?.log?.warn('groupUpdate: keypair privateKey is empty');
    return false;
  }
  return true;
}

export async function handleNewClosedGroup(
  envelope: EnvelopePlus,
  groupUpdate: SignalService.DataMessage.ClosedGroupControlMessage
) {
  if (groupUpdate.type !== SignalService.DataMessage.ClosedGroupControlMessage.Type.NEW) {
    return;
  }
  if (!sanityCheckNewGroup(groupUpdate)) {
    window?.log?.warn('Sanity check for newGroup failed, dropping the message...');
    await removeFromCache(envelope);
    return;
  }
  const ourNumber = UserUtils.getOurPubKeyFromCache();

  if (envelope.senderIdentity === ourNumber.key) {
    window?.log?.warn('Dropping new closed group updatemessage from our other device.');
    return removeFromCache(envelope);
  }

  const {
    name,
    publicKey,
    members: membersAsData,
    admins: adminsAsData,
    encryptionKeyPair,
  } = groupUpdate;

  const groupId = toHex(publicKey);
  const members = membersAsData.map(toHex);
  const admins = adminsAsData.map(toHex);

  if (!members.includes(ourNumber.key)) {
    window?.log?.info(
      'Got a new group message but apparently we are not a member of it. Dropping it.'
    );
    await removeFromCache(envelope);
    return;
  }
  // FIXME maybe we should handle an expiretimer here too? And on ClosedGroup updates?

  const maybeConvo = ConversationController.getInstance().get(groupId);

  if (maybeConvo) {
    if (maybeConvo.get('isKickedFromGroup') || maybeConvo.get('left')) {
      // TODO: indicate that we've been re-invited
      // to the group if that is the case

      // Enable typing:
      maybeConvo.set('isKickedFromGroup', false);
      maybeConvo.set('left', false);
      maybeConvo.set('lastJoinedTimestamp', _.toNumber(envelope.timestamp));
    } else {
<<<<<<< HEAD
      const ecKeyPairAlreadyExistingConvo = new ECKeyPair(
        // tslint:disable: no-non-null-assertion
        encryptionKeyPair!.publicKey,
        encryptionKeyPair!.privateKey
      );
      const isKeyPairAlreadyHere = await isKeyPairAlreadySaved(
        groupId,
        ecKeyPairAlreadyExistingConvo.toHexKeyPair()
      );

      if (isKeyPairAlreadyHere) {
        await getAllEncryptionKeyPairsForGroup(groupId);
        window.log.info('Dropping already saved keypair for group', groupId);
        await removeFromCache(envelope);
        return;
      }

      window.log.info(`Received the encryptionKeyPair for new group ${groupId}`);

      await addClosedGroupEncryptionKeyPair(groupId, ecKeyPairAlreadyExistingConvo.toHexKeyPair());
=======
      window?.log?.warn(
        'Ignoring a closed group message of type NEW: the conversation already exists'
      );
>>>>>>> 0fd3e887
      await removeFromCache(envelope);
      log.warn(
        'Closed group message of type NEW: the conversation already exists, but we saved the new encryption keypair'
      );
      return;
    }
  }

  const convo =
    maybeConvo ||
    (await ConversationController.getInstance().getOrCreateAndWait(
      groupId,
      ConversationTypeEnum.GROUP
    ));
  // ***** Creating a new group *****
  window?.log?.info('Received a new ClosedGroup of id:', groupId);

  await ClosedGroup.addUpdateMessage(
    convo,
    { newName: name, joiningMembers: members },
    'incoming',
    _.toNumber(envelope.timestamp)
  );

  // We only set group admins on group creation
  const groupDetails: ClosedGroup.GroupInfo = {
    id: groupId,
    name: name,
    members: members,
    admins,
    activeAt: Date.now(),
    weWereJustAdded: true,
  };

  // be sure to call this before sending the message.
  // the sending pipeline needs to know from GroupUtils when a message is for a medium group
  await ClosedGroup.updateOrCreateClosedGroup(groupDetails);

  // ClosedGroup.updateOrCreateClosedGroup will mark the activeAt to Date.now if it's active
  // But we need to override this value with the sent timestamp of the message creating this group for us.
  // Having that timestamp set will allow us to pickup incoming group update which were sent between
  // envelope.timestamp and Date.now(). And we need to listen to those (some might even remove us)
  convo.set('lastJoinedTimestamp', _.toNumber(envelope.timestamp));
  convo.updateLastMessage();

  await convo.commit();
  // sanity checks validate this
  // tslint:disable: no-non-null-assertion
  const ecKeyPair = new ECKeyPair(encryptionKeyPair!.publicKey, encryptionKeyPair!.privateKey);
  window?.log?.info(`Received the encryptionKeyPair for new group ${groupId}`);

  await addClosedGroupEncryptionKeyPair(groupId, ecKeyPair.toHexKeyPair());

  // start polling for this new group
  SwarmPolling.getInstance().addGroupId(PubKey.cast(groupId));

  await removeFromCache(envelope);
  // trigger decrypting of all this group messages we did not decrypt successfully yet.
  await queueAllCachedFromSource(groupId);
}

/**
 *
 * @param isKicked if true, we mark the reason for leaving as a we got kicked
 */
export async function markGroupAsLeftOrKicked(
  groupPublicKey: string,
  groupConvo: ConversationModel,
  isKicked: boolean
) {
  await removeAllClosedGroupEncryptionKeyPairs(groupPublicKey);

  if (isKicked) {
    groupConvo.set('isKickedFromGroup', true);
  } else {
    groupConvo.set('left', true);
  }
  SwarmPolling.getInstance().removePubkey(groupPublicKey);
}

/**
 * This function is called when we get a message with the new encryption keypair for a closed group.
 * In this message, we have n-times the same keypair encoded with n being the number of current members.
 * One of that encoded keypair is the one for us. We need to find it, decode it, and save it for use with this group.
 */
async function handleClosedGroupEncryptionKeyPair(
  envelope: EnvelopePlus,
  groupUpdate: SignalService.DataMessage.ClosedGroupControlMessage,
  isComingFromGroupPubkey: boolean
) {
  if (
    groupUpdate.type !==
    SignalService.DataMessage.ClosedGroupControlMessage.Type.ENCRYPTION_KEY_PAIR
  ) {
    return;
  }
  const ourNumber = UserUtils.getOurPubKeyFromCache();
  // groupUpdate.publicKey might be set. This is used to give an explicitGroupPublicKey for this update.
  const groupPublicKey = toHex(groupUpdate.publicKey) || envelope.source;

  // in the case of an encryption key pair coming as a reply to a request we made
  // senderIdentity will be unset as the message is not encoded for medium groups
  const sender = isComingFromGroupPubkey ? envelope.senderIdentity : envelope.source;
  window?.log?.info(`Got a group update for group ${groupPublicKey}, type: ENCRYPTION_KEY_PAIR`);
  const ourKeyPair = await UserUtils.getIdentityKeyPair();

  if (!ourKeyPair) {
    window?.log?.warn("Couldn't find user X25519 key pair.");
    await removeFromCache(envelope);
    return;
  }

  const groupConvo = ConversationController.getInstance().get(groupPublicKey);
  if (!groupConvo) {
    window?.log?.warn(
      `Ignoring closed group encryption key pair for nonexistent group. ${groupPublicKey}`
    );
    await removeFromCache(envelope);
    return;
  }
  if (!groupConvo.isMediumGroup()) {
    window?.log?.warn(
      `Ignoring closed group encryption key pair for nonexistent medium group. ${groupPublicKey}`
    );
    await removeFromCache(envelope);
    return;
  }
  if (!groupConvo.get('groupAdmins')?.includes(sender)) {
    window?.log?.warn(
      `Ignoring closed group encryption key pair from non-admin. ${groupPublicKey}`
    );
    await removeFromCache(envelope);
    return;
  }

  // Find our wrapper and decrypt it if possible
  const ourWrapper = groupUpdate.wrappers.find(w => toHex(w.publicKey) === ourNumber.key);
  if (!ourWrapper) {
    window?.log?.warn(
      `Couldn\'t find our wrapper in the encryption keypairs wrappers for group ${groupPublicKey}`
    );
    await removeFromCache(envelope);
    return;
  }
  let plaintext: Uint8Array;
  try {
    const buffer = await decryptWithSessionProtocol(
      envelope,
      ourWrapper.encryptedKeyPair,
      ECKeyPair.fromKeyPair(ourKeyPair)
    );
    if (!buffer || buffer.byteLength === 0) {
      throw new Error();
    }
    plaintext = new Uint8Array(buffer);
  } catch (e) {
    window?.log?.warn("Couldn't decrypt closed group encryption key pair.", e);
    await removeFromCache(envelope);
    return;
  }

  // Parse it
  let proto: SignalService.KeyPair;
  try {
    proto = SignalService.KeyPair.decode(plaintext);
    if (!proto || proto.privateKey.length === 0 || proto.publicKey.length === 0) {
      throw new Error();
    }
  } catch (e) {
    window?.log?.warn("Couldn't parse closed group encryption key pair.");
    await removeFromCache(envelope);
    return;
  }

  let keyPair: ECKeyPair;
  try {
    keyPair = new ECKeyPair(proto.publicKey, proto.privateKey);
  } catch (e) {
    window?.log?.warn("Couldn't parse closed group encryption key pair.");
    await removeFromCache(envelope);
    return;
  }
  window?.log?.info(`Received a new encryptionKeyPair for group ${groupPublicKey}`);

  // Store it if needed
  const newKeyPairInHex = keyPair.toHexKeyPair();

  const isKeyPairAlreadyHere = await isKeyPairAlreadySaved(groupPublicKey, newKeyPairInHex);

  if (isKeyPairAlreadyHere) {
    const existingKeyPairs = await getAllEncryptionKeyPairsForGroup(groupPublicKey);
    window?.log?.info('Dropping already saved keypair for group', groupPublicKey);
    await removeFromCache(envelope);
    return;
  }
  window?.log?.info('Got a new encryption keypair for group', groupPublicKey);

  await addClosedGroupEncryptionKeyPair(groupPublicKey, keyPair.toHexKeyPair());
  await removeFromCache(envelope);
  // trigger decrypting of all this group messages we did not decrypt successfully yet.
  await queueAllCachedFromSource(groupPublicKey);
}

async function performIfValid(
  envelope: EnvelopePlus,
  groupUpdate: SignalService.DataMessage.ClosedGroupControlMessage
) {
  const { Type } = SignalService.DataMessage.ClosedGroupControlMessage;

  const groupPublicKey = envelope.source;
  const sender = envelope.senderIdentity;

  const convo = ConversationController.getInstance().get(groupPublicKey);
  if (!convo) {
    window?.log?.warn('dropping message for nonexistent group');
    return;
  }

  if (!convo) {
    window?.log?.warn('Ignoring a closed group update message (INFO) for a non-existing group');
    return removeFromCache(envelope);
  }

  // Check that the message isn't from before the group was created
  let lastJoinedTimestamp = convo.get('lastJoinedTimestamp');
  // might happen for existing groups
  if (!lastJoinedTimestamp) {
    const aYearAgo = Date.now() - 1000 * 60 * 24 * 365;
    convo.set({
      lastJoinedTimestamp: aYearAgo,
    });
    lastJoinedTimestamp = aYearAgo;
  }

  const envelopeTimestamp = _.toNumber(envelope.timestamp);
  if (envelopeTimestamp <= lastJoinedTimestamp) {
    window?.log?.warn(
      'Got a group update with an older timestamp than when we joined this group last time. Dropping it.'
    );
    return removeFromCache(envelope);
  }

  // Check that the sender is a member of the group (before the update)
  const oldMembers = convo.get('members') || [];
  if (!oldMembers.includes(sender)) {
    window?.log?.error(
      `Error: closed group: ignoring closed group update message from non-member. ${sender} is not a current member.`
    );
    await removeFromCache(envelope);
    return;
  }
  // make sure the conversation with this user exist (even if it's just hidden)
  await ConversationController.getInstance().getOrCreateAndWait(
    sender,
    ConversationTypeEnum.PRIVATE
  );

  if (groupUpdate.type === Type.NAME_CHANGE) {
    await handleClosedGroupNameChanged(envelope, groupUpdate, convo);
  } else if (groupUpdate.type === Type.MEMBERS_ADDED) {
    await handleClosedGroupMembersAdded(envelope, groupUpdate, convo);
  } else if (groupUpdate.type === Type.MEMBERS_REMOVED) {
    await handleClosedGroupMembersRemoved(envelope, groupUpdate, convo);
  } else if (groupUpdate.type === Type.MEMBER_LEFT) {
    await handleClosedGroupMemberLeft(envelope, convo);
  } else if (groupUpdate.type === Type.ENCRYPTION_KEY_PAIR_REQUEST) {
    if (window.lokiFeatureFlags.useRequestEncryptionKeyPair) {
      await handleClosedGroupEncryptionKeyPairRequest(envelope, groupUpdate, convo);
    } else {
      window?.log?.warn(
        'Received ENCRYPTION_KEY_PAIR_REQUEST message but it is not enabled for now.'
      );
      await removeFromCache(envelope);
    }
    // if you add a case here, remember to add it where performIfValid is called too.
  }

  return true;
}

async function handleClosedGroupNameChanged(
  envelope: EnvelopePlus,
  groupUpdate: SignalService.DataMessage.ClosedGroupControlMessage,
  convo: ConversationModel
) {
  // Only add update message if we have something to show
  const newName = groupUpdate.name;
  window?.log?.info(`Got a group update for group ${envelope.source}, type: NAME_CHANGED`);

  if (newName !== convo.get('name')) {
    const groupDiff: ClosedGroup.GroupDiff = {
      newName,
    };
    await ClosedGroup.addUpdateMessage(
      convo,
      groupDiff,
      'incoming',
      _.toNumber(envelope.timestamp)
    );
    convo.set({ name: newName });
    convo.updateLastMessage();
    await convo.commit();
  }

  await removeFromCache(envelope);
}

async function handleClosedGroupMembersAdded(
  envelope: EnvelopePlus,
  groupUpdate: SignalService.DataMessage.ClosedGroupControlMessage,
  convo: ConversationModel
) {
  const { members: addedMembersBinary } = groupUpdate;
  const addedMembers = (addedMembersBinary || []).map(toHex);
  const oldMembers = convo.get('members') || [];
  const membersNotAlreadyPresent = addedMembers.filter(m => !oldMembers.includes(m));
  window?.log?.info(`Got a group update for group ${envelope.source}, type: MEMBERS_ADDED`);

  // make sure those members are not on our zombie list
  addedMembers.forEach(added => removeMemberFromZombies(envelope, PubKey.cast(added), convo));

  if (membersNotAlreadyPresent.length === 0) {
    window?.log?.info(
      'no new members in this group update compared to what we have already. Skipping update'
    );
    // this is just to make sure that the zombie list got written to the db.
    // if a member adds a member we have as a zombie, we consider that this member is not a zombie anymore
    await convo.commit();
    await removeFromCache(envelope);

    return;
  }

  // this is to avoid a race condition where a user gets removed and added back while the admin is offline
  if (await areWeAdmin(convo)) {
    await sendLatestKeyPairToUsers(convo, convo.id, membersNotAlreadyPresent);
  }

  const members = [...oldMembers, ...membersNotAlreadyPresent];
  // make sure the conversation with those members (even if it's just hidden)
  await Promise.all(
    members.map(async m =>
      ConversationController.getInstance().getOrCreateAndWait(m, ConversationTypeEnum.PRIVATE)
    )
  );

  const groupDiff: ClosedGroup.GroupDiff = {
    joiningMembers: membersNotAlreadyPresent,
  };
  await ClosedGroup.addUpdateMessage(convo, groupDiff, 'incoming', _.toNumber(envelope.timestamp));

  convo.set({ members });

  convo.updateLastMessage();
  await convo.commit();
  await removeFromCache(envelope);
}

async function areWeAdmin(groupConvo: ConversationModel) {
  if (!groupConvo) {
    throw new Error('areWeAdmin needs a convo');
  }

  const groupAdmins = groupConvo.get('groupAdmins');
  const ourNumber = UserUtils.getOurPubKeyStrFromCache();
  return groupAdmins?.includes(ourNumber) || false;
}

async function handleClosedGroupMembersRemoved(
  envelope: EnvelopePlus,
  groupUpdate: SignalService.DataMessage.ClosedGroupControlMessage,
  convo: ConversationModel
) {
  // Check that the admin wasn't removed
  const currentMembers = convo.get('members');
  // removedMembers are all members in the diff
  const removedMembers = groupUpdate.members.map(toHex);
  // effectivelyRemovedMembers are the members which where effectively on this group before the update
  // and is used for the group update message only
  const effectivelyRemovedMembers = removedMembers.filter(m => currentMembers.includes(m));
  const groupPubKey = envelope.source;
  window?.log?.info(`Got a group update for group ${envelope.source}, type: MEMBERS_REMOVED`);

  const membersAfterUpdate = _.difference(currentMembers, removedMembers);
  const groupAdmins = convo.get('groupAdmins');
  if (!groupAdmins?.length) {
    throw new Error('No admins found for closed group member removed update.');
  }
  const firstAdmin = groupAdmins[0];

  if (removedMembers.includes(firstAdmin)) {
    window?.log?.warn('Ignoring invalid closed group update: trying to remove the admin.');
    await removeFromCache(envelope);
    throw new Error('Admins cannot be removed. They can only leave');
  }

  // The MEMBERS_REMOVED message type can only come from an admin.
  if (!groupAdmins.includes(envelope.senderIdentity)) {
    window?.log?.warn('Ignoring invalid closed group update. Only admins can remove members.');
    await removeFromCache(envelope);
    throw new Error('Only admins can remove members.');
  }

  // If the current user was removed:
  // • Stop polling for the group
  // • Remove the key pairs associated with the group
  const ourPubKey = UserUtils.getOurPubKeyFromCache();
  const wasCurrentUserRemoved = !membersAfterUpdate.includes(ourPubKey.key);
  if (wasCurrentUserRemoved) {
    await markGroupAsLeftOrKicked(groupPubKey, convo, true);
  }
  // Note: we don't want to send a new encryption keypair when we get a member removed.
  // this is only happening when the admin gets a MEMBER_LEFT message

  // Only add update message if we have something to show
  if (membersAfterUpdate.length !== currentMembers.length) {
    const groupDiff: ClosedGroup.GroupDiff = {
      leavingMembers: effectivelyRemovedMembers,
    };
    await ClosedGroup.addUpdateMessage(
      convo,
      groupDiff,
      'incoming',
      _.toNumber(envelope.timestamp)
    );
    convo.updateLastMessage();
  }

  // Update the group
  const zombies = convo.get('zombies').filter(z => membersAfterUpdate.includes(z));

  convo.set({ members: membersAfterUpdate });
  convo.set({ zombies });

  await convo.commit();
  await removeFromCache(envelope);
}

function isUserAZombie(convo: ConversationModel, user: PubKey) {
  return convo.get('zombies').includes(user.key);
}

/**
 * Returns true if the user was not a zombie and so was added to the zombies.
 * No commit() are called
 */
function addMemberToZombies(
  envelope: EnvelopePlus,
  userToAdd: PubKey,
  convo: ConversationModel
): boolean {
  const zombies = convo.get('zombies');
  const isAlreadyZombie = isUserAZombie(convo, userToAdd);

  if (isAlreadyZombie) {
    return false;
  }
  convo.set('zombies', [...zombies, userToAdd.key]);
  return true;
}

/**
 *
 * Returns true if the user was not a zombie and so was not removed from the zombies.
 * Note: no commit() are made
 */
function removeMemberFromZombies(
  envelope: EnvelopePlus,
  userToAdd: PubKey,
  convo: ConversationModel
): boolean {
  const zombies = convo.get('zombies');
  const isAlreadyAZombie = isUserAZombie(convo, userToAdd);

  if (!isAlreadyAZombie) {
    return false;
  }
  convo.set(
    'zombies',
    zombies.filter(z => z !== userToAdd.key)
  );
  return true;
}

async function handleClosedGroupAdminMemberLeft(
  groupPublicKey: string,
  isCurrentUserAdmin: boolean,
  convo: ConversationModel,
  envelope: EnvelopePlus
) {
  // if the admin was remove and we are the admin, it can only be voluntary
  await markGroupAsLeftOrKicked(groupPublicKey, convo, !isCurrentUserAdmin);

  convo.set('members', []);
  // everybody left ! this is how we disable a group when the admin left
  const groupDiff: ClosedGroup.GroupDiff = {
    leavingMembers: convo.get('members'),
  };
  await ClosedGroup.addUpdateMessage(convo, groupDiff, 'incoming', _.toNumber(envelope.timestamp));
  convo.updateLastMessage();

  await convo.commit();
  await removeFromCache(envelope);
}

async function handleClosedGroupLeftOurself(
  groupPublicKey: string,
  convo: ConversationModel,
  envelope: EnvelopePlus
) {
  await markGroupAsLeftOrKicked(groupPublicKey, convo, false);
  const groupDiff: ClosedGroup.GroupDiff = {
    leavingMembers: [envelope.senderIdentity],
  };
  await ClosedGroup.addUpdateMessage(convo, groupDiff, 'incoming', _.toNumber(envelope.timestamp));
  convo.updateLastMessage();
  // remove ourself from the list of members
  convo.set(
    'members',
    convo.get('members').filter(m => !UserUtils.isUsFromCache(m))
  );

  await convo.commit();
  await removeFromCache(envelope);
}

async function handleClosedGroupMemberLeft(envelope: EnvelopePlus, convo: ConversationModel) {
  const sender = envelope.senderIdentity;
  const groupPublicKey = envelope.source;
  const didAdminLeave = convo.get('groupAdmins')?.includes(sender) || false;
  // If the admin leaves the group is disbanded
  // otherwise, we remove the sender from the list of current members in this group
  const oldMembers = convo.get('members') || [];
  const newMembers = oldMembers.filter(s => s !== sender);
  window?.log?.info(`Got a group update for group ${envelope.source}, type: MEMBER_LEFT`);

  // Show log if we sent this message ourself (from another device or not)
  if (UserUtils.isUsFromCache(sender)) {
    window?.log?.info('Got self-sent group update member left...');
  }
  const ourPubkey = UserUtils.getOurPubKeyStrFromCache();

  // if the admin leaves, the group is disabled for every members
  const isCurrentUserAdmin = convo.get('groupAdmins')?.includes(ourPubkey) || false;

  if (didAdminLeave) {
    await handleClosedGroupAdminMemberLeft(groupPublicKey, isCurrentUserAdmin, convo, envelope);
    return;
  }

  // if we are no longer a member, we LEFT from another device
  if (!newMembers.includes(ourPubkey)) {
    // stop polling, remove all stored pubkeys and make sure the UI does not let us write messages
    await handleClosedGroupLeftOurself(groupPublicKey, convo, envelope);
    return;
  }

  // Another member left, not us, not the admin, just another member.
  // But this member was in the list of members (as performIfValid checks for that)
  const groupDiff: ClosedGroup.GroupDiff = {
    leavingMembers: [sender],
  };

  await ClosedGroup.addUpdateMessage(convo, groupDiff, 'incoming', _.toNumber(envelope.timestamp));
  convo.updateLastMessage();
  // if a user just left and we are the admin, we remove him right away for everyone by sending a MEMBERS_REMOVED message so no need to add him as a zombie
  if (oldMembers.includes(sender)) {
    addMemberToZombies(envelope, PubKey.cast(sender), convo);
  }
  convo.set('members', newMembers);

  await convo.commit();

  await removeFromCache(envelope);
}

async function sendLatestKeyPairToUsers(
  groupConvo: ConversationModel,
  groupPubKey: string,
  targetUsers: Array<string>
) {
  // use the inMemory keypair if found
  const inMemoryKeyPair = distributingClosedGroupEncryptionKeyPairs.get(groupPubKey);

  // Get the latest encryption key pair
  const latestKeyPair = await getLatestClosedGroupEncryptionKeyPair(groupPubKey);
  if (!inMemoryKeyPair && !latestKeyPair) {
    window?.log?.info('We do not have the keypair ourself, so dropping this message.');
    return;
  }

  const keyPairToUse = inMemoryKeyPair || ECKeyPair.fromHexKeyPair(latestKeyPair as HexKeyPair);

  const expireTimer = groupConvo.get('expireTimer') || 0;

  await Promise.all(
    targetUsers.map(async member => {
      window?.log?.info(`Sending latest closed group encryption key pair to: ${member}`);
      await ConversationController.getInstance().getOrCreateAndWait(
        member,
        ConversationTypeEnum.PRIVATE
      );

      const wrappers = await ClosedGroup.buildEncryptionKeyPairWrappers([member], keyPairToUse);

      const keypairsMessage = new ClosedGroupEncryptionPairReplyMessage({
        groupId: groupPubKey,
        timestamp: Date.now(),
        encryptedKeyPairs: wrappers,
        expireTimer,
      });

      // the encryption keypair is sent using established channels
      await getMessageQueue().sendToPubKey(PubKey.cast(member), keypairsMessage);
    })
  );
}

async function handleClosedGroupEncryptionKeyPairRequest(
  envelope: EnvelopePlus,
  groupUpdate: SignalService.DataMessage.ClosedGroupControlMessage,
  groupConvo: ConversationModel
) {
  if (!window.lokiFeatureFlags.useRequestEncryptionKeyPair) {
    throw new Error('useRequestEncryptionKeyPair is disabled');
  }
  const sender = envelope.senderIdentity;
  const groupPublicKey = envelope.source;
  // Guard against self-sends
  if (UserUtils.isUsFromCache(sender)) {
    window?.log?.info('Dropping self send message of type ENCRYPTION_KEYPAIR_REQUEST');
    await removeFromCache(envelope);
    return;
  }
  await sendLatestKeyPairToUsers(groupConvo, groupPublicKey, [sender]);
  return removeFromCache(envelope);
}

export async function createClosedGroup(groupName: string, members: Array<string>) {
  const setOfMembers = new Set(members);

  const ourNumber = UserUtils.getOurPubKeyFromCache();
  // Create Group Identity
  // Generate the key pair that'll be used for encryption and decryption
  // Generate the group's public key
  const groupPublicKey = await generateClosedGroupPublicKey();
  const encryptionKeyPair = await generateCurve25519KeyPairWithoutPrefix();
  if (!encryptionKeyPair) {
    throw new Error('Could not create encryption keypair for new closed group');
  }
  // Ensure the current uses' primary device is included in the member list
  setOfMembers.add(ourNumber.key);
  const listOfMembers = [...setOfMembers];

  // Create the group
  const convo = await ConversationController.getInstance().getOrCreateAndWait(
    groupPublicKey,
    ConversationTypeEnum.GROUP
  );

  const admins = [ourNumber.key];

  const groupDetails: ClosedGroup.GroupInfo = {
    id: groupPublicKey,
    name: groupName,
    members: listOfMembers,
    admins,
    activeAt: Date.now(),
    expireTimer: 0,
  };

  // used for UI only, adding of a message to remind who is in the group and the name of the group
  const groupDiff: ClosedGroup.GroupDiff = {
    newName: groupName,
    joiningMembers: listOfMembers,
  };

  const dbMessage = await ClosedGroup.addUpdateMessage(convo, groupDiff, 'outgoing', Date.now());
  MessageController.getInstance().register(dbMessage.id, dbMessage);

  // be sure to call this before sending the message.
  // the sending pipeline needs to know from GroupUtils when a message is for a medium group
  await ClosedGroup.updateOrCreateClosedGroup(groupDetails);
  await convo.commit();
  convo.updateLastMessage();

  // Send a closed group update message to all members individually
  const allInvitesSent = await sendToGroupMembers(
    listOfMembers,
    groupPublicKey,
    groupName,
    admins,
    encryptionKeyPair,
    dbMessage
  );

  if (allInvitesSent) {
    const newHexKeypair = encryptionKeyPair.toHexKeyPair();

    const isHexKeyPairSaved = await isKeyPairAlreadySaved(groupPublicKey, newHexKeypair);

    if (!isHexKeyPairSaved) {
      // tslint:disable-next-line: no-non-null-assertion
      await addClosedGroupEncryptionKeyPair(groupPublicKey, encryptionKeyPair.toHexKeyPair());
    } else {
      window?.log?.info('Dropping already saved keypair for group', groupPublicKey);
    }

    // Subscribe to this group id
    SwarmPolling.getInstance().addGroupId(new PubKey(groupPublicKey));
  }

  await forceSyncConfigurationNowIfNeeded();

  window.inboxStore?.dispatch(conversationActions.openConversationExternal(groupPublicKey));
}

/**
 * Sends a group invite message to each member of the group.
 * @returns Array of promises for group invite messages sent to group members
 */
async function sendToGroupMembers(
  listOfMembers: Array<string>,
  groupPublicKey: string,
  groupName: string,
  admins: Array<string>,
  encryptionKeyPair: ECKeyPair,
  dbMessage: MessageModel,
  isRetry: boolean = false
): Promise<any> {
  const promises = createInvitePromises(
    listOfMembers,
    groupPublicKey,
    groupName,
    admins,
    encryptionKeyPair,
    dbMessage
  );
  window?.log?.info(`Creating a new group and an encryptionKeyPair for group ${groupPublicKey}`);
  // evaluating if all invites sent, if failed give the option to retry failed invites via modal dialog
  const inviteResults = await Promise.all(promises);
  const allInvitesSent = _.every(inviteResults, Boolean);

  if (allInvitesSent) {
    if (isRetry) {
      const invitesTitle =
        inviteResults.length > 1
          ? window.i18n('closedGroupInviteSuccessTitlePlural')
          : window.i18n('closedGroupInviteSuccessTitle');
      window.confirmationDialog({
        title: invitesTitle,
        message: window.i18n('closedGroupInviteSuccessMessage'),
      });
    }
    return allInvitesSent;
  } else {
    // Confirmation dialog that recursively calls sendToGroupMembers on resolve
    window.confirmationDialog({
      title:
        inviteResults.length > 1
          ? window.i18n('closedGroupInviteFailTitlePlural')
          : window.i18n('closedGroupInviteFailTitle'),
      message:
        inviteResults.length > 1
          ? window.i18n('closedGroupInviteFailMessagePlural')
          : window.i18n('closedGroupInviteFailMessage'),
      okText: window.i18n('closedGroupInviteOkText'),
      resolve: async () => {
        const membersToResend: Array<string> = new Array<string>();
        inviteResults.forEach((result, index) => {
          const member = listOfMembers[index];
          // group invite must always contain the admin member.
          if (result !== true || admins.includes(member)) {
            membersToResend.push(member);
          }
        });
        if (membersToResend.length > 0) {
          const isRetrySend = true;
          await sendToGroupMembers(
            membersToResend,
            groupPublicKey,
            groupName,
            admins,
            encryptionKeyPair,
            dbMessage,
            isRetrySend
          );
        }
      },
    });
  }
  return allInvitesSent;
}

function createInvitePromises(
  listOfMembers: Array<string>,
  groupPublicKey: string,
  groupName: string,
  admins: Array<string>,
  encryptionKeyPair: ECKeyPair,
  dbMessage: MessageModel
) {
  return listOfMembers.map(async m => {
    const messageParams: ClosedGroupNewMessageParams = {
      groupId: groupPublicKey,
      name: groupName,
      members: listOfMembers,
      admins,
      keypair: encryptionKeyPair,
      timestamp: Date.now(),
      identifier: dbMessage.id,
      expireTimer: 0,
    };
    const message = new ClosedGroupNewMessage(messageParams);
    return getMessageQueue().sendToPubKeyNonDurably(PubKey.cast(m), message);
  });
}<|MERGE_RESOLUTION|>--- conflicted
+++ resolved
@@ -203,7 +203,6 @@
       maybeConvo.set('left', false);
       maybeConvo.set('lastJoinedTimestamp', _.toNumber(envelope.timestamp));
     } else {
-<<<<<<< HEAD
       const ecKeyPairAlreadyExistingConvo = new ECKeyPair(
         // tslint:disable: no-non-null-assertion
         encryptionKeyPair!.publicKey,
@@ -224,13 +223,8 @@
       window.log.info(`Received the encryptionKeyPair for new group ${groupId}`);
 
       await addClosedGroupEncryptionKeyPair(groupId, ecKeyPairAlreadyExistingConvo.toHexKeyPair());
-=======
-      window?.log?.warn(
-        'Ignoring a closed group message of type NEW: the conversation already exists'
-      );
->>>>>>> 0fd3e887
       await removeFromCache(envelope);
-      log.warn(
+      window.log.warn(
         'Closed group message of type NEW: the conversation already exists, but we saved the new encryption keypair'
       );
       return;
