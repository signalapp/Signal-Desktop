import { SignalService } from './../protobuf';
import { removeFromCache } from './cache';
import { EnvelopePlus } from './types';
import { ConversationType, getEnvelopeId } from './common';

import { PubKey } from '../session/types';
import { handleMessageJob } from './queuedJob';
import { downloadAttachment } from './attachments';
import _ from 'lodash';
import { StringUtils, UserUtils } from '../session/utils';
import { DeliveryReceiptMessage } from '../session/messages/outgoing';
import { getMessageQueue } from '../session';
import { ConversationController } from '../session/conversations';
import { handleClosedGroupControlMessage } from './closedGroups';
import { MessageModel } from '../models/message';
import { isUsFromCache } from '../session/utils/User';
import { MessageModelType } from '../models/messageType';

export async function updateProfile(
  conversation: any,
  profile: SignalService.DataMessage.ILokiProfile,
  profileKey: any
) {
  const { dcodeIO, textsecure, Signal } = window;

  // Retain old values unless changed:
  const newProfile = conversation.get('profile') || {};

  newProfile.displayName = profile.displayName;

  // TODO: may need to allow users to reset their avatars to null
  if (profile.profilePicture) {
    const prevPointer = conversation.get('avatarPointer');
    const needsUpdate =
      !prevPointer || !_.isEqual(prevPointer, profile.profilePicture);

    if (needsUpdate) {
      conversation.set('avatarPointer', profile.profilePicture);
      conversation.set('profileKey', profileKey);

      const downloaded = await downloadAttachment({
        url: profile.profilePicture,
        isRaw: true,
      });

      // null => use placeholder with color and first letter
      let path = null;
      if (profileKey) {
        // Convert profileKey to ArrayBuffer, if needed
        const encoding = typeof profileKey === 'string' ? 'base64' : null;
        try {
          const profileKeyArrayBuffer = dcodeIO.ByteBuffer.wrap(
            profileKey,
            encoding
          ).toArrayBuffer();
          const decryptedData = await textsecure.crypto.decryptProfile(
            downloaded.data,
            profileKeyArrayBuffer
          );
          const upgraded = await Signal.Migrations.processNewAttachment({
            ...downloaded,
            data: decryptedData,
          });
          ({ path } = upgraded);
        } catch (e) {
          window.log.error(`Could not decrypt profile image: ${e}`);
        }
      }
      newProfile.avatar = path;
    }
  } else {
    newProfile.avatar = null;
  }

  const conv = await ConversationController.getInstance().getOrCreateAndWait(
    conversation.id,
    'private'
  );
  await conv.setLokiProfile(newProfile);
}

function cleanAttachment(attachment: any) {
  return {
    ..._.omit(attachment, 'thumbnail'),
    id: attachment.id.toString(),
    key: attachment.key ? StringUtils.decode(attachment.key, 'base64') : null,
    digest:
      attachment.digest && attachment.digest.length > 0
        ? StringUtils.decode(attachment.digest, 'base64')
        : null,
  };
}

function cleanAttachments(decrypted: any) {
  const { quote, group } = decrypted;

  // Here we go from binary to string/base64 in all AttachmentPointer digest/key fields

  if (group && group.type === SignalService.GroupContext.Type.UPDATE) {
    if (group.avatar !== null) {
      group.avatar = cleanAttachment(group.avatar);
    }
  }

  decrypted.attachments = (decrypted.attachments || []).map(cleanAttachment);
  decrypted.preview = (decrypted.preview || []).map((item: any) => {
    const { image } = item;

    if (!image) {
      return item;
    }

    return {
      ...item,
      image: cleanAttachment(image),
    };
  });

  decrypted.contact = (decrypted.contact || []).map((item: any) => {
    const { avatar } = item;

    if (!avatar || !avatar.avatar) {
      return item;
    }

    return {
      ...item,
      avatar: {
        ...item.avatar,
        avatar: cleanAttachment(item.avatar.avatar),
      },
    };
  });

  if (quote) {
    if (quote.id) {
      quote.id = _.toNumber(quote.id);
    }

    quote.attachments = (quote.attachments || []).map((item: any) => {
      const { thumbnail } = item;

      if (!thumbnail || thumbnail.length === 0) {
        return item;
      }

      return {
        ...item,
        thumbnail: cleanAttachment(item.thumbnail),
      };
    });
  }
}

export async function processDecrypted(
  envelope: EnvelopePlus,
  decrypted: SignalService.IDataMessage
) {
  /* tslint:disable:no-bitwise */
  const FLAGS = SignalService.DataMessage.Flags;

  // Now that its decrypted, validate the message and clean it up for consumer
  //   processing
  // Note that messages may (generally) only perform one action and we ignore remaining
  //   fields after the first action.

  if (decrypted.flags == null) {
    decrypted.flags = 0;
  }
  if (decrypted.expireTimer == null) {
    decrypted.expireTimer = 0;
  }
  if (decrypted.flags & FLAGS.EXPIRATION_TIMER_UPDATE) {
    decrypted.body = '';
    decrypted.attachments = [];
  } else if (decrypted.flags !== 0) {
    throw new Error('Unknown flags in message');
  }

  if (decrypted.group) {
    // decrypted.group.id = new TextDecoder('utf-8').decode(decrypted.group.id);

    switch (decrypted.group.type) {
      case SignalService.GroupContext.Type.UPDATE:
        decrypted.body = '';
        decrypted.attachments = [];
        break;
      case SignalService.GroupContext.Type.QUIT:
        decrypted.body = '';
        decrypted.attachments = [];
        break;
      case SignalService.GroupContext.Type.DELIVER:
        decrypted.group.name = null;
        decrypted.group.members = [];
        decrypted.group.avatar = null;
        break;
      case SignalService.GroupContext.Type.REQUEST_INFO:
        decrypted.body = '';
        decrypted.attachments = [];
        break;
      default:
        await removeFromCache(envelope);
        throw new Error('Unknown group message type');
    }
  }

  const attachmentCount = decrypted?.attachments?.length || 0;
  const ATTACHMENT_MAX = 32;
  if (attachmentCount > ATTACHMENT_MAX) {
    await removeFromCache(envelope);
    throw new Error(
      `Too many attachments: ${attachmentCount} included in one message, max is ${ATTACHMENT_MAX}`
    );
  }

  cleanAttachments(decrypted);

  return decrypted as SignalService.DataMessage;
  /* tslint:disable:no-bitwise */
}

export function isMessageEmpty(message: SignalService.DataMessage) {
  const {
    flags,
    body,
    attachments,
    group,
    quote,
    contact,
    preview,
    groupInvitation,
  } = message;

  return (
    !flags &&
    // FIXME remove this hack to drop auto friend requests messages in a few weeks 15/07/2020
    isBodyEmpty(body) &&
    _.isEmpty(attachments) &&
    _.isEmpty(group) &&
    _.isEmpty(quote) &&
    _.isEmpty(contact) &&
    _.isEmpty(preview) &&
    _.isEmpty(groupInvitation)
  );
}

function isBodyEmpty(body: string) {
  return _.isEmpty(body);
}

/**
 * We have a few origins possible
 *    - if the message is from a private conversation with a friend and he wrote to us,
 *        the conversation to add the message to is our friend pubkey, so envelope.source
 *    - if the message is from a medium group conversation
 *        * envelope.source is the medium group pubkey
 *        * envelope.senderIdentity is the author pubkey (the one who sent the message)
 *    - at last, if the message is a syncMessage,
 *        * envelope.source is our pubkey (our other device has the same pubkey as us)
 *        * dataMessage.syncTarget is either the group public key OR the private conversation this message is about.
 */
export async function handleDataMessage(
  envelope: EnvelopePlus,
  dataMessage: SignalService.IDataMessage
): Promise<void> {
  // we handle group updates from our other devices in handleClosedGroupControlMessage()
  if (dataMessage.closedGroupControlMessage) {
    await handleClosedGroupControlMessage(
      envelope,
      dataMessage.closedGroupControlMessage as SignalService.DataMessage.ClosedGroupControlMessage
    );
    return;
  }

  const message = await processDecrypted(envelope, dataMessage);
<<<<<<< HEAD
  const ourPubKey = UserUtils.getOurPubKeyStrFromCache();
  const source = envelope.source;
=======
  const source = dataMessage.syncTarget || envelope.source;
>>>>>>> 94a9faec
  const senderPubKey = envelope.senderIdentity || envelope.source;
  const isMe = await isUs(senderPubKey);
  const isSyncMessage = Boolean(dataMessage.syncTarget?.length);

  window.log.info(`Handle dataMessage from ${source} `);

  if (isSyncMessage && !isMe) {
    window.log.warn(
      'Got a sync message from someone else than me. Dropping it.'
    );
    return removeFromCache(envelope);
  } else if (isSyncMessage && dataMessage.syncTarget) {
    // override the envelope source
    envelope.source = dataMessage.syncTarget;
  }

  const senderConversation = await ConversationController.getInstance().getOrCreateAndWait(
    senderPubKey,
    'private'
  );

  // Check if we need to update any profile names
  if (!isMe && senderConversation && message.profile) {
    await updateProfile(
      senderConversation,
      message.profile,
      message.profileKey
    );
  }
  if (isMessageEmpty(message)) {
    window.log.warn(`Message ${getEnvelopeId(envelope)} ignored; it was empty`);
    return removeFromCache(envelope);
  }

<<<<<<< HEAD
  const ownDevice = isUsFromCache(senderPubKey);

  const sourceConversation = ConversationController.getInstance().get(source);
  const ownMessage = sourceConversation?.isMediumGroup() && ownDevice;

=======
>>>>>>> 94a9faec
  const ev: any = {};
  if (isMe) {
    // Data messages for medium groups don't arrive as sync messages. Instead,
    // linked devices poll for group messages independently, thus they need
    // to recognise some of those messages at their own.
    ev.type = 'sent';
  } else {
    ev.type = 'message';
  }

  if (envelope.senderIdentity) {
    message.group = {
      id: envelope.source as any, // FIXME Uint8Array vs string
    };
  }

  ev.confirm = () => removeFromCache(envelope);
  ev.data = {
    source: senderPubKey,
    destination: isMe ? message.syncTarget : undefined,
    sourceDevice: 1,
    timestamp: _.toNumber(envelope.timestamp),
    receivedAt: envelope.receivedAt,
    message,
  };

  await handleMessageEvent(ev);
}

interface MessageId {
  source: any;
  sourceDevice: any;
  timestamp: any;
  message: any;
}
const PUBLICCHAT_MIN_TIME_BETWEEN_DUPLICATE_MESSAGES = 10 * 1000; // 10s

async function isMessageDuplicate({
  source,
  sourceDevice,
  timestamp,
  message,
}: MessageId) {
  const { Errors } = window.Signal.Types;

  try {
    const result = await window.Signal.Data.getMessageBySender(
      { source, sourceDevice, sent_at: timestamp },
      {
        Message: MessageModel,
      }
    );

    if (!result) {
      return false;
    }
    const filteredResult = [result].filter(
      (m: any) => m.attributes.body === message.body
    );
    const isSimilar = filteredResult.some((m: any) =>
      isDuplicate(m, message, source)
    );
    return isSimilar;
  } catch (error) {
    window.log.error('isMessageDuplicate error:', Errors.toLogFormat(error));
    return false;
  }
}

export const isDuplicate = (m: any, testedMessage: any, source: string) => {
  // The username in this case is the users pubKey
  const sameUsername = m.attributes.source === source;
  const sameServerId =
    m.attributes.serverId !== undefined &&
    testedMessage.id === m.attributes.serverId;
  const sameText = m.attributes.body === testedMessage.body;
  // Don't filter out messages that are too far apart from each other
  const timestampsSimilar =
    Math.abs(m.attributes.sent_at - testedMessage.timestamp) <=
    PUBLICCHAT_MIN_TIME_BETWEEN_DUPLICATE_MESSAGES;

  return sameUsername && sameText && (timestampsSimilar || sameServerId);
};

async function handleProfileUpdate(
  profileKeyBuffer: Uint8Array,
  convoId: string,
  convoType: ConversationType,
  isIncoming: boolean
) {
  const profileKey = StringUtils.decode(profileKeyBuffer, 'base64');

  if (!isIncoming) {
    const receiver = await ConversationController.getInstance().getOrCreateAndWait(
      convoId,
      convoType
    );
    // First set profileSharing = true for the conversation we sent to
    receiver.set({ profileSharing: true });
    await receiver.commit();

    // Then we update our own profileKey if it's different from what we have
    const ourNumber = UserUtils.getOurPubKeyStrFromCache();
    const me = await ConversationController.getInstance().getOrCreate(
      ourNumber,
      'private'
    );

    // Will do the save for us if needed
    await me.setProfileKey(profileKey);
  } else {
    const sender = await ConversationController.getInstance().getOrCreateAndWait(
      convoId,
      'private'
    );

    // Will do the save for us
    await sender.setProfileKey(profileKey);
  }
}

interface MessageCreationData {
  timestamp: number;
  isPublic: boolean;
  receivedAt: number;
  sourceDevice: number; // always 1 isn't it?
  source: boolean;
  serverId: string;
  message: any;
  serverTimestamp: any;

  // Needed for synced outgoing messages
  unidentifiedStatus: any; // ???
  expirationStartTimestamp: any; // ???
  destination: string;
}

export function initIncomingMessage(data: MessageCreationData): MessageModel {
  const {
    timestamp,
    isPublic,
    receivedAt,
    sourceDevice,
    source,
    serverId,
    message,
    serverTimestamp,
  } = data;

  const type = 'incoming';
  const messageGroupId = message?.group?.id;
  let groupId =
    messageGroupId && messageGroupId.length > 0 ? messageGroupId : null;

  if (groupId) {
    groupId = PubKey.removeTextSecurePrefixIfNeeded(groupId);
  }

  const messageData: any = {
    source,
    sourceDevice,
    serverId, // + (not present below in `createSentMessage`)
    sent_at: timestamp,
    serverTimestamp,
    received_at: receivedAt || Date.now(),
    conversationId: groupId ?? source,
    type,
    direction: 'incoming', // +
    unread: 1, // +
    isPublic, // +
  };

  return new MessageModel(messageData);
}

function createSentMessage(data: MessageCreationData): MessageModel {
  const now = Date.now();
  let sentTo = [];

  const {
    timestamp,
    serverTimestamp,
    serverId,
    isPublic,
    receivedAt,
    sourceDevice,
    unidentifiedStatus,
    expirationStartTimestamp,
    destination,
  } = data;

  let unidentifiedDeliveries;

  if (unidentifiedStatus && unidentifiedStatus.length) {
    sentTo = unidentifiedStatus.map((item: any) => item.destination);
    const unidentified = _.filter(unidentifiedStatus, (item: any) =>
      Boolean(item.unidentified)
    );
    // eslint-disable-next-line no-param-reassign
    unidentifiedDeliveries = unidentified.map((item: any) => item.destination);
  }

  const sentSpecificFields = {
    sent_to: sentTo,
    sent: true,
    unidentifiedDeliveries: unidentifiedDeliveries || [],
    expirationStartTimestamp: Math.min(
      expirationStartTimestamp || data.timestamp || now,
      now
    ),
  };

  const messageData = {
    source: UserUtils.getOurPubKeyStrFromCache(),
    sourceDevice,
    serverTimestamp,
    serverId,
    sent_at: timestamp,
    received_at: isPublic ? receivedAt : now,
    isPublic,
    conversationId: destination, // conversation ID will might change later (if it is a group)
    type: 'outgoing' as MessageModelType,
    ...sentSpecificFields,
  };

  return new MessageModel(messageData);
}

function createMessage(
  data: MessageCreationData,
  isIncoming: boolean
): MessageModel {
  if (isIncoming) {
    return initIncomingMessage(data);
  } else {
    return createSentMessage(data);
  }
}

function sendDeliveryReceipt(source: string, timestamp: any) {
  const receiptMessage = new DeliveryReceiptMessage({
    timestamp: Date.now(),
    timestamps: [timestamp],
  });
  const device = new PubKey(source);
  void getMessageQueue().sendToPubKey(device, receiptMessage);
}

export interface MessageEvent {
  data: any;
  type: string;
  confirm: () => void;
}

// tslint:disable:cyclomatic-complexity max-func-body-length */
export async function handleMessageEvent(event: MessageEvent): Promise<void> {
  const { data, confirm } = event;

  const isIncoming = event.type === 'message';

  if (!data || !data.message) {
    window.log.warn('Invalid data passed to handleMessageEvent.', event);
    confirm();
    return;
  }

  const { message, destination } = data;

  let { source } = data;

  const isGroupMessage = Boolean(message.group);

  const type = isGroupMessage
    ? ConversationType.GROUP
    : ConversationType.PRIVATE;

  let conversationId = isIncoming ? source : destination || source; // for synced message
  if (!conversationId) {
    window.log.error('We cannot handle a message without a conversationId');
    confirm();
    return;
  }
  if (message.profileKey?.length) {
    await handleProfileUpdate(
      message.profileKey,
      conversationId,
      type,
      isIncoming
    );
  }

  const msg = createMessage(data, isIncoming);

  // if the message is `sent` (from secondary device) we have to set the sender manually... (at least for now)
  source = source || msg.get('source');

  if (await isMessageDuplicate(data)) {
    window.log.info('Received duplicate message. Dropping it.');
    confirm();
    return;
  }

<<<<<<< HEAD
  // TODO: this shouldn't be called when source is not a pubkey!!!

  const isOurDevice = UserUtils.isUsFromCache(source);
=======
  const isOurDevice = await UserUtils.isUs(source);
>>>>>>> 94a9faec

  const shouldSendReceipt = isIncoming && !isGroupMessage && !isOurDevice;

  if (shouldSendReceipt) {
    sendDeliveryReceipt(source, data.timestamp);
  }

  // Conversation Id is:
  //  - primarySource if it is an incoming DM message,
  //  - destination if it is an outgoing message,
  //  - group.id if it is a group message
  if (isGroupMessage) {
    // remove the prefix from the source object so this is correct for all other
    message.group.id = PubKey.removeTextSecurePrefixIfNeeded(message.group.id);

    conversationId = message.group.id;
  }

  if (!conversationId) {
    window.log.warn(
      'Invalid conversation id for incoming message',
      conversationId
    );
  }
  const ourNumber = UserUtils.getOurPubKeyStrFromCache();

  // =========================================

  if (!isGroupMessage && source !== ourNumber) {
    // Ignore auth from our devices
    conversationId = source;
  }

  const conversation = await ConversationController.getInstance().getOrCreateAndWait(
    conversationId,
    isGroupMessage ? 'group' : 'private'
  );

  if (!conversation) {
    window.log.warn('Skipping handleJob for unknown convo: ', conversationId);
    return;
  }

  conversation.queueJob(async () => {
    await handleMessageJob(
      msg,
      conversation,
      message,
      ourNumber,
      confirm,
      source
    );
  });
}<|MERGE_RESOLUTION|>--- conflicted
+++ resolved
@@ -13,8 +13,8 @@
 import { ConversationController } from '../session/conversations';
 import { handleClosedGroupControlMessage } from './closedGroups';
 import { MessageModel } from '../models/message';
-import { isUsFromCache } from '../session/utils/User';
 import { MessageModelType } from '../models/messageType';
+import { getMessageBySender } from '../../js/modules/data';
 
 export async function updateProfile(
   conversation: any,
@@ -273,14 +273,9 @@
   }
 
   const message = await processDecrypted(envelope, dataMessage);
-<<<<<<< HEAD
-  const ourPubKey = UserUtils.getOurPubKeyStrFromCache();
-  const source = envelope.source;
-=======
   const source = dataMessage.syncTarget || envelope.source;
->>>>>>> 94a9faec
   const senderPubKey = envelope.senderIdentity || envelope.source;
-  const isMe = await isUs(senderPubKey);
+  const isMe = UserUtils.isUsFromCache(senderPubKey);
   const isSyncMessage = Boolean(dataMessage.syncTarget?.length);
 
   window.log.info(`Handle dataMessage from ${source} `);
@@ -313,14 +308,6 @@
     return removeFromCache(envelope);
   }
 
-<<<<<<< HEAD
-  const ownDevice = isUsFromCache(senderPubKey);
-
-  const sourceConversation = ConversationController.getInstance().get(source);
-  const ownMessage = sourceConversation?.isMediumGroup() && ownDevice;
-
-=======
->>>>>>> 94a9faec
   const ev: any = {};
   if (isMe) {
     // Data messages for medium groups don't arrive as sync messages. Instead,
@@ -367,7 +354,7 @@
   const { Errors } = window.Signal.Types;
 
   try {
-    const result = await window.Signal.Data.getMessageBySender(
+    const result = await getMessageBySender(
       { source, sourceDevice, sent_at: timestamp },
       {
         Message: MessageModel,
@@ -448,7 +435,7 @@
   receivedAt: number;
   sourceDevice: number; // always 1 isn't it?
   source: boolean;
-  serverId: string;
+  serverId: number;
   message: any;
   serverTimestamp: any;
 
@@ -623,13 +610,7 @@
     return;
   }
 
-<<<<<<< HEAD
-  // TODO: this shouldn't be called when source is not a pubkey!!!
-
   const isOurDevice = UserUtils.isUsFromCache(source);
-=======
-  const isOurDevice = await UserUtils.isUs(source);
->>>>>>> 94a9faec
 
   const shouldSendReceipt = isIncoming && !isGroupMessage && !isOurDevice;
 
