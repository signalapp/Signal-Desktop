--- conflicted
+++ resolved
@@ -1,13 +1,7 @@
-import _ from 'lodash';
-
+import _, { isEmpty, isEqual } from 'lodash';
 import { queueAttachmentDownloads } from './attachments';
 
-<<<<<<< HEAD
-import _, { isEmpty, isEqual } from 'lodash';
-import { Data } from '../../ts/data/data';
-=======
 import { Data } from '../data/data';
->>>>>>> 953897cc
 import { ConversationModel } from '../models/conversation';
 import { MessageModel } from '../models/message';
 import { getConversationController } from '../session/conversations';
