/* eslint-disable no-await-in-loop */
/* eslint-disable more/no-then */
/* eslint-disable @typescript-eslint/no-misused-promises */
<<<<<<< HEAD
import { compact, concat, flatten, isEmpty, last, sample, toNumber, uniqBy } from 'lodash';
=======
import { compact, concat, flatten, last, sample, uniqBy } from 'lodash';
>>>>>>> ce303269
import { Data, Snode } from '../../../data/data';
import { SignalService } from '../../../protobuf';
import * as Receiver from '../../../receiver/receiver';
import { PubKey } from '../../types';
import { ERROR_CODE_NO_CONNECT } from './SNodeAPI';
import * as snodePool from './snodePool';

import { ConversationModel } from '../../../models/conversation';
import { ConfigMessageHandler } from '../../../receiver/configMessage';
import { updateIsOnline } from '../../../state/ducks/onion';
import { ReleasedFeatures } from '../../../util/releaseFeature';
import {
  GenericWrapperActions,
  UserConfigWrapperActions,
  UserGroupsWrapperActions,
} from '../../../webworker/workers/browser/libsession_worker_interface';
import { DURATION, SWARM_POLLING_TIMEOUT } from '../../constants';
import { getConversationController } from '../../conversations';
import { StringUtils, UserUtils } from '../../utils';
import { ed25519Str } from '../../utils/String';
<<<<<<< HEAD
import { NotFoundError } from '../../utils/errors';
import { LibSessionUtil } from '../../utils/libsession/libsession_utils';
import { SnodeNamespace, SnodeNamespaces } from './namespaces';
import { SnodeAPIRetrieve } from './retrieveRequest';
import { RetrieveMessageItem, RetrieveMessagesResultsBatched } from './types';
=======
import { LibSessionUtil } from '../../utils/libsession/libsession_utils';
import { SnodeNamespace, SnodeNamespaces } from './namespaces';
import { SnodeAPIRetrieve } from './retrieveRequest';
import {
  RetrieveMessageItem,
  RetrieveMessageItemWithNamespace,
  RetrieveMessagesResultsBatched,
} from './types';
>>>>>>> ce303269

function extractWebSocketContent(
  message: string,
  messageHash: string
): null | {
  body: Uint8Array;
  messageHash: string;
} {
  try {
    const dataPlaintext = new Uint8Array(StringUtils.encode(message, 'base64'));
    const messageBuf = SignalService.WebSocketMessage.decode(dataPlaintext);
    if (
      messageBuf.type === SignalService.WebSocketMessage.Type.REQUEST &&
      messageBuf.request?.body?.length
    ) {
      return {
        body: messageBuf.request.body,
        messageHash,
      };
    }
    return null;
  } catch (error) {
    window?.log?.warn('extractWebSocketContent from message failed with:', error.message);
    return null;
  }
}

let instance: SwarmPolling | undefined;
const timeouts: Array<NodeJS.Timeout> = [];

export const getSwarmPollingInstance = () => {
  if (!instance) {
    instance = new SwarmPolling();
  }
  return instance;
};

export class SwarmPolling {
  private groupPolling: Array<{ pubkey: PubKey; lastPolledTimestamp: number }>;
  private readonly lastHashes: Record<string, Record<string, Record<number, string>>>;
  private hasStarted = false;

  constructor() {
    this.groupPolling = [];
    this.lastHashes = {};
  }

  public async start(waitForFirstPoll = false): Promise<void> {
    // when restoring from seed we have to start polling before we get on the mainPage, hence this check here to make sure we do not start twice
    if (this.hasStarted) {
      return;
    }
    this.hasStarted = true;
    this.loadGroupIds();
    if (waitForFirstPoll) {
      await this.pollForAllKeys();
    } else {
      timeouts.push(
        setTimeout(() => {
          void this.pollForAllKeys();
        }, 4000)
      );
    }
  }

  /**
   * Used for testing only
   */
  public resetSwarmPolling() {
    this.groupPolling = [];
    this.hasStarted = false;
  }

  public stop(e?: Error) {
    window.log.info('[swarmPolling] stopped swarm polling', e?.message || e || '');

    for (let i = 0; i < timeouts.length; i++) {
      clearTimeout(timeouts[i]);
    }
    this.resetSwarmPolling();
  }

  public forcePolledTimestamp(pubkey: PubKey, lastPoll: number) {
    this.groupPolling = this.groupPolling.map(group => {
      if (PubKey.isEqual(pubkey, group.pubkey)) {
        return {
          ...group,
          lastPolledTimestamp: lastPoll,
        };
      }
      return group;
    });
  }

  public addGroupId(pubkey: PubKey) {
    if (this.groupPolling.findIndex(m => m.pubkey.key === pubkey.key) === -1) {
      window?.log?.info('Swarm addGroupId: adding pubkey to polling', pubkey.key);
      this.groupPolling.push({ pubkey, lastPolledTimestamp: 0 });
    }
  }

  public removePubkey(pk: PubKey | string) {
    const pubkey = PubKey.cast(pk);
    if (this.groupPolling.some(group => pubkey.key === group.pubkey.key)) {
      window?.log?.info('Swarm removePubkey: removing pubkey from polling', pubkey.key);
      this.groupPolling = this.groupPolling.filter(group => !pubkey.isEqual(group.pubkey));
    }
  }

  /**
   * Only public for testing purpose.
   *
   * Currently, a group with an
   *  -> an activeAt less than 2 days old is considered active and polled often (every 5 sec)
   *  -> an activeAt less than 1 week old is considered medium_active and polled a bit less (every minute)
   *  -> an activeAt more than a week old is considered inactive, and not polled much (every 2 minutes)
   */
  public getPollingTimeout(convoId: PubKey) {
    const convo = getConversationController().get(convoId.key);
    if (!convo) {
      return SWARM_POLLING_TIMEOUT.INACTIVE;
    }
    const activeAt = convo.get('active_at');
    if (!activeAt) {
      return SWARM_POLLING_TIMEOUT.INACTIVE;
    }

    const currentTimestamp = Date.now();

    // consider that this is an active group if activeAt is less than two days old
    if (currentTimestamp - activeAt <= DURATION.DAYS * 2) {
      return SWARM_POLLING_TIMEOUT.ACTIVE;
    }

    if (currentTimestamp - activeAt <= DURATION.DAYS * 7) {
      return SWARM_POLLING_TIMEOUT.MEDIUM_ACTIVE;
    }
    return SWARM_POLLING_TIMEOUT.INACTIVE;
  }

  /**
   * Only public for testing
   */
  public async pollForAllKeys() {
    if (!window.getGlobalOnlineStatus()) {
      window?.log?.error('pollForAllKeys: offline');
      // Very important to set up a new polling call so we do retry at some point
      timeouts.push(setTimeout(this.pollForAllKeys.bind(this), SWARM_POLLING_TIMEOUT.ACTIVE));
      return;
    }
    // we always poll as often as possible for our pubkey
    const ourPubkey = UserUtils.getOurPubKeyFromCache();
    const userNamespaces = await this.getUserNamespacesPolled();
    const directPromise = Promise.all([this.pollOnceForKey(ourPubkey, false, userNamespaces)]).then(
      () => undefined
    );

    const now = Date.now();
    const groupPromises = this.groupPolling.map(async group => {
      const convoPollingTimeout = this.getPollingTimeout(group.pubkey);

      const diff = now - group.lastPolledTimestamp;

      const loggingId =
        getConversationController().get(group.pubkey.key)?.idForLogging() || group.pubkey.key;
      if (diff >= convoPollingTimeout) {
        window?.log?.debug(
          `Polling for ${loggingId}; timeout: ${convoPollingTimeout}; diff: ${diff} `
        );

        return this.pollOnceForKey(group.pubkey, true, [SnodeNamespaces.ClosedGroupMessage]);
      }
      window?.log?.debug(
        `Not polling for ${loggingId}; timeout: ${convoPollingTimeout} ; diff: ${diff}`
      );

      return Promise.resolve();
    });
    try {
      await Promise.all(concat([directPromise], groupPromises));
    } catch (e) {
      window?.log?.warn('pollForAllKeys exception: ', e);
      throw e;
    } finally {
      timeouts.push(setTimeout(this.pollForAllKeys.bind(this), SWARM_POLLING_TIMEOUT.ACTIVE));
    }
  }

  /**
   * Only exposed as public for testing
   */
  public async pollOnceForKey(
    pubkey: PubKey,
    isGroup: boolean,
    namespaces: Array<SnodeNamespaces>
  ) {
    const polledPubkey = pubkey.key;
    let resultsFromAllNamespaces: RetrieveMessagesResultsBatched | null;

    const swarmSnodes = await snodePool.getSwarmFor(polledPubkey);
    let toPollFrom: Snode | undefined;
    try {
      toPollFrom = sample(swarmSnodes);

      if (!toPollFrom) {
        throw new Error(`pollOnceForKey: no snode in swarm for ${ed25519Str(polledPubkey)}`);
      }
      // Note: always print something so we know if the polling is hanging
      window.log.info(
        `about to pollNodeForKey of ${ed25519Str(pubkey.key)} from snode: ${ed25519Str(toPollFrom.pubkey_ed25519)} namespaces: ${namespaces} `
      );
      resultsFromAllNamespaces = await this.pollNodeForKey(
        toPollFrom,
        pubkey,
        namespaces,
        !isGroup
      );

      // Note: always print something so we know if the polling is hanging
      window.log.info(
        `pollNodeForKey of ${ed25519Str(pubkey.key)} from snode: ${ed25519Str(toPollFrom.pubkey_ed25519)} namespaces: ${namespaces} returned: ${resultsFromAllNamespaces?.length}`
      );
    } catch (e) {
      window.log.warn(
        `pollNodeForKey of ${pubkey} namespaces: ${namespaces} failed with: ${e.message}`
      );
      resultsFromAllNamespaces = null;
    }

    let allNamespacesWithoutUserConfigIfNeeded: Array<RetrieveMessageItem> = [];
    const userConfigLibsession = await ReleasedFeatures.checkIsUserConfigFeatureReleased();

    // check if we just fetched the details from the config namespaces.
    // If yes, merge them together and exclude them from the rest of the messages.
    if (userConfigLibsession && resultsFromAllNamespaces) {
      const userConfigMessages = resultsFromAllNamespaces.filter(m =>
        SnodeNamespace.isUserConfigNamespace(m.namespace)
      );

      const userConfigMessagesWithNamespace: Array<Array<RetrieveMessageItemWithNamespace>> =
        userConfigMessages.map(r => {
          return (r.messages.messages || []).map(m => {
            return { ...m, namespace: r.namespace };
          });
        });

      allNamespacesWithoutUserConfigIfNeeded = flatten(
        compact(
          resultsFromAllNamespaces
            .filter(m => !SnodeNamespace.isUserConfigNamespace(m.namespace))
            .map(r => r.messages.messages)
        )
      );
      const userConfigMessagesMerged = flatten(compact(userConfigMessages));

      if (!isGroup && userConfigMessagesMerged.length) {
        window.log.info(
          `received userConfigMessages count: ${userConfigMessagesMerged.length} for key ${pubkey.key}`
        );
        try {
          await this.handleSharedConfigMessages(flatten(userConfigMessagesWithNamespace));
        } catch (e) {
          window.log.warn(
            `handleSharedConfigMessages of ${userConfigMessagesMerged.length} failed with ${e.message}`
          );
          // not rethrowing
        }
      }

      // first make sure to handle the shared user config message first
    } else {
      allNamespacesWithoutUserConfigIfNeeded = flatten(
        compact(resultsFromAllNamespaces?.map(m => m.messages.messages))
      );
    }
    if (allNamespacesWithoutUserConfigIfNeeded.length) {
      window.log.debug(
        `received allNamespacesWithoutUserConfigIfNeeded: ${allNamespacesWithoutUserConfigIfNeeded.length}`
      );
    }

    // Merge results into one list of unique messages
    const messages = uniqBy(allNamespacesWithoutUserConfigIfNeeded, x => x.hash);

    // if all snodes returned an error (null), no need to update the lastPolledTimestamp
    if (isGroup) {
      window?.log?.debug(
        `Polled for group(${ed25519Str(pubkey.key)}):, got ${messages.length} messages back.`
      );
      let lastPolledTimestamp = Date.now();
      if (messages.length >= 95) {
        // if we get 95 messages or more back, it means there are probably more than this
        // so make sure to retry the polling in the next 5sec by marking the last polled timestamp way before that it is really
        // this is a kind of hack
        lastPolledTimestamp = Date.now() - SWARM_POLLING_TIMEOUT.INACTIVE - 5 * 1000;
      }
      // update the last fetched timestamp
      this.groupPolling = this.groupPolling.map(group => {
        if (PubKey.isEqual(pubkey, group.pubkey)) {
          return {
            ...group,
            lastPolledTimestamp,
          };
        }
        return group;
      });
    }

    const newMessages = await this.handleSeenMessages(messages);
    window.log.info(
      `handleSeenMessages: ${newMessages.length} out of ${messages.length} are not seen yet. snode: ${toPollFrom ? ed25519Str(toPollFrom.pubkey_ed25519) : 'undefined'}`
    );

    // don't handle incoming messages from group swarms when using the userconfig and the group is not one of the tracked group
    const isUserConfigReleaseLive = await ReleasedFeatures.checkIsUserConfigFeatureReleased();
    if (
      isUserConfigReleaseLive &&
      isGroup &&
      polledPubkey.startsWith('05') &&
      !(await UserGroupsWrapperActions.getLegacyGroup(polledPubkey)) // just check if a legacy group with that name exists
    ) {
      // that pubkey is not tracked in the wrapper anymore. Just discard those messages and make sure we are not polling
      // TODOLATER we might need to do something like this for the new closed groups once released
      getSwarmPollingInstance().removePubkey(polledPubkey);
    } else {
      // trigger the handling of all the other messages, not shared config related
      newMessages.forEach(m => {
        const content = extractWebSocketContent(m.data, m.hash);
        if (!content) {
          return;
        }

        Receiver.handleRequest(
          content.body,
          isGroup ? polledPubkey : null,
          content.messageHash,
          m.expiration
        );
      });
    }
  }

  private async handleSharedConfigMessages(
<<<<<<< HEAD
    userConfigMessagesMerged: Array<RetrieveMessageItem>,
    returnDisplayNameOnly?: boolean
  ): Promise<string> {
    const extractedUserConfigMessage = compact(
      userConfigMessagesMerged.map((m: RetrieveMessageItem) => {
        return extractWebSocketContent(m.data, m.hash);
      })
    );

    const allDecryptedConfigMessages: Array<IncomingMessage<SignalService.ISharedConfigMessage>> =
      [];

    for (let index = 0; index < extractedUserConfigMessage.length; index++) {
      const userConfigMessage = extractedUserConfigMessage[index];

      try {
        const envelope: EnvelopePlus = SignalService.Envelope.decode(userConfigMessage.body) as any;
        const decryptedEnvelope = await decryptEnvelopeWithOurKey(envelope);
        if (!decryptedEnvelope?.byteLength) {
          continue;
        }
        const content = SignalService.Content.decode(new Uint8Array(decryptedEnvelope));
        if (content.sharedConfigMessage) {
          const asIncomingMsg: IncomingMessage<SignalService.ISharedConfigMessage> = {
            envelopeTimestamp: toNumber(envelope.timestamp),
            message: content.sharedConfigMessage,
            messageHash: userConfigMessage.messageHash,
            authorOrGroupPubkey: envelope.source,
            authorInGroup: envelope.senderIdentity,
          };
          allDecryptedConfigMessages.push(asIncomingMsg);
        } else {
          throw new Error(
            'received a message from the namespace reserved for user config but it did not contain a sharedConfigMessage'
          );
        }
      } catch (e) {
        window.log.warn(
          `failed to decrypt message with hash "${userConfigMessage.messageHash}": ${e.message}`
        );
      }
    }
    if (allDecryptedConfigMessages.length) {
      try {
        window.log.info(
          `handleConfigMessagesViaLibSession of "${allDecryptedConfigMessages.length}" messages with libsession`
        );

        if (returnDisplayNameOnly) {
          try {
            const keypair = await UserUtils.getUserED25519KeyPairBytes();
            if (!keypair || !keypair.privKeyBytes) {
              throw new Error('edkeypair not found for current user');
            }

            const privateKeyEd25519 = keypair.privKeyBytes;

            // we take the lastest config message to create the wrapper in memory
            const incomingConfigMessages = allDecryptedConfigMessages.map(m => ({
              data: m.message.data,
              hash: m.messageHash,
            }));

            await GenericWrapperActions.init('UserConfig', privateKeyEd25519, null);
            await GenericWrapperActions.merge('UserConfig', incomingConfigMessages);

            const userInfo = await UserConfigWrapperActions.getUserInfo();
            if (!userInfo) {
              throw new Error('UserInfo not found');
            }
            return userInfo.name;
          } catch (e) {
            window.log.warn(
              'LibSessionUtil.initializeLibSessionUtilWrappers failed with',
              e.message
            );
          } finally {
            await GenericWrapperActions.free('UserConfig');
          }

          return '';
        }

        await ConfigMessageHandler.handleConfigMessagesViaLibSession(allDecryptedConfigMessages);
      } catch (e) {
        const allMessageHases = allDecryptedConfigMessages.map(m => m.messageHash).join(',');
        window.log.warn(
          `failed to handle messages hashes "${allMessageHases}" with libsession. Error: "${e.message}"`
        );
      }
=======
    userConfigMessagesMerged: Array<RetrieveMessageItemWithNamespace>
  ) {
    if (!userConfigMessagesMerged.length) {
      return;
    }
    try {
      window.log.info(
        `handleConfigMessagesViaLibSession of "${userConfigMessagesMerged.length}" messages with libsession`
      );
      await ConfigMessageHandler.handleConfigMessagesViaLibSession(userConfigMessagesMerged);
    } catch (e) {
      const allMessagesHashes = userConfigMessagesMerged.map(m => m.hash).join(',');
      window.log.warn(
        `failed to handle messages hashes "${allMessagesHashes}" with libsession. Error: "${e.message}"`
      );
>>>>>>> ce303269
    }
    return '';
  }

  // Fetches messages for `pubkey` from `node` potentially updating
  // the lash hash record
  private async pollNodeForKey(
    node: Snode,
    pubkey: PubKey,
    namespaces: Array<SnodeNamespaces>,
    isUs: boolean
  ): Promise<RetrieveMessagesResultsBatched | null> {
    const namespaceLength = namespaces.length;
    if (namespaceLength <= 0) {
      throw new Error(`invalid number of retrieve namespace provided: ${namespaceLength}`);
    }
    const snodeEdkey = node.pubkey_ed25519;
    const pkStr = pubkey.key;

    try {
      const prevHashes = await Promise.all(
        namespaces.map(namespace => this.getLastHash(snodeEdkey, pkStr, namespace))
      );
      const configHashesToBump: Array<string> = [];

      if (await ReleasedFeatures.checkIsUserConfigFeatureReleased()) {
        // TODOLATER add the logic to take care of the closed groups too once we have a way to do it with the wrappers
        if (isUs) {
          for (let index = 0; index < LibSessionUtil.requiredUserVariants.length; index++) {
            const variant = LibSessionUtil.requiredUserVariants[index];
            try {
              const toBump = await GenericWrapperActions.currentHashes(variant);

              if (toBump?.length) {
                configHashesToBump.push(...toBump);
              }
            } catch (e) {
              window.log.warn(`failed to get currentHashes for user variant ${variant}`);
            }
          }
          window.log.debug(`configHashesToBump: ${configHashesToBump}`);
        }
      }

      let results = await SnodeAPIRetrieve.retrieveNextMessages(
        node,
        prevHashes,
        pkStr,
        namespaces,
        UserUtils.getOurPubKeyStrFromCache(),
        configHashesToBump
      );

      if (!results.length) {
        return [];
      }
      // NOTE when we asked to extend the expiry of the config messages, exclude it from the list of results as we do not want to mess up the last hash tracking logic
      if (configHashesToBump.length) {
        try {
          const lastResult = results[results.length - 1];
          if (lastResult?.code !== 200) {
            // the update expiry of our config messages didn't work.
            window.log.warn(
              `the update expiry of our tracked config hashes didn't work: ${JSON.stringify(
                lastResult
              )}`
            );
          }
        } catch (e) {
          // nothing to do I suppose here.
        }
        results = results.slice(0, results.length - 1);
      }

      const lastMessages = results.map(r => {
        return last(r.messages.messages);
      });

      window.log.info(
        `updating last hashes for ${ed25519Str(pubkey.key)}: ${ed25519Str(snodeEdkey)}  ${lastMessages.map(m => m?.hash || '')}`
      );
      await Promise.all(
        lastMessages.map(async (lastMessage, index) => {
          if (!lastMessage) {
            return undefined;
          }
          return this.updateLastHash({
            edkey: snodeEdkey,
            pubkey,
            namespace: namespaces[index],
            hash: lastMessage.hash,
            expiration: lastMessage.expiration,
          });
        })
      );

      return results;
    } catch (e) {
      if (e.message === ERROR_CODE_NO_CONNECT) {
        if (window.inboxStore?.getState().onionPaths.isOnline) {
          window.inboxStore?.dispatch(updateIsOnline(false));
        }
      } else if (!window.inboxStore?.getState().onionPaths.isOnline) {
        window.inboxStore?.dispatch(updateIsOnline(true));
      }
      window?.log?.info('pollNodeForKey failed with:', e.message);
      return null;
    }
  }

  private loadGroupIds() {
    const convos = getConversationController().getConversations();

    const closedGroupsOnly = convos.filter(
      (c: ConversationModel) =>
        c.isClosedGroup() && !c.isBlocked() && !c.get('isKickedFromGroup') && !c.get('left')
    );

    closedGroupsOnly.forEach((c: any) => {
      this.addGroupId(new PubKey(c.id));
    });
  }

  private async handleSeenMessages(
    messages: Array<RetrieveMessageItem>
  ): Promise<Array<RetrieveMessageItem>> {
    if (!messages.length) {
      return [];
    }

    const incomingHashes = messages.map((m: RetrieveMessageItem) => m.hash);

    const dupHashes = await Data.getSeenMessagesByHashList(incomingHashes);
    const newMessages = messages.filter((m: RetrieveMessageItem) => !dupHashes.includes(m.hash));

    if (newMessages.length) {
      // NOTE setting expiresAt will trigger the global function destroyExpiredMessages() on it's next interval
      const newHashes = newMessages.map((m: RetrieveMessageItem) => ({
        expiresAt: m.expiration,
        hash: m.hash,
      }));
      await Data.saveSeenMessageHashes(newHashes);
    }
    return newMessages;
  }

  private async getUserNamespacesPolled() {
    const isUserConfigRelease = await ReleasedFeatures.checkIsUserConfigFeatureReleased();
    return isUserConfigRelease
      ? [
          SnodeNamespaces.UserMessages,
          SnodeNamespaces.UserProfile,
          SnodeNamespaces.UserContacts,
          SnodeNamespaces.UserGroups,
          SnodeNamespaces.ConvoInfoVolatile,
        ]
      : [SnodeNamespaces.UserMessages];
  }

  private async updateLastHash({
    edkey,
    expiration,
    hash,
    namespace,
    pubkey,
  }: {
    edkey: string;
    pubkey: PubKey;
    namespace: number;
    hash: string;
    expiration: number;
  }): Promise<void> {
    const pkStr = pubkey.key;
    const cached = await this.getLastHash(edkey, pubkey.key, namespace);

    if (!cached || cached !== hash) {
      await Data.updateLastHash({
        convoId: pkStr,
        snode: edkey,
        hash,
        expiresAt: expiration,
        namespace,
      });
    }

    if (!this.lastHashes[edkey]) {
      this.lastHashes[edkey] = {};
    }
    if (!this.lastHashes[edkey][pkStr]) {
      this.lastHashes[edkey][pkStr] = {};
    }
    this.lastHashes[edkey][pkStr][namespace] = hash;
  }

  private async getLastHash(nodeEdKey: string, pubkey: string, namespace: number): Promise<string> {
    if (!this.lastHashes[nodeEdKey]?.[pubkey]?.[namespace]) {
      const lastHash = await Data.getLastHashBySnode(pubkey, nodeEdKey, namespace);

      if (!this.lastHashes[nodeEdKey]) {
        this.lastHashes[nodeEdKey] = {};
      }

      if (!this.lastHashes[nodeEdKey][pubkey]) {
        this.lastHashes[nodeEdKey][pubkey] = {};
      }
      this.lastHashes[nodeEdKey][pubkey][namespace] = lastHash || '';
      return this.lastHashes[nodeEdKey][pubkey][namespace];
    }
    // return the cached value
    return this.lastHashes[nodeEdKey][pubkey][namespace];
  }

  public async pollOnceForOurDisplayName(abortSignal?: AbortSignal): Promise<string> {
    if (abortSignal?.aborted) {
      throw new NotFoundError('[pollOnceForOurDisplayName] aborted right away');
    }

    const pubkey = UserUtils.getOurPubKeyFromCache();

    const swarmSnodes = await snodePool.getSwarmFor(pubkey.key);
    const toPollFrom = sample(swarmSnodes);

    if (!toPollFrom) {
      throw new Error(
        `[pollOnceForOurDisplayName] no snode in swarm for ${ed25519Str(pubkey.key)}`
      );
    }

    if (abortSignal?.aborted) {
      throw new NotFoundError(
        '[pollOnceForOurDisplayName] aborted after selecting nodes to poll from'
      );
    }

    // Note: always print something so we know if the polling is hanging
    window.log.info(
      `WIP: [onboarding] about to pollOnceForOurDisplayName of ${ed25519Str(pubkey.key)} from snode: ${ed25519Str(toPollFrom.pubkey_ed25519)} namespaces: ${[SnodeNamespaces.UserProfile]} `
    );

    const resultsFromUserProfile = await SnodeAPIRetrieve.retrieveNextMessages(
      toPollFrom,
      [''],
      pubkey.key,
      [SnodeNamespaces.UserProfile],
      pubkey.key,
      null
    );

    // Note: always print something so we know if the polling is hanging
    window.log.info(
      `WIP: [onboarding] pollOnceForOurDisplayName of ${ed25519Str(pubkey.key)} from snode: ${ed25519Str(toPollFrom.pubkey_ed25519)} namespaces: ${[SnodeNamespaces.UserProfile]} returned: ${resultsFromUserProfile?.length}`
    );

    // check if we just fetched the details from the config namespaces.
    // If yes, merge them together and exclude them from the rest of the messages.
    if (!resultsFromUserProfile?.length) {
      throw new NotFoundError('[pollOnceForOurDisplayName] resultsFromUserProfile is empty');
    }

    if (abortSignal?.aborted) {
      throw new NotFoundError(
        '[pollOnceForOurDisplayName] aborted after retrieving user profile config messages'
      );
    }

    const userConfigMessages = resultsFromUserProfile
      .filter(m => SnodeNamespace.isUserConfigNamespace(m.namespace))
      .map(r => r.messages.messages);

    const userConfigMessagesMerged = flatten(compact(userConfigMessages));
    if (!userConfigMessagesMerged.length) {
      throw new NotFoundError(
        '[pollOnceForOurDisplayName] after merging there are no user config messages'
      );
    }
    const displayName = await this.handleSharedConfigMessages(userConfigMessagesMerged, true);

    if (isEmpty(displayName)) {
      throw new NotFoundError(
        '[pollOnceForOurDisplayName] Got a config message from network but without a displayName...'
      );
    }

    return displayName;
  }
}<|MERGE_RESOLUTION|>--- conflicted
+++ resolved
@@ -1,11 +1,7 @@
 /* eslint-disable no-await-in-loop */
 /* eslint-disable more/no-then */
 /* eslint-disable @typescript-eslint/no-misused-promises */
-<<<<<<< HEAD
 import { compact, concat, flatten, isEmpty, last, sample, toNumber, uniqBy } from 'lodash';
-=======
-import { compact, concat, flatten, last, sample, uniqBy } from 'lodash';
->>>>>>> ce303269
 import { Data, Snode } from '../../../data/data';
 import { SignalService } from '../../../protobuf';
 import * as Receiver from '../../../receiver/receiver';
@@ -26,13 +22,7 @@
 import { getConversationController } from '../../conversations';
 import { StringUtils, UserUtils } from '../../utils';
 import { ed25519Str } from '../../utils/String';
-<<<<<<< HEAD
 import { NotFoundError } from '../../utils/errors';
-import { LibSessionUtil } from '../../utils/libsession/libsession_utils';
-import { SnodeNamespace, SnodeNamespaces } from './namespaces';
-import { SnodeAPIRetrieve } from './retrieveRequest';
-import { RetrieveMessageItem, RetrieveMessagesResultsBatched } from './types';
-=======
 import { LibSessionUtil } from '../../utils/libsession/libsession_utils';
 import { SnodeNamespace, SnodeNamespaces } from './namespaces';
 import { SnodeAPIRetrieve } from './retrieveRequest';
@@ -41,7 +31,6 @@
   RetrieveMessageItemWithNamespace,
   RetrieveMessagesResultsBatched,
 } from './types';
->>>>>>> ce303269
 
 function extractWebSocketContent(
   message: string,
@@ -385,53 +374,16 @@
   }
 
   private async handleSharedConfigMessages(
-<<<<<<< HEAD
-    userConfigMessagesMerged: Array<RetrieveMessageItem>,
+    userConfigMessagesMerged: Array<RetrieveMessageItemWithNamespace>,
     returnDisplayNameOnly?: boolean
   ): Promise<string> {
-    const extractedUserConfigMessage = compact(
-      userConfigMessagesMerged.map((m: RetrieveMessageItem) => {
-        return extractWebSocketContent(m.data, m.hash);
-      })
-    );
-
-    const allDecryptedConfigMessages: Array<IncomingMessage<SignalService.ISharedConfigMessage>> =
-      [];
-
-    for (let index = 0; index < extractedUserConfigMessage.length; index++) {
-      const userConfigMessage = extractedUserConfigMessage[index];
-
-      try {
-        const envelope: EnvelopePlus = SignalService.Envelope.decode(userConfigMessage.body) as any;
-        const decryptedEnvelope = await decryptEnvelopeWithOurKey(envelope);
-        if (!decryptedEnvelope?.byteLength) {
-          continue;
-        }
-        const content = SignalService.Content.decode(new Uint8Array(decryptedEnvelope));
-        if (content.sharedConfigMessage) {
-          const asIncomingMsg: IncomingMessage<SignalService.ISharedConfigMessage> = {
-            envelopeTimestamp: toNumber(envelope.timestamp),
-            message: content.sharedConfigMessage,
-            messageHash: userConfigMessage.messageHash,
-            authorOrGroupPubkey: envelope.source,
-            authorInGroup: envelope.senderIdentity,
-          };
-          allDecryptedConfigMessages.push(asIncomingMsg);
-        } else {
-          throw new Error(
-            'received a message from the namespace reserved for user config but it did not contain a sharedConfigMessage'
-          );
-        }
-      } catch (e) {
-        window.log.warn(
-          `failed to decrypt message with hash "${userConfigMessage.messageHash}": ${e.message}`
-        );
-      }
-    }
-    if (allDecryptedConfigMessages.length) {
+
+    if (!userConfigMessagesMerged.length) {
+      return '';
+    }
       try {
         window.log.info(
-          `handleConfigMessagesViaLibSession of "${allDecryptedConfigMessages.length}" messages with libsession`
+          `handleConfigMessagesViaLibSession of "${userConfigMessagesMerged.length}" messages with libsession`
         );
 
         if (returnDisplayNameOnly) {
@@ -444,9 +396,9 @@
             const privateKeyEd25519 = keypair.privKeyBytes;
 
             // we take the lastest config message to create the wrapper in memory
-            const incomingConfigMessages = allDecryptedConfigMessages.map(m => ({
-              data: m.message.data,
-              hash: m.messageHash,
+            const incomingConfigMessages = userConfigMessagesMerged.map(m => ({
+              data: StringUtils.fromBase64ToArray( m.data),
+              hash: m.hash,
             }));
 
             await GenericWrapperActions.init('UserConfig', privateKeyEd25519, null);
@@ -469,32 +421,15 @@
           return '';
         }
 
-        await ConfigMessageHandler.handleConfigMessagesViaLibSession(allDecryptedConfigMessages);
+        await ConfigMessageHandler.handleConfigMessagesViaLibSession(userConfigMessagesMerged);
       } catch (e) {
-        const allMessageHases = allDecryptedConfigMessages.map(m => m.messageHash).join(',');
+        const allMessageHases = userConfigMessagesMerged.map(m => m.hash).join(',');
         window.log.warn(
           `failed to handle messages hashes "${allMessageHases}" with libsession. Error: "${e.message}"`
         );
       }
-=======
-    userConfigMessagesMerged: Array<RetrieveMessageItemWithNamespace>
-  ) {
-    if (!userConfigMessagesMerged.length) {
-      return;
-    }
-    try {
-      window.log.info(
-        `handleConfigMessagesViaLibSession of "${userConfigMessagesMerged.length}" messages with libsession`
-      );
-      await ConfigMessageHandler.handleConfigMessagesViaLibSession(userConfigMessagesMerged);
-    } catch (e) {
-      const allMessagesHashes = userConfigMessagesMerged.map(m => m.hash).join(',');
-      window.log.warn(
-        `failed to handle messages hashes "${allMessagesHashes}" with libsession. Error: "${e.message}"`
-      );
->>>>>>> ce303269
-    }
-    return '';
+    return ''
+
   }
 
   // Fetches messages for `pubkey` from `node` potentially updating
