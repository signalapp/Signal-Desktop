import { PubKey } from '../types';
import * as Data from '../../../js/modules/data';
import _ from 'lodash';

import { fromHex, fromHexToArray, toHex } from '../utils/String';
import { BlockedNumberController } from '../../util/blockedNumberController';
import { ConversationController } from '../conversations';
import { updateOpenGroup } from '../../receiver/openGroups';
import { getMessageQueue } from '../instance';
<<<<<<< HEAD
import { ExpirationTimerUpdateMessage } from '../messages/outgoing';
=======
import {
  ClosedGroupEncryptionPairMessage,
  ClosedGroupNewMessage,
  ExpirationTimerUpdateMessage,
} from '../messages/outgoing';
>>>>>>> 9f48587c
import uuid from 'uuid';
import { SignalService } from '../../protobuf';
import { generateCurve25519KeyPairWithoutPrefix } from '../crypto';
import { encryptUsingSessionProtocol } from '../crypto/MessageEncrypter';
import { ECKeyPair } from '../../receiver/keypairs';
import { UserUtils } from '../utils';
import { ClosedGroupMemberLeftMessage } from '../messages/outgoing/content/data/group/ClosedGroupMemberLeftMessage';
import {
  ClosedGroupAddedMembersMessage,
<<<<<<< HEAD
  ClosedGroupEncryptionPairMessage,
  ClosedGroupNameChangeMessage,
  ClosedGroupNewMessage,
  ClosedGroupRemovedMembersMessage,
  ClosedGroupUpdateMessage,
} from '../messages/outgoing/content/data/group';
import { ConversationModel } from '../../models/conversation';
import { MessageModel } from '../../models/message';
import { MessageModelType } from '../../models/messageType';
import { MessageController } from '../messages';
=======
  ClosedGroupNameChangeMessage,
  ClosedGroupRemovedMembersMessage,
  ClosedGroupUpdateMessage,
} from '../messages/outgoing/content/data/group';
>>>>>>> 9f48587c

export interface GroupInfo {
  id: string;
  name: string;
  members: Array<string>; // Primary keys
  active?: boolean;
  expireTimer?: number | null;
  avatar?: any;
  color?: any; // what is this???
  blocked?: boolean;
  admins?: Array<string>;
  secretKey?: Uint8Array;
}

interface UpdatableGroupState {
  name: string;
  members: Array<string>;
}

export interface GroupDiff extends MemberChanges {
  newName?: string;
}

export interface MemberChanges {
  joiningMembers?: Array<string>;
  leavingMembers?: Array<string>;
}

export async function getGroupSecretKey(groupId: string): Promise<Uint8Array> {
  const groupIdentity = await Data.getIdentityKeyById(groupId);
  if (!groupIdentity) {
    throw new Error(`Could not load secret key for group ${groupId}`);
  }

  const secretKey = groupIdentity.secretKey;

  if (!secretKey) {
    throw new Error(
      `Secret key not found in identity key record for group ${groupId}`
    );
  }

  return new Uint8Array(fromHex(secretKey));
}

// Secondary devices are not expected to already have the group, so
// we send messages of type NEW
export async function syncMediumGroups(groups: Array<ConversationModel>) {
  // await Promise.all(groups.map(syncMediumGroup));
}

// tslint:disable: max-func-body-length
// tslint:disable: cyclomatic-complexity
export async function initiateGroupUpdate(
  groupId: string,
  groupName: string,
  members: Array<string>,
  avatar: any
) {
  const convo = await ConversationController.getInstance().getOrCreateAndWait(
    groupId,
    'group'
  );

  if (convo.isPublic()) {
    await updateOpenGroup(convo, groupName, avatar);
    return;
  }
  const isMediumGroup = convo.isMediumGroup();

  if (!isMediumGroup) {
    throw new Error('Legacy group are not supported anymore.');
  }

  // do not give an admins field here. We don't want to be able to update admins and
  // updateOrCreateClosedGroup() will update them if given the choice.
  const groupDetails = {
    id: groupId,
    name: groupName,
    members,
    active: true,
    expireTimer: convo.get('expireTimer'),
    avatar,
  };

  const diff = buildGroupDiff(convo, groupDetails);

  await updateOrCreateClosedGroup(groupDetails);

  const updateObj: GroupInfo = {
    id: groupId,
    name: groupName,
    members,
    admins: convo.get('groupAdmins'),
    expireTimer: convo.get('expireTimer'),
  };

  if (diff.newName?.length) {
    const nameOnlyDiff: GroupDiff = { newName: diff.newName };
    const dbMessageName = await addUpdateMessage(
      convo,
      nameOnlyDiff,
      'outgoing'
    );
<<<<<<< HEAD
    MessageController.getInstance().register(dbMessageName.id, dbMessageName);
    await sendNewName(convo, diff.newName, dbMessageName.id);
  }

  if (diff.joiningMembers?.length) {
    const joiningOnlyDiff: GroupDiff = { joiningMembers: diff.joiningMembers };
    const dbMessageAdded = await addUpdateMessage(
      convo,
      joiningOnlyDiff,
      'outgoing'
    );
    MessageController.getInstance().register(dbMessageAdded.id, dbMessageAdded);
    await sendAddedMembers(
      convo,
      diff.joiningMembers,
      dbMessageAdded.id,
      updateObj
    );
  }

=======
    window.getMessageController().register(dbMessageName.id, dbMessageName);
    await sendNewName(convo, diff.newName, dbMessageName.id);
  }

  if (diff.joiningMembers?.length) {
    const joiningOnlyDiff: GroupDiff = { joiningMembers: diff.joiningMembers };
    const dbMessageAdded = await addUpdateMessage(
      convo,
      joiningOnlyDiff,
      'outgoing'
    );
    window.getMessageController().register(dbMessageAdded.id, dbMessageAdded);
    await sendAddedMembers(
      convo,
      diff.joiningMembers,
      dbMessageAdded.id,
      updateObj
    );
  }

>>>>>>> 9f48587c
  if (diff.leavingMembers?.length) {
    const leavingOnlyDiff: GroupDiff = { leavingMembers: diff.leavingMembers };
    const dbMessageLeaving = await addUpdateMessage(
      convo,
      leavingOnlyDiff,
      'outgoing'
    );
<<<<<<< HEAD
    MessageController.getInstance().register(
      dbMessageLeaving.id,
      dbMessageLeaving
    );
=======
    window
      .getMessageController()
      .register(dbMessageLeaving.id, dbMessageLeaving);
>>>>>>> 9f48587c
    const stillMembers = members;
    await sendRemovedMembers(
      convo,
      diff.leavingMembers,
      dbMessageLeaving.id,
      stillMembers
    );
  }
}

export async function addUpdateMessage(
  convo: ConversationModel,
  diff: GroupDiff,
  type: MessageModelType
): Promise<MessageModel> {
  const groupUpdate: any = {};

  if (diff.newName) {
    groupUpdate.name = diff.newName;
  }

  if (diff.joiningMembers) {
    groupUpdate.joined = diff.joiningMembers;
  }

  if (diff.leavingMembers) {
    groupUpdate.left = diff.leavingMembers;
  }

  const now = Date.now();

  const unread = type === 'incoming';

  const message = await convo.addMessage({
    conversationId: convo.get('id'),
    type,
    sent_at: now,
    received_at: now,
    group_update: groupUpdate,
    unread,
<<<<<<< HEAD
    expireTimer: 0,
=======
>>>>>>> 9f48587c
  });

  if (unread) {
    // update the unreadCount for this convo
    const unreadCount = await convo.getUnreadCount();
    convo.set({
      unreadCount,
    });
    await convo.commit();
  }

  return message;
}

export function buildGroupDiff(
  convo: ConversationModel,
  update: UpdatableGroupState
): GroupDiff {
  const groupDiff: GroupDiff = {};

  if (convo.get('name') !== update.name) {
    groupDiff.newName = update.name;
  }

  const oldMembers = convo.get('members');

  const addedMembers = _.difference(update.members, oldMembers);
  if (addedMembers.length > 0) {
    groupDiff.joiningMembers = addedMembers;
  }
  // Check if anyone got kicked:
  const removedMembers = _.difference(oldMembers, update.members);
  if (removedMembers.length > 0) {
    groupDiff.leavingMembers = removedMembers;
  }

  return groupDiff;
}

export async function updateOrCreateClosedGroup(details: GroupInfo) {
  const { id } = details;

  const conversation = await ConversationController.getInstance().getOrCreateAndWait(
    id,
    'group'
  );

  const updates: any = {
    name: details.name,
    members: details.members,
    color: details.color,
    type: 'group',
    is_medium_group: true,
  };

  if (details.active) {
    const activeAt = conversation.get('active_at');

    // The idea is to make any new group show up in the left pane. If
    //   activeAt is null, then this group has been purposefully hidden.
    if (activeAt !== null) {
      updates.active_at = activeAt || Date.now();
      updates.timestamp = updates.active_at;
    }
    updates.left = false;
    updates.lastJoinedTimestamp = updates.active_at;
  } else {
    updates.left = true;
  }

  conversation.set(updates);

  // Update the conversation avatar only if new avatar exists and hash differs
  const { avatar } = details;
  if (avatar && avatar.data) {
    const newAttributes = await window.Signal.Types.Conversation.maybeUpdateAvatar(
      conversation.attributes,
      avatar.data,
      {
        writeNewAttachmentData: window.Signal.writeNewAttachmentData,
        deleteAttachmentData: window.Signal.deleteAttachmentData,
      }
    );
    conversation.set(newAttributes);
  }

  const isBlocked = details.blocked || false;
  if (conversation.isClosedGroup() || conversation.isMediumGroup()) {
    await BlockedNumberController.setGroupBlocked(conversation.id, isBlocked);
  }

  if (details.admins?.length) {
    await conversation.updateGroupAdmins(details.admins);
  }

  await conversation.commit();

  const { expireTimer } = details;

  if (expireTimer === undefined || typeof expireTimer !== 'number') {
    return;
  }
  const source = UserUtils.getOurPubKeyStrFromCache();
  await conversation.updateExpirationTimer(expireTimer, source, Date.now(), {
    fromSync: true,
  });
}

export async function leaveClosedGroup(groupId: string) {
  const convo = ConversationController.getInstance().get(groupId);

  if (!convo) {
    window.log.error('Cannot leave non-existing group');
    return;
  }
  const ourNumber = UserUtils.getOurPubKeyFromCache();
  const isCurrentUserAdmin = convo.get('groupAdmins')?.includes(ourNumber.key);

  const now = Date.now();
  let members: Array<string> = [];
  let admins: Array<string> = [];

  // if we are the admin, the group must be destroyed for every members
  if (isCurrentUserAdmin) {
    window.log.info('Admin left a closed group. We need to destroy it');
    convo.set({ left: true });
    members = [];
    admins = [];
  } else {
    // otherwise, just the exclude ourself from the members and trigger an update with this
    convo.set({ left: true });
<<<<<<< HEAD
    members = (convo.get('members') || []).filter(m => m !== ourNumber.key);
=======
    members = convo.get('members').filter(m => m !== ourNumber.key);
>>>>>>> 9f48587c
    admins = convo.get('groupAdmins') || [];
  }
  convo.set({ members });
  convo.set({ groupAdmins: admins });
  await convo.commit();

  const dbMessage = await convo.addMessage({
    group_update: { left: 'You' },
    conversationId: groupId,
    type: 'outgoing',
    sent_at: now,
    received_at: now,
    expireTimer: 0,
  });
  MessageController.getInstance().register(dbMessage.id, dbMessage);
  const existingExpireTimer = convo.get('expireTimer') || 0;
  // Send the update to the group
  const ourLeavingMessage = new ClosedGroupMemberLeftMessage({
    timestamp: Date.now(),
    groupId,
    identifier: dbMessage.id,
    expireTimer: existingExpireTimer,
  });
<<<<<<< HEAD
=======
  window.getMessageController().register(dbMessage.id, dbMessage);
  const existingExpireTimer = convo.get('expireTimer') || 0;
  // Send the update to the group
  const ourLeavingMessage = new ClosedGroupMemberLeftMessage({
    timestamp: Date.now(),
    groupId,
    identifier: dbMessage.id,
    expireTimer: existingExpireTimer,
  });
>>>>>>> 9f48587c

  window.log.info(
    `We are leaving the group ${groupId}. Sending our leaving message.`
  );
  // sent the message to the group and once done, remove everything related to this group
  window.SwarmPolling.removePubkey(groupId);
  await getMessageQueue().sendToGroup(ourLeavingMessage, async () => {
    window.log.info(
      `Leaving message sent ${groupId}. Removing everything related to this group.`
    );
    await Data.removeAllClosedGroupEncryptionKeyPairs(groupId);
  });
}

async function sendNewName(
  convo: ConversationModel,
  name: string,
  messageId: string
) {
  if (name.length === 0) {
    window.log.warn('No name given for group update. Skipping');
    return;
  }

  const groupId = convo.get('id');

  // Send the update to the group
  const nameChangeMessage = new ClosedGroupNameChangeMessage({
    timestamp: Date.now(),
    groupId,
    identifier: messageId,
    expireTimer: 0,
    name,
  });
  await getMessageQueue().sendToGroup(nameChangeMessage);
}

async function sendAddedMembers(
  convo: ConversationModel,
  addedMembers: Array<string>,
  messageId: string,
  groupUpdate: GroupInfo
) {
  if (!addedMembers?.length) {
    window.log.warn('No addedMembers given for group update. Skipping');
    return;
  }

  const { id: groupId, members, name: groupName } = groupUpdate;
  const admins = groupUpdate.admins || [];

  // Check preconditions
  const hexEncryptionKeyPair = await Data.getLatestClosedGroupEncryptionKeyPair(
    groupId
  );
  if (!hexEncryptionKeyPair) {
    throw new Error("Couldn't get key pair for closed group");
  }

  const encryptionKeyPair = ECKeyPair.fromHexKeyPair(hexEncryptionKeyPair);
  const expireTimer = convo.get('expireTimer') || 0;

  // Send the Added Members message to the group (only members already in the group will get it)
  const closedGroupControlMessage = new ClosedGroupAddedMembersMessage({
    timestamp: Date.now(),
    groupId,
    addedMembers,
    identifier: messageId,
    expireTimer,
  });
  await getMessageQueue().sendToGroup(closedGroupControlMessage);

  // Send closed group update messages to any new members individually
  const newClosedGroupUpdate = new ClosedGroupNewMessage({
    timestamp: Date.now(),
    name: groupName,
    groupId,
    admins,
    members,
    keypair: encryptionKeyPair,
    identifier: messageId || uuid(),
    expireTimer,
<<<<<<< HEAD
=======
  });

  // if an expire timer is set, we have to send it to the joining members
  let expirationTimerMessage: ExpirationTimerUpdateMessage | undefined;
  if (expireTimer && expireTimer > 0) {
    const expireUpdate = {
      timestamp: Date.now(),
      expireTimer,
      groupId: groupId,
    };

    expirationTimerMessage = new ExpirationTimerUpdateMessage(expireUpdate);
  }
  const promises = addedMembers.map(async m => {
    await ConversationController.getInstance().getOrCreateAndWait(m, 'private');
    const memberPubKey = PubKey.cast(m);
    await getMessageQueue().sendToPubKey(memberPubKey, newClosedGroupUpdate);

    if (expirationTimerMessage) {
      await getMessageQueue().sendToPubKey(
        memberPubKey,
        expirationTimerMessage
      );
    }
>>>>>>> 9f48587c
  });
  await Promise.all(promises);
}

async function sendRemovedMembers(
  convo: ConversationModel,
  removedMembers: Array<string>,
  messageId: string,
  stillMembers: Array<string>
) {
  if (!removedMembers?.length) {
    window.log.warn('No removedMembers given for group update. Skipping');
    return;
  }
  const ourNumber = await UserUtils.getOurNumber();
  const admins = convo.get('groupAdmins') || [];
  const groupId = convo.get('id');

<<<<<<< HEAD
  // if an expire timer is set, we have to send it to the joining members
  let expirationTimerMessage: ExpirationTimerUpdateMessage | undefined;
  if (expireTimer && expireTimer > 0) {
    const expireUpdate = {
      timestamp: Date.now(),
      expireTimer,
      groupId: groupId,
    };

    expirationTimerMessage = new ExpirationTimerUpdateMessage(expireUpdate);
  }
  const promises = addedMembers.map(async m => {
    await ConversationController.getInstance().getOrCreateAndWait(m, 'private');
    const memberPubKey = PubKey.cast(m);
    await getMessageQueue().sendToPubKey(memberPubKey, newClosedGroupUpdate);

    if (expirationTimerMessage) {
      await getMessageQueue().sendToPubKey(
        memberPubKey,
        expirationTimerMessage
      );
    }
  });
  await Promise.all(promises);
}

async function sendRemovedMembers(
  convo: ConversationModel,
  removedMembers: Array<string>,
  messageId: string,
  stillMembers: Array<string>
) {
  if (!removedMembers?.length) {
    window.log.warn('No removedMembers given for group update. Skipping');
    return;
  }
  const ourNumber = UserUtils.getOurPubKeyFromCache();
  const admins = convo.get('groupAdmins') || [];
  const groupId = convo.get('id');

=======
>>>>>>> 9f48587c
  const isCurrentUserAdmin = admins.includes(ourNumber.key);
  const isUserLeaving = removedMembers.includes(ourNumber.key);
  if (isUserLeaving) {
    throw new Error(
      'Cannot remove members and leave the group at the same time'
    );
  }
  if (removedMembers.includes(admins[0]) && stillMembers.length !== 0) {
    throw new Error(
      "Can't remove admin from closed group without removing everyone."
    );
  }
  const expireTimer = convo.get('expireTimer') || 0;

  // Send the update to the group and generate + distribute a new encryption key pair if needed
  const mainClosedGroupControlMessage = new ClosedGroupRemovedMembersMessage({
    timestamp: Date.now(),
    groupId,
    removedMembers,
    identifier: messageId,
    expireTimer,
  });
  // Send the group update, and only once sent, generate and distribute a new encryption key pair if needed
  await getMessageQueue().sendToGroup(
    mainClosedGroupControlMessage,
    async () => {
      if (isCurrentUserAdmin) {
        // we send the new encryption key only to members already here before the update
        window.log.info(
          `Sending group update: A user was removed from ${groupId} and we are the admin. Generating and sending a new EncryptionKeyPair`
        );

        await generateAndSendNewEncryptionKeyPair(groupId, stillMembers);
      }
    }
  );
}

export async function generateAndSendNewEncryptionKeyPair(
  groupPublicKey: string,
  targetMembers: Array<string>
) {
  const groupConvo = ConversationController.getInstance().get(groupPublicKey);
  const groupId = fromHexToArray(groupPublicKey);

  if (!groupConvo) {
    window.log.warn(
      'generateAndSendNewEncryptionKeyPair: conversation not found',
      groupPublicKey
    );
    return;
  }
  if (!groupConvo.isMediumGroup()) {
    window.log.warn(
      'generateAndSendNewEncryptionKeyPair: conversation not a closed group',
      groupPublicKey
    );
    return;
  }

  const ourNumber = UserUtils.getOurPubKeyFromCache();
  if (!groupConvo.get('groupAdmins')?.includes(ourNumber.key)) {
    window.log.warn(
      'generateAndSendNewEncryptionKeyPair: cannot send it as a non admin'
    );
    return;
  }

  // Generate the new encryption key pair
  const newKeyPair = await generateCurve25519KeyPairWithoutPrefix();

  if (!newKeyPair) {
    window.log.warn(
      'generateAndSendNewEncryptionKeyPair: failed to generate new keypair'
    );
    return;
  }
  const proto = new SignalService.DataMessage.ClosedGroupControlMessage.KeyPair(
    {
      privateKey: newKeyPair?.privateKeyData,
      publicKey: newKeyPair?.publicKeyData,
    }
  );
  const plaintext = SignalService.DataMessage.ClosedGroupControlMessage.KeyPair.encode(
    proto
  ).finish();

  // Distribute it
  const wrappers = await Promise.all(
    targetMembers.map(async pubkey => {
      const ciphertext = await encryptUsingSessionProtocol(
        PubKey.cast(pubkey),
        plaintext
      );
      return new SignalService.DataMessage.ClosedGroupControlMessage.KeyPairWrapper(
        {
          encryptedKeyPair: ciphertext,
          publicKey: fromHexToArray(pubkey),
        }
      );
    })
  );

  const expireTimer = groupConvo.get('expireTimer') || 0;

  const keypairsMessage = new ClosedGroupEncryptionPairMessage({
    groupId: toHex(groupId),
    timestamp: Date.now(),
    encryptedKeyPairs: wrappers,
    expireTimer,
  });

  const messageSentCallback = async () => {
    window.log.info(
      `KeyPairMessage for ClosedGroup ${groupPublicKey} is sent. Saving the new encryptionKeyPair.`
    );

    await Data.addClosedGroupEncryptionKeyPair(
      toHex(groupId),
      newKeyPair.toHexKeyPair()
    );
  };

  await getMessageQueue().sendToGroup(keypairsMessage, messageSentCallback);
}<|MERGE_RESOLUTION|>--- conflicted
+++ resolved
@@ -7,15 +7,7 @@
 import { ConversationController } from '../conversations';
 import { updateOpenGroup } from '../../receiver/openGroups';
 import { getMessageQueue } from '../instance';
-<<<<<<< HEAD
 import { ExpirationTimerUpdateMessage } from '../messages/outgoing';
-=======
-import {
-  ClosedGroupEncryptionPairMessage,
-  ClosedGroupNewMessage,
-  ExpirationTimerUpdateMessage,
-} from '../messages/outgoing';
->>>>>>> 9f48587c
 import uuid from 'uuid';
 import { SignalService } from '../../protobuf';
 import { generateCurve25519KeyPairWithoutPrefix } from '../crypto';
@@ -25,23 +17,15 @@
 import { ClosedGroupMemberLeftMessage } from '../messages/outgoing/content/data/group/ClosedGroupMemberLeftMessage';
 import {
   ClosedGroupAddedMembersMessage,
-<<<<<<< HEAD
   ClosedGroupEncryptionPairMessage,
   ClosedGroupNameChangeMessage,
   ClosedGroupNewMessage,
   ClosedGroupRemovedMembersMessage,
-  ClosedGroupUpdateMessage,
 } from '../messages/outgoing/content/data/group';
 import { ConversationModel } from '../../models/conversation';
 import { MessageModel } from '../../models/message';
 import { MessageModelType } from '../../models/messageType';
 import { MessageController } from '../messages';
-=======
-  ClosedGroupNameChangeMessage,
-  ClosedGroupRemovedMembersMessage,
-  ClosedGroupUpdateMessage,
-} from '../messages/outgoing/content/data/group';
->>>>>>> 9f48587c
 
 export interface GroupInfo {
   id: string;
@@ -146,7 +130,6 @@
       nameOnlyDiff,
       'outgoing'
     );
-<<<<<<< HEAD
     MessageController.getInstance().register(dbMessageName.id, dbMessageName);
     await sendNewName(convo, diff.newName, dbMessageName.id);
   }
@@ -167,28 +150,6 @@
     );
   }
 
-=======
-    window.getMessageController().register(dbMessageName.id, dbMessageName);
-    await sendNewName(convo, diff.newName, dbMessageName.id);
-  }
-
-  if (diff.joiningMembers?.length) {
-    const joiningOnlyDiff: GroupDiff = { joiningMembers: diff.joiningMembers };
-    const dbMessageAdded = await addUpdateMessage(
-      convo,
-      joiningOnlyDiff,
-      'outgoing'
-    );
-    window.getMessageController().register(dbMessageAdded.id, dbMessageAdded);
-    await sendAddedMembers(
-      convo,
-      diff.joiningMembers,
-      dbMessageAdded.id,
-      updateObj
-    );
-  }
-
->>>>>>> 9f48587c
   if (diff.leavingMembers?.length) {
     const leavingOnlyDiff: GroupDiff = { leavingMembers: diff.leavingMembers };
     const dbMessageLeaving = await addUpdateMessage(
@@ -196,16 +157,10 @@
       leavingOnlyDiff,
       'outgoing'
     );
-<<<<<<< HEAD
     MessageController.getInstance().register(
       dbMessageLeaving.id,
       dbMessageLeaving
     );
-=======
-    window
-      .getMessageController()
-      .register(dbMessageLeaving.id, dbMessageLeaving);
->>>>>>> 9f48587c
     const stillMembers = members;
     await sendRemovedMembers(
       convo,
@@ -246,10 +201,7 @@
     received_at: now,
     group_update: groupUpdate,
     unread,
-<<<<<<< HEAD
     expireTimer: 0,
-=======
->>>>>>> 9f48587c
   });
 
   if (unread) {
@@ -381,11 +333,7 @@
   } else {
     // otherwise, just the exclude ourself from the members and trigger an update with this
     convo.set({ left: true });
-<<<<<<< HEAD
     members = (convo.get('members') || []).filter(m => m !== ourNumber.key);
-=======
-    members = convo.get('members').filter(m => m !== ourNumber.key);
->>>>>>> 9f48587c
     admins = convo.get('groupAdmins') || [];
   }
   convo.set({ members });
@@ -409,18 +357,6 @@
     identifier: dbMessage.id,
     expireTimer: existingExpireTimer,
   });
-<<<<<<< HEAD
-=======
-  window.getMessageController().register(dbMessage.id, dbMessage);
-  const existingExpireTimer = convo.get('expireTimer') || 0;
-  // Send the update to the group
-  const ourLeavingMessage = new ClosedGroupMemberLeftMessage({
-    timestamp: Date.now(),
-    groupId,
-    identifier: dbMessage.id,
-    expireTimer: existingExpireTimer,
-  });
->>>>>>> 9f48587c
 
   window.log.info(
     `We are leaving the group ${groupId}. Sending our leaving message.`
@@ -503,33 +439,12 @@
     keypair: encryptionKeyPair,
     identifier: messageId || uuid(),
     expireTimer,
-<<<<<<< HEAD
-=======
-  });
-
-  // if an expire timer is set, we have to send it to the joining members
-  let expirationTimerMessage: ExpirationTimerUpdateMessage | undefined;
-  if (expireTimer && expireTimer > 0) {
-    const expireUpdate = {
-      timestamp: Date.now(),
-      expireTimer,
-      groupId: groupId,
-    };
-
-    expirationTimerMessage = new ExpirationTimerUpdateMessage(expireUpdate);
-  }
+  });
+
   const promises = addedMembers.map(async m => {
     await ConversationController.getInstance().getOrCreateAndWait(m, 'private');
     const memberPubKey = PubKey.cast(m);
     await getMessageQueue().sendToPubKey(memberPubKey, newClosedGroupUpdate);
-
-    if (expirationTimerMessage) {
-      await getMessageQueue().sendToPubKey(
-        memberPubKey,
-        expirationTimerMessage
-      );
-    }
->>>>>>> 9f48587c
   });
   await Promise.all(promises);
 }
@@ -544,53 +459,10 @@
     window.log.warn('No removedMembers given for group update. Skipping');
     return;
   }
-  const ourNumber = await UserUtils.getOurNumber();
-  const admins = convo.get('groupAdmins') || [];
-  const groupId = convo.get('id');
-
-<<<<<<< HEAD
-  // if an expire timer is set, we have to send it to the joining members
-  let expirationTimerMessage: ExpirationTimerUpdateMessage | undefined;
-  if (expireTimer && expireTimer > 0) {
-    const expireUpdate = {
-      timestamp: Date.now(),
-      expireTimer,
-      groupId: groupId,
-    };
-
-    expirationTimerMessage = new ExpirationTimerUpdateMessage(expireUpdate);
-  }
-  const promises = addedMembers.map(async m => {
-    await ConversationController.getInstance().getOrCreateAndWait(m, 'private');
-    const memberPubKey = PubKey.cast(m);
-    await getMessageQueue().sendToPubKey(memberPubKey, newClosedGroupUpdate);
-
-    if (expirationTimerMessage) {
-      await getMessageQueue().sendToPubKey(
-        memberPubKey,
-        expirationTimerMessage
-      );
-    }
-  });
-  await Promise.all(promises);
-}
-
-async function sendRemovedMembers(
-  convo: ConversationModel,
-  removedMembers: Array<string>,
-  messageId: string,
-  stillMembers: Array<string>
-) {
-  if (!removedMembers?.length) {
-    window.log.warn('No removedMembers given for group update. Skipping');
-    return;
-  }
   const ourNumber = UserUtils.getOurPubKeyFromCache();
   const admins = convo.get('groupAdmins') || [];
   const groupId = convo.get('id');
 
-=======
->>>>>>> 9f48587c
   const isCurrentUserAdmin = admins.includes(ourNumber.key);
   const isUserLeaving = removedMembers.includes(ourNumber.key);
   if (isUserLeaving) {
