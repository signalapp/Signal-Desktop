--- conflicted
+++ resolved
@@ -2,16 +2,9 @@
 import * as Protocols from './protocols';
 import * as Types from './types';
 import * as Utils from './utils';
-<<<<<<< HEAD
-=======
 import * as Sending from './sending';
->>>>>>> 5216cc2c
 import * as Constants from './constants';
 
 export * from './instance';
 
-<<<<<<< HEAD
-export { Messages, Utils, Protocols, Types, Constants };
-=======
-export { Messages, Utils, Protocols, Types, Sending, Constants };
->>>>>>> 5216cc2c
+export { Messages, Utils, Protocols, Types, Sending, Constants };