--- conflicted
+++ resolved
@@ -5,23 +5,19 @@
 // eslint-disable-next-line import/no-named-default
 import { default as insecureNodeFetch } from 'node-fetch';
 
-<<<<<<< HEAD
-import { OnionPaths } from '.';
-import { Data } from '../../data/data';
-import { Snode } from '../../data/types';
-import { updateOnionPaths } from '../../state/ducks/onion';
-import { APPLICATION_JSON } from '../../types/MIME';
-import { ERROR_CODE_NO_CONNECT } from '../apis/snode_api/SNodeAPI';
-import { Onions, snodeHttpsAgent } from '../apis/snode_api/onions';
-=======
 import semver from 'semver';
-import { Data, Snode } from '../../data/data';
->>>>>>> 45eb5472
+import { Data} from '../../data/data';
 import * as SnodePool from '../apis/snode_api/snodePool';
 import { UserUtils } from '../utils';
 import { allowOnlyOneAtATime } from '../utils/Promise';
 import { ed25519Str } from '../utils/String';
 import { DURATION } from '../constants';
+import { Snode } from '../../data/types';
+import { updateOnionPaths } from '../../state/ducks/onion';
+import { Onions, snodeHttpsAgent } from '../apis/snode_api/onions';
+import { APPLICATION_JSON } from '../../types/MIME';
+import { ERROR_CODE_NO_CONNECT } from '../apis/snode_api/SNodeAPI';
+import { OnionPaths } from '.';
 
 const desiredGuardCount = 3;
 const minimumGuardCount = 2;
