import { EventEmitter } from 'events';
import {
  MessageQueueInterface,
  MessageQueueInterfaceEvents,
} from './MessageQueueInterface';
import {
  ClosedGroupMessage,
  ContentMessage,
  OpenGroupMessage,
  SessionRequestMessage,
} from '../messages/outgoing';
import { PendingMessageCache } from './PendingMessageCache';
import {
  GroupUtils,
  JobQueue,
  SyncMessageUtils,
  TypedEventEmitter,
} from '../utils';
import { PubKey } from '../types';
<<<<<<< HEAD
import { MessageSender } from './';
import { SessionProtocol } from '../protocols';
=======
import { MessageSender } from '.';
import { MultiDeviceProtocol, SessionProtocol } from '../protocols';
>>>>>>> 48fc60f0
import { UserUtil } from '../../util';

export class MessageQueue implements MessageQueueInterface {
  public readonly events: TypedEventEmitter<MessageQueueInterfaceEvents>;
  private readonly jobQueues: Map<PubKey, JobQueue> = new Map();
  private readonly pendingMessageCache: PendingMessageCache;

  constructor() {
    this.events = new EventEmitter();
    this.pendingMessageCache = new PendingMessageCache();
    void this.processAllPending();
  }

  public async sendUsingMultiDevice(user: PubKey, message: ContentMessage) {
    const userDevices = await MultiDeviceProtocol.getAllDevices(user.key);

    await this.sendMessageToDevices(userDevices, message);
  }

  public async send(device: PubKey, message: ContentMessage) {
    await this.sendMessageToDevices([device], message);
  }

  public async sendMessageToDevices(
    devices: Array<PubKey>,
    message: ContentMessage
  ) {
    let currentDevices = [...devices];

    // Sync to our devices if syncable
    if (SyncMessageUtils.canSync(message)) {
      const currentDevice = await UserUtil.getCurrentDevicePubKey();

      if (currentDevice) {
        const ourDevices = await MultiDeviceProtocol.getAllDevices(
          currentDevice
        );

        await this.sendSyncMessage(message, ourDevices);

        // Remove our devices from currentDevices
        currentDevices = currentDevices.filter(device =>
          ourDevices.some(d => device.isEqual(d))
        );
      }
    }

    const promises = currentDevices.map(async device => {
      await this.process(device, message);
    });

    return Promise.all(promises);
  }

  public async sendToGroup(
    message: OpenGroupMessage | ClosedGroupMessage
  ): Promise<boolean> {
    // Closed groups
    if (message instanceof ClosedGroupMessage) {
      // Get devices in closed group
      const groupPubKey = PubKey.from(message.groupId);
      if (!groupPubKey) {
        return false;
      }

      const recipients = await GroupUtils.getGroupMembers(groupPubKey);

      if (recipients.length) {
        await this.sendMessageToDevices(recipients, message);

        return true;
      }
    }

    // Open groups
    if (message instanceof OpenGroupMessage) {
      // No queue needed for Open Groups; send directly
      try {
        await MessageSender.sendToOpenGroup(message);
        this.events.emit('success', message);

        return true;
      } catch (e) {
        this.events.emit('fail', message, e);

        return false;
      }
    }

    return false;
  }

  public async sendSyncMessage(message: ContentMessage, sendTo: Array<PubKey>) {
    // Sync with our devices
    const promises = sendTo.map(async device => {
      const syncMessage = SyncMessageUtils.from(message);

      return this.process(device, syncMessage);
    });

    return Promise.all(promises);
  }

  public async processPending(device: PubKey) {
    const messages = this.pendingMessageCache.getForDevice(device);

    const isMediumGroup = GroupUtils.isMediumGroup(device);
    const hasSession = await SessionProtocol.hasSession(device);

    if (!isMediumGroup && !hasSession) {
      await SessionProtocol.sendSessionRequestIfNeeded(device);

      return;
    }

    const jobQueue = this.getJobQueue(device);
    messages.forEach(async message => {
      const messageId = String(message.timestamp);

      if (!jobQueue.has(messageId)) {
        try {
          await jobQueue.addWithId(messageId, async () =>
            MessageSender.send(message)
          );
          void this.pendingMessageCache.remove(message);
          this.events.emit('success', message);
        } catch (e) {
          this.events.emit('fail', message, e);
        }
      }
    });
  }

  private async processAllPending() {
    const devices = this.pendingMessageCache.getDevices();
    const promises = devices.map(async device => this.processPending(device));

    return Promise.all(promises);
  }

  private async process(device: PubKey, message?: ContentMessage) {
    // Don't send to ourselves
    const currentDevice = await UserUtil.getCurrentDevicePubKey();
    if (!message || (currentDevice && device.isEqual(currentDevice))) {
      return;
    }

    if (message instanceof SessionRequestMessage) {
      void SessionProtocol.sendSessionRequest(message, device);

      return;
    }

    await this.pendingMessageCache.add(device, message);
    await this.processPending(device);
  }

  private getJobQueue(device: PubKey): JobQueue {
    let queue = this.jobQueues.get(device);
    if (!queue) {
      queue = new JobQueue();
      this.jobQueues.set(device, queue);
    }

    return queue;
  }
}<|MERGE_RESOLUTION|>--- conflicted
+++ resolved
@@ -17,13 +17,8 @@
   TypedEventEmitter,
 } from '../utils';
 import { PubKey } from '../types';
-<<<<<<< HEAD
-import { MessageSender } from './';
-import { SessionProtocol } from '../protocols';
-=======
 import { MessageSender } from '.';
 import { MultiDeviceProtocol, SessionProtocol } from '../protocols';
->>>>>>> 48fc60f0
 import { UserUtil } from '../../util';
 
 export class MessageQueue implements MessageQueueInterface {
