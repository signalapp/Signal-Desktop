--- conflicted
+++ resolved
@@ -20,10 +20,6 @@
 export type GroupMessageType =
   | OpenGroupMessage
   | ClosedGroupChatMessage
-<<<<<<< HEAD
-  | ClosedGroupMessage
-  | ExpirationTimerUpdateMessage;
-=======
   | ClosedGroupAddedMembersMessage
   | ClosedGroupRemovedMembersMessage
   | ClosedGroupNameChangeMessage
@@ -33,8 +29,6 @@
   | ClosedGroupEncryptionPairRequestMessage;
 
 // ClosedGroupEncryptionPairReplyMessage must be sent to a user pubkey. Not a group.
-
->>>>>>> 986496c2
 export interface MessageQueueInterfaceEvents {
   sendSuccess: (
     message: RawMessage | OpenGroupMessage,
