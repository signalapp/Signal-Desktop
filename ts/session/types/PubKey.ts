--- conflicted
+++ resolved
@@ -27,12 +27,7 @@
     return false;
   }
 
-<<<<<<< HEAD
-  public static isEqual(first: PubKey, second: PubKey) {
-    return first.key === second.key;
-=======
   public static isEqual(key: PubKey, comparator: PubKey) {
     return key.key === comparator.key;
->>>>>>> 8417e366
   }
 }