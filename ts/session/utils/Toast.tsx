--- conflicted
+++ resolved
@@ -30,12 +30,8 @@
       description={description}
       type={SessionToastType.Info}
       onToastClick={onToastClick}
-<<<<<<< HEAD
-    />
-=======
     />,
     { toastId: id, updateId: id }
->>>>>>> ecbd3b2c
   );
 }
 
