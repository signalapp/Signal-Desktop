import { createAsyncThunk, createSlice, PayloadAction } from '@reduxjs/toolkit';
<<<<<<< HEAD
import { omit } from 'lodash';
=======
import { getConversationController } from '../../session/conversations';
import { Data } from '../../data/data';
import {
  MessageDeliveryStatus,
  MessageModelType,
  PropsForDataExtractionNotification,
  PropsForMessageRequestResponse,
} from '../../models/messageType';
import { omit, toNumber } from 'lodash';
>>>>>>> 53691315
import { ReplyingToMessageProps } from '../../components/conversation/composition/CompositionBox';
import { QuotedAttachmentType } from '../../components/conversation/message/message-content/quote/Quote';
import { LightBoxOptions } from '../../components/conversation/SessionConversation';
import { Data } from '../../data/data';
import {
  CONVERSATION_PRIORITIES,
  ConversationNotificationSettingType,
  ConversationTypeEnum,
} from '../../models/conversationAttributes';
import {
  MessageModelType,
  PropsForDataExtractionNotification,
  PropsForMessageRequestResponse,
} from '../../models/messageType';
import { getConversationController } from '../../session/conversations';
import { ReactionList } from '../../types/Reaction';

export type CallNotificationType = 'missed-call' | 'started-call' | 'answered-a-call';
export type PropsForCallNotification = {
  notificationType: CallNotificationType;
  messageId: string;
  receivedAt: number;
  isUnread: boolean;
};

export type MessageModelPropsWithoutConvoProps = {
  propsForMessage: PropsForMessageWithoutConvoProps;
  propsForGroupInvitation?: PropsForGroupInvitation;
  propsForTimerNotification?: PropsForExpirationTimer;
  propsForDataExtractionNotification?: PropsForDataExtractionNotification;
  propsForGroupUpdateMessage?: PropsForGroupUpdate;
  propsForCallNotification?: PropsForCallNotification;
  propsForMessageRequestResponse?: PropsForMessageRequestResponse;
  propsForQuote?: PropsForQuote;
};

export type MessageModelPropsWithConvoProps = SortedMessageModelProps & {
  propsForMessage: PropsForMessageWithConvoProps;
};

export type ContactPropsMessageDetail = {
  status: string | undefined;
  pubkey: string;
  name?: string | null;
  profileName?: string | null;
  avatarPath?: string | null;
  errors?: Array<Error>;
};

export type MessagePropsDetails = {
  sentAt: number;
  receivedAt: number;
  errors: Array<Error>;
  contacts: Array<ContactPropsMessageDetail>;
  convoId: string;
  messageId: string;
  direction: MessageModelType;
};

export type LastMessageStatusType = 'sending' | 'sent' | 'read' | 'error' | undefined;

export type FindAndFormatContactType = {
  pubkey: string;
  avatarPath: string | null;
  name: string | null;
  profileName: string | null;
  title: string | null;
  isMe: boolean;
};

export type PropsForExpirationTimer = {
  timespan: string;
  disabled: boolean;
  pubkey: string;
  avatarPath: string | null;
  name: string | null;
  profileName: string | null;
  title: string | null;
  type: 'fromMe' | 'fromSync' | 'fromOther';
  messageId: string;
  isUnread: boolean;
  receivedAt: number | undefined;
};

export type PropsForGroupUpdateGeneral = {
  type: 'general';
};

export type PropsForGroupUpdateAdd = {
  type: 'add';
  added: Array<string>;
};

export type PropsForGroupUpdateKicked = {
  type: 'kicked';
  kicked: Array<string>;
};

export type PropsForGroupUpdateLeft = {
  type: 'left';
  left: Array<string>;
};

export type PropsForGroupUpdateName = {
  type: 'name';
  newName: string;
};

export type PropsForGroupUpdateType =
  | PropsForGroupUpdateGeneral
  | PropsForGroupUpdateAdd
  | PropsForGroupUpdateKicked
  | PropsForGroupUpdateName
  | PropsForGroupUpdateLeft;

export type PropsForGroupUpdate = {
  change: PropsForGroupUpdateType;
  messageId: string;
  receivedAt: number | undefined;
  isUnread: boolean;
};

export type PropsForGroupInvitation = {
  serverName: string;
  url: string;
  direction: MessageModelType;
  acceptUrl: string;
  messageId: string;
  receivedAt?: number;
  isUnread: boolean;
};

export type PropsForAttachment = {
  id: number;
  contentType: string;
  caption?: string;
  size: number;
  width?: number;
  height?: number;
  url: string;
  path: string;
  fileSize: string | null;
  isVoiceMessage: boolean;
  pending: boolean;
  fileName: string;
  error?: number; // if the download somhehow failed, this will be set to true and be 0-1 once saved in the db
  screenshot: {
    contentType: string;
    width: number;
    height: number;
    url?: string;
    path?: string;
  } | null;
  thumbnail: {
    contentType: string;
    width: number;
    height: number;
    url?: string;
    path?: string;
  } | null;
};

<<<<<<< HEAD
export type ReduxQuoteType = {
  text?: string;
  attachment?: QuotedAttachmentType;
  isFromMe?: boolean;
  sender: string;
  authorProfileName?: string;
  authorName?: string;
  messageId?: string;
  referencedMessageNotFound?: boolean;
} | null;
=======
export type PropsForQuote = {
  attachment?: QuotedAttachmentType;
  author: string;
  convoId?: string;
  id?: string; // this is the quoted message timestamp
  isFromMe?: boolean;
  referencedMessageNotFound?: boolean;
  text?: string;
};
>>>>>>> 53691315

export type PropsForMessageWithoutConvoProps = {
  id: string; // messageId
  direction: MessageModelType;
  timestamp: number;
  sender: string; // this is the sender
  convoId: string; // this is the conversation in which this message was sent
  text?: string;

  receivedAt?: number;
  serverTimestamp?: number;
  serverId?: number;
  status?: LastMessageStatusType;
  attachments?: Array<PropsForAttachment>;
  reacts?: ReactionList;
  reactsIndex?: number;
  previews?: Array<any>;
<<<<<<< HEAD
  quote?: ReduxQuoteType;
=======
  quote?: PropsForQuote;
>>>>>>> 53691315
  messageHash?: string;
  isDeleted?: boolean;
  isUnread?: boolean;
  expirationLength?: number;
  expirationTimestamp?: number | null;
  isExpired?: boolean;
  isTrustedForAttachmentDownload?: boolean;
};

export type PropsForMessageWithConvoProps = PropsForMessageWithoutConvoProps & {
  conversationType: ConversationTypeEnum;
  isPublic: boolean;
  isKickedFromGroup: boolean;
  weAreAdmin: boolean;
  isSenderAdmin: boolean;
  isDeletable: boolean;
  isDeletableForEveryone: boolean;
  isBlocked: boolean;
  isDeleted?: boolean;
};

export type LastMessageType = {
  status: LastMessageStatusType;
  text: string | null;
};

/**
 * This closely matches ConversationAttributes except making a lot of fields optional.
 * The size of the redux store is an issue considering the number of conversations we have, so having optional fields here
 * allows us to not have them set if they have their default values.
 */
export interface ReduxConversationType {
  id: string;
  /**
   * This must hold the real session username of the user for a private chat (not the nickname), and the real name of the group/closed group otherwise
   */
  displayNameInProfile?: string;
  nickname?: string;

  activeAt?: number;
  lastMessage?: LastMessageType;
  type: ConversationTypeEnum;
  isMe?: boolean;
  isPublic?: boolean;
  isPrivate?: boolean; // !isPrivate means isGroup (group or community)
  weAreAdmin?: boolean;
  unreadCount?: number;
  mentionedUs?: boolean;
  expireTimer?: number;

  isTyping?: boolean;
  isBlocked?: boolean;
  isKickedFromGroup?: boolean;
  left?: boolean;
  avatarPath?: string | null; // absolute filepath to the avatar
  groupAdmins?: Array<string>; // admins for closed groups and admins for open groups
  members?: Array<string>; // members for closed groups only
  zombies?: Array<string>; // members for closed groups only

  /**
   * If this is undefined, it means all notification are enabled
   */
  currentNotificationSetting?: ConversationNotificationSettingType;

  priority?: number; // undefined means 0
  isInitialFetchingInProgress?: boolean;
  isApproved?: boolean;
  didApproveMe?: boolean;

  isMarkedUnread?: boolean;
}

export interface NotificationForConvoOption {
  name: string;
  value: ConversationNotificationSettingType;
}

export type ConversationLookupType = {
  [key: string]: ReduxConversationType;
};

export type QuoteLookupType = {
  // key is message [timestamp]-[author-pubkey]
  [key: string]: MessageModelPropsWithoutConvoProps;
};

export type ConversationsStateType = {
  conversationLookup: ConversationLookupType;
  selectedConversation?: string;
  // NOTE the messages that are in view
  messages: Array<MessageModelPropsWithoutConvoProps>;
  // NOTE the messages quoted by other messages which are in view
  quotes: QuoteLookupType;
  firstUnreadMessageId: string | undefined;
  messageDetailProps?: MessagePropsDetails;
  showRightPanel: boolean;
  selectedMessageIds: Array<string>;
  lightBox?: LightBoxOptions;
  quotedMessage?: ReplyingToMessageProps;
  areMoreMessagesBeingFetched: boolean;

  /**
   * oldTopMessageId should only be set when, as the user scroll up we trigger a load of more top messages.
   * Saving it here, make it possible to restore the position of the user before the refresh by pointing
   * at that same messageId and aligning the list to the top.
   *
   * Once the view scrolled, this value is reset by resetOldTopMessageId
   */

  oldTopMessageId: string | null;
  /**
   * oldBottomMessageId should only be set when, as the user scroll down we trigger a load of more bottom messages.
   * Saving it here, make it possible to restore the position of the user before the refresh by pointing
   * at that same messageId and aligning the list to the bottom.
   *
   * Once the view scrolled, this value is reset by resetOldBottomMessageId
   */
  oldBottomMessageId: string | null;

  /**
   * Contains the most recent message id for this conversation.
   * This is the one at the bottom, if the most recent page of the conversation was loaded.
   * But this might also be a message not visible (like if the user scrolled up, the most recent message is not rendered)
   */
  mostRecentMessageId: string | null;

  showScrollButton: boolean;
  animateQuotedMessageId?: string;
  shouldHighlightMessage: boolean;
  nextMessageToPlayId?: string;
  mentionMembers: MentionsMembersType;
};

export type MentionsMembersType = Array<{
  id: string;
  authorProfileName: string;
}>;

/**
 * Fetches the messages for a conversation to put into redux.
 * @param conversationKey - the id of the conversation
 * @param messageId - the id of the message in view so we can fetch the messages around it
 * @returns the fetched models for messages and quoted messages
 */
async function getMessages({
  conversationKey,
  messageId,
}: {
  conversationKey: string;
  messageId: string | null;
}): Promise<{
  messagesProps: Array<MessageModelPropsWithoutConvoProps>;
  quotesProps: QuoteLookupType;
}> {
  const beforeTimestamp = Date.now();

  const conversation = getConversationController().get(conversationKey);
  if (!conversation) {
    // no valid conversation, early return
    window?.log?.error('Failed to get convo on reducer.');
    return { messagesProps: [], quotesProps: {} };
  }

  const {
    messages: messagesCollection,
    quotes: quotesCollection,
  } = await Data.getMessagesByConversation(conversationKey, {
    messageId,
    returnQuotes: true,
  });

  const messagesProps: Array<MessageModelPropsWithoutConvoProps> = messagesCollection.models.map(
    m => m.getMessageModelProps()
  );
  const time = Date.now() - beforeTimestamp;
  window?.log?.info(`Loading ${messagesProps.length} messages took ${time}ms to load.`);

  const quotesProps: QuoteLookupType = {};

  if (quotesCollection?.length) {
    const quotePropsList = quotesCollection.map(quote => ({
      timestamp: toNumber(quote.id),
      source: String(quote.author),
    }));

    const quotedMessagesCollection = await Data.getMessagesBySenderAndSentAt(quotePropsList);

    if (quotedMessagesCollection?.length) {
      for (let i = 0; i < quotedMessagesCollection.length; i++) {
        const quotedMessage = quotedMessagesCollection.models.at(i)?.getMessageModelProps();
        if (quotedMessage) {
          const timestamp = quotedMessage.propsForMessage.timestamp;
          const sender = quotedMessage.propsForMessage.sender;
          if (timestamp && sender) {
            quotesProps[`${timestamp}-${sender}`] = quotedMessage;
          }
        }
      }
    }
  }

  return { messagesProps, quotesProps };
}

export type SortedMessageModelProps = MessageModelPropsWithoutConvoProps & {
  firstMessageOfSeries: boolean;
  lastMessageOfSeries: boolean;
};

type FetchedTopMessageResults = {
  conversationKey: string;
  messagesProps: Array<MessageModelPropsWithoutConvoProps>;
  quotesProps: QuoteLookupType;
  oldTopMessageId: string | null;
  newMostRecentMessageIdInConversation: string | null;
} | null;

export const fetchTopMessagesForConversation = createAsyncThunk(
  'messages/fetchTopByConversationKey',
  async ({
    conversationKey,
    oldTopMessageId,
  }: {
    conversationKey: string;
    oldTopMessageId: string | null;
  }): Promise<FetchedTopMessageResults> => {
    // no need to load more top if we are already at the top
    const oldestMessage = await Data.getOldestMessageInConversation(conversationKey);
    const mostRecentMessage = await Data.getLastMessageInConversation(conversationKey);

    if (!oldestMessage || oldestMessage.id === oldTopMessageId) {
      // window.log.debug('fetchTopMessagesForConversation: we are already at the top');
      return null;
    }
    const { messagesProps, quotesProps } = await getMessages({
      conversationKey,
      messageId: oldTopMessageId,
    });

    return {
      conversationKey,
      messagesProps,
      quotesProps,
      oldTopMessageId,
      newMostRecentMessageIdInConversation: mostRecentMessage?.id || null,
    };
  }
);

type FetchedBottomMessageResults = {
  conversationKey: string;
  messagesProps: Array<MessageModelPropsWithoutConvoProps>;
  quotesProps: QuoteLookupType;
  oldBottomMessageId: string | null;
  newMostRecentMessageIdInConversation: string | null;
} | null;

export const fetchBottomMessagesForConversation = createAsyncThunk(
  'messages/fetchBottomByConversationKey',
  async ({
    conversationKey,
    oldBottomMessageId,
  }: {
    conversationKey: string;
    oldBottomMessageId: string | null;
  }): Promise<FetchedBottomMessageResults> => {
    // no need to load more bottom if we are already at the bottom
    const mostRecentMessage = await Data.getLastMessageInConversation(conversationKey);

    if (!mostRecentMessage || mostRecentMessage.id === oldBottomMessageId) {
      // window.log.debug('fetchBottomMessagesForConversation: we are already at the bottom');
      return null;
    }
    const { messagesProps, quotesProps } = await getMessages({
      conversationKey,
      messageId: oldBottomMessageId,
    });

    return {
      conversationKey,
      messagesProps,
      quotesProps,
      oldBottomMessageId,
      newMostRecentMessageIdInConversation: mostRecentMessage.id,
    };
  }
);

// Reducer

export function getEmptyConversationState(): ConversationsStateType {
  return {
    conversationLookup: {},
    messages: [],
    quotes: {},
    messageDetailProps: undefined,
    showRightPanel: false,
    selectedMessageIds: [],
    areMoreMessagesBeingFetched: false, // top or bottom
    showScrollButton: false,
    mentionMembers: [],
    firstUnreadMessageId: undefined,
    oldTopMessageId: null,
    oldBottomMessageId: null,
    shouldHighlightMessage: false,
    mostRecentMessageId: null,
  };
}

function handleMessageChangedOrAdded(
  state: ConversationsStateType,
  changedOrAddedMessageProps: MessageModelPropsWithoutConvoProps
) {
  if (changedOrAddedMessageProps.propsForMessage.convoId !== state.selectedConversation) {
    return state;
  }

  const messageInStoreIndex = state.messages.findIndex(
    m => m.propsForMessage.id === changedOrAddedMessageProps.propsForMessage.id
  );
  if (messageInStoreIndex >= 0) {
    state.messages[messageInStoreIndex] = changedOrAddedMessageProps;

    return state;
  }

  // this message was not present before in the state, and we assume it was added at the bottom.
  // as showScrollButton is set, it means we are not scrolled down, hence, that message is not visible
  // this is to avoid adding messages at the bottom when we are scrolled up looking at old messages. The new message which just came in is not going to at his right place by adding it at the end here.
  if (state.showScrollButton) {
    return state;
  }
  // sorting happens in the selector

  state.messages.push(changedOrAddedMessageProps);
  return state;
}

function handleMessagesChangedOrAdded(
  state: ConversationsStateType,
  payload: Array<MessageModelPropsWithoutConvoProps>
) {
  payload.forEach(element => {
    // tslint:disable-next-line: no-parameter-reassignment
    state = handleMessageChangedOrAdded(state, element);
  });

  return state;
}

function handleMessageExpiredOrDeleted(
  state: ConversationsStateType,
  payload: {
    messageId: string;
    conversationKey: string;
  }
) {
  const { conversationKey, messageId } = payload;
  if (conversationKey === state.selectedConversation) {
    // search if we find this message id.
    // we might have not loaded yet, so this case might not happen
    const messageInStoreIndex = state?.messages.findIndex(m => m.propsForMessage.id === messageId);
    const editedQuotes = { ...state.quotes };
    if (messageInStoreIndex >= 0) {
      // we cannot edit the array directly, so slice the first part, and slice the second part,
      // keeping the index removed out
      const editedMessages = [
        ...state.messages.slice(0, messageInStoreIndex),
        ...state.messages.slice(messageInStoreIndex + 1),
      ];

<<<<<<< HEAD
=======
      // Check if the message is quoted somewhere, and if so, remove it from the quotes
      const msgProps = state.messages[messageInStoreIndex].propsForMessage;
      const { timestamp, sender } = msgProps;
      if (timestamp && sender) {
        const message2Delete = lookupQuote(editedQuotes, editedMessages, timestamp, sender);
        window.log.debug(
          `Deleting quote {${timestamp}-${sender}} ${JSON.stringify(message2Delete)}`
        );

        // tslint:disable-next-line: no-dynamic-delete
        delete editedQuotes[`${timestamp}-${sender}`];
      }

      // FIXME two other thing we have to do:
      // * update the last message text if the message deleted was the last one
      // * update the unread count of the convo if the message was the one counted as an unread

>>>>>>> 53691315
      return {
        ...state,
        messages: editedMessages,
        quotes: editedQuotes,
        firstUnreadMessageId:
          state.firstUnreadMessageId === messageId ? undefined : state.firstUnreadMessageId,
      };
    }

    return state;
  }
  return state;
}

function handleMessagesExpiredOrDeleted(
  state: ConversationsStateType,
  action: PayloadAction<
    Array<{
      messageId: string;
      conversationKey: string;
    }>
  >
): ConversationsStateType {
  action.payload.forEach(element => {
    // tslint:disable-next-line: no-parameter-reassignment
    state = handleMessageExpiredOrDeleted(state, element);
  });

  return state;
}

function handleConversationReset(state: ConversationsStateType, action: PayloadAction<string>) {
  const conversationKey = action.payload;
  if (conversationKey === state.selectedConversation) {
    // just empty the list of messages
    return {
      ...state,
      messages: [],
    };
  }
  return state;
}

const conversationsSlice = createSlice({
  name: 'conversations',
  initialState: getEmptyConversationState(),
  reducers: {
    showMessageDetailsView(
      state: ConversationsStateType,
      action: PayloadAction<MessagePropsDetails>
    ) {
      // force the right panel to be hidden when showing message detail view
      return { ...state, messageDetailProps: action.payload, showRightPanel: false };
    },

    closeMessageDetailsView(state: ConversationsStateType) {
      return { ...state, messageDetailProps: undefined };
    },

    openRightPanel(state: ConversationsStateType) {
      if (
        state.selectedConversation === undefined ||
        !state.conversationLookup[state.selectedConversation]
      ) {
        return state;
      }
      const selected = state.conversationLookup[state.selectedConversation];

      // we can open the right panel always for non private chats. and also when the chat is private, and we are friends with the other person
      if (!selected.isPrivate || (selected.isApproved && selected.didApproveMe)) {
        return { ...state, showRightPanel: true };
      }

      return state;
    },
    closeRightPanel(state: ConversationsStateType) {
      return { ...state, showRightPanel: false };
    },
    addMessageIdToSelection(state: ConversationsStateType, action: PayloadAction<string>) {
      if (state.selectedMessageIds.some(id => id === action.payload)) {
        return state;
      }
      return { ...state, selectedMessageIds: [...state.selectedMessageIds, action.payload] };
    },
    removeMessageIdFromSelection(state: ConversationsStateType, action: PayloadAction<string>) {
      const index = state.selectedMessageIds.findIndex(id => id === action.payload);

      if (index === -1) {
        return state;
      }
      return { ...state, selectedMessageIds: state.selectedMessageIds.splice(index, 1) };
    },
    toggleSelectedMessageId(state: ConversationsStateType, action: PayloadAction<string>) {
      const index = state.selectedMessageIds.findIndex(id => id === action.payload);

      if (index === -1) {
        state.selectedMessageIds = [...state.selectedMessageIds, action.payload];
      } else {
        state.selectedMessageIds.splice(index, 1);
      }

      return state;
    },
    resetSelectedMessageIds(state: ConversationsStateType) {
      return { ...state, selectedMessageIds: [] };
    },

    conversationAdded(
      state: ConversationsStateType,
      action: PayloadAction<{
        id: string;
        data: ReduxConversationType;
      }>
    ) {
      const { conversationLookup } = state;

      return {
        ...state,
        conversationLookup: {
          ...conversationLookup,
          [action.payload.id]: action.payload.data,
        },
      };
    },

    conversationsChanged(
      state: ConversationsStateType,
      action: PayloadAction<Array<ReduxConversationType>>
    ) {
      const { payload } = action;

      let updatedState = state;
      if (payload.length) {
        updatedState = applyConversationsChanged(updatedState, payload);
      }

      return updatedState;
    },

    conversationRemoved(state: ConversationsStateType, action: PayloadAction<string>) {
      const { payload: conversationId } = action;
      const { conversationLookup, selectedConversation } = state;
      return {
        ...state,
        conversationLookup: omit(conversationLookup, [conversationId]),
        selectedConversation:
          selectedConversation === conversationId ? undefined : selectedConversation,
      };
    },

    removeAllConversations() {
      return getEmptyConversationState();
    },

    messagesChanged(
      state: ConversationsStateType,
      action: PayloadAction<Array<MessageModelPropsWithoutConvoProps>>
    ) {
      return handleMessagesChangedOrAdded(state, action.payload);
    },

    messagesExpired(
      state: ConversationsStateType,
      action: PayloadAction<
        Array<{
          messageId: string;
          conversationKey: string;
        }>
      >
    ) {
      return handleMessagesExpiredOrDeleted(state, action);
    },

    messagesDeleted(
      state: ConversationsStateType,
      action: PayloadAction<
        Array<{
          messageId: string;
          conversationKey: string;
        }>
      >
    ) {
      return handleMessagesExpiredOrDeleted(state, action);
    },

    conversationReset(state: ConversationsStateType, action: PayloadAction<string>) {
      return handleConversationReset(state, action);
    },

    markConversationFullyRead(state: ConversationsStateType, action: PayloadAction<string>) {
      if (state.selectedConversation !== action.payload) {
        return state;
      }

      let updatedMessages = state.messages;

      // if some are unread, mark them as read
      if (state.messages.some(m => m.propsForMessage.isUnread)) {
        updatedMessages = state.messages.map(m => ({
          ...m,
          propsForMessage: { ...m.propsForMessage, isUnread: false },
        }));
      }

      // keep the unread visible just like in other apps. It will be shown until the user changes convo
      return {
        ...state,
        shouldHighlightMessage: false,
        firstUnreadMessageId: undefined,

        messages: updatedMessages,
      };
    },
    /**
     * Closes any existing conversation and returns state to the placeholder screen
     */
    resetConversationExternal(state: ConversationsStateType) {
      return { ...getEmptyConversationState(), conversationLookup: state.conversationLookup };
    },
    openConversationExternal(
      state: ConversationsStateType,
      action: PayloadAction<{
        conversationKey: string;
        firstUnreadIdOnOpen: string | undefined;
        mostRecentMessageIdOnOpen: string | null;
        initialMessages: Array<MessageModelPropsWithoutConvoProps>;
        initialQuotes: QuoteLookupType;
      }>
    ) {
      // this is quite hacky, but we don't want to show the showScrollButton if we have only a small amount of messages,
      // or if the first unread message is not far from the most recent one.
      // this is because when a new message get added, we do not add it to redux depending on the showScrollButton state.
      const messagesToConsiderForShowingUnreadBanner = 10;

      let showScrollButton = Boolean(action.payload.firstUnreadIdOnOpen);

      if (
        action.payload.initialMessages?.length <= messagesToConsiderForShowingUnreadBanner ||
        action.payload.initialMessages
          ?.slice(0, messagesToConsiderForShowingUnreadBanner)
          .some(n => n.propsForMessage.id === action.payload.firstUnreadIdOnOpen)
      ) {
        showScrollButton = false;
      }
      return {
        conversationLookup: state.conversationLookup,
        mostRecentMessageId: action.payload.mostRecentMessageIdOnOpen,
        selectedConversation: action.payload.conversationKey,
        firstUnreadMessageId: action.payload.firstUnreadIdOnOpen,
        messages: action.payload.initialMessages,
        quotes: action.payload.initialQuotes,

        areMoreMessagesBeingFetched: false,
        showRightPanel: false,
        selectedMessageIds: [],

        lightBox: undefined,
        messageDetailProps: undefined,
        quotedMessage: undefined,

        nextMessageToPlay: undefined,
        showScrollButton,
        animateQuotedMessageId: undefined,
        shouldHighlightMessage: false,
        oldTopMessageId: null,
        oldBottomMessageId: null,
        mentionMembers: [],
      };
    },
    openConversationToSpecificMessage(
      state: ConversationsStateType,
      action: PayloadAction<{
        conversationKey: string;
        messageIdToNavigateTo: string;
        shouldHighlightMessage: boolean;
        mostRecentMessageIdOnOpen: string | null;

        initialMessages: Array<MessageModelPropsWithoutConvoProps>;
        initialQuotes: QuoteLookupType;
      }>
    ) {
      return {
        ...state,
        selectedConversation: action.payload.conversationKey,
        mostRecentMessageIdOnOpen: action.payload.mostRecentMessageIdOnOpen,
        areMoreMessagesBeingFetched: false,
        messages: action.payload.initialMessages,
        quotes: action.payload.initialQuotes,
        showScrollButton: Boolean(
          action.payload.messageIdToNavigateTo !== action.payload.mostRecentMessageIdOnOpen
        ),
        animateQuotedMessageId: action.payload.messageIdToNavigateTo,
        shouldHighlightMessage: action.payload.shouldHighlightMessage,
        oldTopMessageId: null,
        oldBottomMessageId: null,
      };
    },
    resetOldTopMessageId(state: ConversationsStateType) {
      state.oldTopMessageId = null;
      return state;
    },
    resetOldBottomMessageId(state: ConversationsStateType) {
      state.oldBottomMessageId = null;
      return state;
    },
    showLightBox(
      state: ConversationsStateType,
      action: PayloadAction<LightBoxOptions | undefined>
    ) {
      state.lightBox = action.payload;
      return state;
    },
    showScrollToBottomButton(state: ConversationsStateType, action: PayloadAction<boolean>) {
      state.showScrollButton = action.payload;
      return state;
    },
    quoteMessage(
      state: ConversationsStateType,
      action: PayloadAction<ReplyingToMessageProps | undefined>
    ) {
      state.quotedMessage = action.payload;
      return state;
    },
    quotedMessageToAnimate(
      state: ConversationsStateType,
      action: PayloadAction<string | undefined>
    ) {
      state.animateQuotedMessageId = action.payload;
      state.shouldHighlightMessage = Boolean(state.animateQuotedMessageId);
      return state;
    },
    setNextMessageToPlayId(
      state: ConversationsStateType,
      action: PayloadAction<string | undefined>
    ) {
      state.nextMessageToPlayId = action.payload;
      return state;
    },
    updateMentionsMembers(
      state: ConversationsStateType,
      action: PayloadAction<MentionsMembersType>
    ) {
      window?.log?.info('updating mentions input members length', action.payload?.length);
      state.mentionMembers = action.payload;
      return state;
    },
    markConversationInitialLoadingInProgress(
      state: ConversationsStateType,
      action: PayloadAction<{ conversationKey: string; isInitialFetchingInProgress: boolean }>
    ) {
      window?.log?.info(
        `mark conversation initialLoading ${action.payload.conversationKey}: ${action.payload.isInitialFetchingInProgress}`
      );
      if (state.conversationLookup[action.payload.conversationKey]) {
        state.conversationLookup[action.payload.conversationKey].isInitialFetchingInProgress =
          action.payload.isInitialFetchingInProgress;
      }

      return state;
    },
  },
  extraReducers: (builder: any) => {
    // Add reducers for additional action types here, and handle loading state as needed
    builder.addCase(
      fetchTopMessagesForConversation.fulfilled,
      (
        state: ConversationsStateType,
        action: PayloadAction<FetchedTopMessageResults>
      ): ConversationsStateType => {
        if (!action.payload) {
          return { ...state, areMoreMessagesBeingFetched: false };
        }
        // this is called once the messages are loaded from the db for the currently selected conversation
        const {
          messagesProps,
          conversationKey,
          oldTopMessageId,
          newMostRecentMessageIdInConversation,
        } = action.payload;
        // double check that this update is for the shown convo
        if (conversationKey === state.selectedConversation) {
          return {
            ...state,
            oldTopMessageId,
            messages: messagesProps,
            areMoreMessagesBeingFetched: false,
            mostRecentMessageId: newMostRecentMessageIdInConversation,
          };
        }
        return state;
      }
    );
    builder.addCase(
      fetchTopMessagesForConversation.pending,
      (state: ConversationsStateType): ConversationsStateType => {
        state.areMoreMessagesBeingFetched = true;
        return state;
      }
    );
    builder.addCase(
      fetchTopMessagesForConversation.rejected,
      (state: ConversationsStateType): ConversationsStateType => {
        state.areMoreMessagesBeingFetched = false;
        return state;
      }
    );
    builder.addCase(
      fetchBottomMessagesForConversation.fulfilled,
      (
        state: ConversationsStateType,
        action: PayloadAction<FetchedBottomMessageResults>
      ): ConversationsStateType => {
        if (!action.payload) {
          return { ...state, areMoreMessagesBeingFetched: false };
        }
        // this is called once the messages are loaded from the db for the currently selected conversation
        const {
          messagesProps,
          conversationKey,
          oldBottomMessageId,
          newMostRecentMessageIdInConversation,
        } = action.payload;
        // double check that this update is for the shown convo
        if (conversationKey === state.selectedConversation) {
          return {
            ...state,
            oldBottomMessageId,
            messages: messagesProps,
            areMoreMessagesBeingFetched: false,
            mostRecentMessageId: newMostRecentMessageIdInConversation,
          };
        }
        return state;
      }
    );
    builder.addCase(
      fetchBottomMessagesForConversation.pending,
      (state: ConversationsStateType): ConversationsStateType => {
        state.areMoreMessagesBeingFetched = true;
        return state;
      }
    );
    builder.addCase(
      fetchBottomMessagesForConversation.rejected,
      (state: ConversationsStateType): ConversationsStateType => {
        state.areMoreMessagesBeingFetched = false;
        return state;
      }
    );
  },
});

function applyConversationsChanged(
  state: ConversationsStateType,
  payload: Array<ReduxConversationType>
) {
  const { conversationLookup, selectedConversation } = state;

  for (let index = 0; index < payload.length; index++) {
    const convoProps = payload[index];
    const { id } = convoProps;
    // In the `change` case we only modify the lookup if we already had that conversation
    const existing = conversationLookup[id];

    if (!existing) {
      continue;
    }

    if (
      state.selectedConversation &&
      convoProps.isPrivate &&
      convoProps.id === selectedConversation &&
      convoProps.priority &&
      convoProps.priority < CONVERSATION_PRIORITIES.default
    ) {
      // A private conversation hidden cannot be a selected.
      // When opening a hidden conversation, we unhide it so it can be selected again.
      state.selectedConversation = undefined;
    }

    state.conversationLookup[id] = {
      ...convoProps,
      isInitialFetchingInProgress: existing.isInitialFetchingInProgress,
    };
  }

  return state;
}

export const { actions, reducer } = conversationsSlice;
export const {
  // conversation and messages list
  conversationAdded,
  conversationsChanged,
  conversationRemoved,
  removeAllConversations,
  messagesExpired,
  messagesDeleted,
  conversationReset,
  messagesChanged,
  resetOldTopMessageId,
  resetOldBottomMessageId,
  markConversationFullyRead,
  // layout stuff
  showMessageDetailsView,
  closeMessageDetailsView,
  openRightPanel,
  closeRightPanel,
  addMessageIdToSelection,
  resetSelectedMessageIds,
  toggleSelectedMessageId,
  showLightBox,
  quoteMessage,
  showScrollToBottomButton,
  quotedMessageToAnimate,
  setNextMessageToPlayId,
  updateMentionsMembers,
  resetConversationExternal,
  markConversationInitialLoadingInProgress,
} = actions;

async function unmarkAsForcedUnread(convoId: string) {
  const convo = getConversationController().get(convoId);
  if (convo && convo.isMarkedUnread()) {
    // we just opened it and it was forced "Unread", so we reset the unread state here
    await convo.markAsUnread(false, true);
  }
}

export async function openConversationWithMessages(args: {
  conversationKey: string;
  messageId: string | null;
}) {
  const { conversationKey, messageId } = args;

  await unmarkAsForcedUnread(conversationKey);

  const firstUnreadIdOnOpen = await Data.getFirstUnreadMessageIdInConversation(conversationKey);
  const mostRecentMessageIdOnOpen = await Data.getLastMessageIdInConversation(conversationKey);

  const { messagesProps: initialMessages, quotesProps: initialQuotes } = await getMessages({
    conversationKey,
    messageId: messageId || null,
  });

  window.inboxStore?.dispatch(
    actions.openConversationExternal({
      conversationKey,
      firstUnreadIdOnOpen,
      mostRecentMessageIdOnOpen,
      initialMessages,
      initialQuotes,
    })
  );
}

export async function openConversationToSpecificMessage(args: {
  conversationKey: string;
  messageIdToNavigateTo: string;
  shouldHighlightMessage: boolean;
}) {
  const { conversationKey, messageIdToNavigateTo, shouldHighlightMessage } = args;
  await unmarkAsForcedUnread(conversationKey);

  const {
    messagesProps: messagesAroundThisMessage,
    quotesProps: quotesAroundThisMessage,
  } = await getMessages({
    conversationKey,
    messageId: messageIdToNavigateTo,
  });

  const mostRecentMessageIdOnOpen = await Data.getLastMessageIdInConversation(conversationKey);

  // we do not care about the firstunread message id when opening to a specific message
  window.inboxStore?.dispatch(
    actions.openConversationToSpecificMessage({
      conversationKey,
      messageIdToNavigateTo,
      mostRecentMessageIdOnOpen,
      shouldHighlightMessage,
      initialMessages: messagesAroundThisMessage,
      initialQuotes: quotesAroundThisMessage,
    })
  );
}

/**
 * Look for quote matching the timestamp and author in the quote lookup map
 * @param quotes - the lookup map of the selected conversations quotes
 * @param author - the pubkey of the quoted author
 * @param timestamp - usually the id prop on the quote object of a message
 * @returns - the message model if found, undefined otherwise
 */
export function lookupQuote(
  quotes: QuoteLookupType,
  messages: Array<MessageModelPropsWithoutConvoProps>,
  timestamp: number,
  author: string
): MessageModelPropsWithoutConvoProps | undefined {
  let sourceMessage = quotes[`${timestamp}-${author}`];

  // NOTE If a quote is processed but we haven't triggered a render, the quote might not be in the lookup map yet so we check the messages in memory.
  if (!sourceMessage) {
    const quotedMessages = messages.filter(message => {
      const msgProps = message.propsForMessage;
      return msgProps.timestamp === timestamp && msgProps.sender === author;
    });

    if (quotedMessages?.length) {
      for (const quotedMessage of quotedMessages) {
        if (quotedMessage) {
          sourceMessage = quotedMessage;
        }
      }
    }
  }

  return sourceMessage;
}<|MERGE_RESOLUTION|>--- conflicted
+++ resolved
@@ -1,17 +1,5 @@
 import { createAsyncThunk, createSlice, PayloadAction } from '@reduxjs/toolkit';
-<<<<<<< HEAD
-import { omit } from 'lodash';
-=======
-import { getConversationController } from '../../session/conversations';
-import { Data } from '../../data/data';
-import {
-  MessageDeliveryStatus,
-  MessageModelType,
-  PropsForDataExtractionNotification,
-  PropsForMessageRequestResponse,
-} from '../../models/messageType';
 import { omit, toNumber } from 'lodash';
->>>>>>> 53691315
 import { ReplyingToMessageProps } from '../../components/conversation/composition/CompositionBox';
 import { QuotedAttachmentType } from '../../components/conversation/message/message-content/quote/Quote';
 import { LightBoxOptions } from '../../components/conversation/SessionConversation';
@@ -78,7 +66,6 @@
   avatarPath: string | null;
   name: string | null;
   profileName: string | null;
-  title: string | null;
   isMe: boolean;
 };
 
@@ -89,7 +76,6 @@
   avatarPath: string | null;
   name: string | null;
   profileName: string | null;
-  title: string | null;
   type: 'fromMe' | 'fromSync' | 'fromOther';
   messageId: string;
   isUnread: boolean;
@@ -174,18 +160,6 @@
   } | null;
 };
 
-<<<<<<< HEAD
-export type ReduxQuoteType = {
-  text?: string;
-  attachment?: QuotedAttachmentType;
-  isFromMe?: boolean;
-  sender: string;
-  authorProfileName?: string;
-  authorName?: string;
-  messageId?: string;
-  referencedMessageNotFound?: boolean;
-} | null;
-=======
 export type PropsForQuote = {
   attachment?: QuotedAttachmentType;
   author: string;
@@ -195,7 +169,6 @@
   referencedMessageNotFound?: boolean;
   text?: string;
 };
->>>>>>> 53691315
 
 export type PropsForMessageWithoutConvoProps = {
   id: string; // messageId
@@ -213,11 +186,7 @@
   reacts?: ReactionList;
   reactsIndex?: number;
   previews?: Array<any>;
-<<<<<<< HEAD
-  quote?: ReduxQuoteType;
-=======
   quote?: PropsForQuote;
->>>>>>> 53691315
   messageHash?: string;
   isDeleted?: boolean;
   isUnread?: boolean;
@@ -589,8 +558,6 @@
         ...state.messages.slice(messageInStoreIndex + 1),
       ];
 
-<<<<<<< HEAD
-=======
       // Check if the message is quoted somewhere, and if so, remove it from the quotes
       const msgProps = state.messages[messageInStoreIndex].propsForMessage;
       const { timestamp, sender } = msgProps;
@@ -604,11 +571,6 @@
         delete editedQuotes[`${timestamp}-${sender}`];
       }
 
-      // FIXME two other thing we have to do:
-      // * update the last message text if the message deleted was the last one
-      // * update the unread count of the convo if the message was the one counted as an unread
-
->>>>>>> 53691315
       return {
         ...state,
         messages: editedMessages,
