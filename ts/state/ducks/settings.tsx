--- conflicted
+++ resolved
@@ -8,11 +8,8 @@
   SettingsKey.someDeviceOutdatedSyncing,
   SettingsKey.settingsLinkPreview,
   SettingsKey.hasBlindedMsgRequestsEnabled,
-<<<<<<< HEAD
   SettingsKey.hasFollowSystemThemeEnabled,
-=======
   SettingsKey.hasShiftSendEnabled,
->>>>>>> f65895f0
 ] as const;
 
 export type SettingsState = {
@@ -25,11 +22,8 @@
       someDeviceOutdatedSyncing: false,
       'link-preview-setting': false, // this is the value of SettingsKey.settingsLinkPreview
       hasBlindedMsgRequestsEnabled: false,
-<<<<<<< HEAD
       hasFollowSystemThemeEnabled: false,
-=======
       hasShiftSendEnabled: false,
->>>>>>> f65895f0
     },
   };
 }
@@ -56,16 +50,12 @@
       const hasBlindedMsgRequestsEnabled = Storage.get(
         SettingsKey.hasBlindedMsgRequestsEnabled,
         false
-      );
-<<<<<<< HEAD
+      );    
       const hasFollowSystemThemeEnabled = Storage.get(
         SettingsKey.hasFollowSystemThemeEnabled,
         false
       );
-=======
       const hasShiftSendEnabled = Storage.get(SettingsKey.hasShiftSendEnabled, false);
-
->>>>>>> f65895f0
       state.settingsBools.someDeviceOutdatedSyncing = isBoolean(outdatedSync)
         ? outdatedSync
         : false;
@@ -73,13 +63,13 @@
       state.settingsBools.hasBlindedMsgRequestsEnabled = isBoolean(hasBlindedMsgRequestsEnabled)
         ? hasBlindedMsgRequestsEnabled
         : false;
-<<<<<<< HEAD
+
       state.settingsBools.hasFollowSystemThemeEnabled = isBoolean(hasFollowSystemThemeEnabled)
         ? hasFollowSystemThemeEnabled
-=======
+
       state.settingsBools.hasShiftSendEnabled = isBoolean(hasShiftSendEnabled)
         ? hasShiftSendEnabled
->>>>>>> f65895f0
+
         : false;
       return state;
     },
