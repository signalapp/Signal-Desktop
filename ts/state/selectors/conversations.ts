import { createSelector } from 'reselect';

import { StateType } from '../reducer';
import {
  ConversationLookupType,
  ConversationsStateType,
  MentionsMembersType,
  MessageModelPropsWithConvoProps,
  MessageModelPropsWithoutConvoProps,
  MessagePropsDetails,
  ReduxConversationType,
  SortedMessageModelProps,
} from '../ducks/conversations';

import { getIntl } from './user';
import { BlockedNumberController } from '../../util';
import { ConversationModel } from '../../models/conversation';
import { LocalizerType } from '../../types/Util';
import { ConversationHeaderTitleProps } from '../../components/conversation/ConversationHeader';
import { ReplyingToMessageProps } from '../../components/conversation/composition/CompositionBox';
import { MessageAttachmentSelectorProps } from '../../components/conversation/message/message-content/MessageAttachment';
import { MessageAuthorSelectorProps } from '../../components/conversation/message/message-content/MessageAuthorText';
import { MessageAvatarSelectorProps } from '../../components/conversation/message/message-content/MessageAvatar';
import { MessageContentSelectorProps } from '../../components/conversation/message/message-content/MessageContent';
import { MessageContentWithStatusSelectorProps } from '../../components/conversation/message/message-content/MessageContentWithStatus';
import { MessageContextMenuSelectorProps } from '../../components/conversation/message/message-content/MessageContextMenu';
import { MessagePreviewSelectorProps } from '../../components/conversation/message/message-content/MessagePreview';
import { MessageQuoteSelectorProps } from '../../components/conversation/message/message-content/MessageQuote';
import { MessageStatusSelectorProps } from '../../components/conversation/message/message-content/MessageStatus';
import { MessageTextSelectorProps } from '../../components/conversation/message/message-content/MessageText';
import { GenericReadableMessageSelectorProps } from '../../components/conversation/message/message-item/GenericReadableMessage';
import { LightBoxOptions } from '../../components/conversation/SessionConversation';
import { getConversationController } from '../../session/conversations';
import { UserUtils } from '../../session/utils';
import { Storage } from '../../util/storage';
import { ConversationTypeEnum } from '../../models/conversationAttributes';
<<<<<<< HEAD
import { filter, isEmpty, sortBy } from 'lodash';
=======
import { MessageReactsSelectorProps } from '../../components/conversation/message/message-content/MessageReactions';
import { filter, isEmpty, pick } from 'lodash';
>>>>>>> 530ed599

export const getConversations = (state: StateType): ConversationsStateType => state.conversations;

export const getConversationLookup = createSelector(
  getConversations,
  (state: ConversationsStateType): ConversationLookupType => {
    return state.conversationLookup;
  }
);

export const getConversationsCount = createSelector(getConversationLookup, (state): number => {
  return Object.values(state).length;
});

export const getBlockedPubkeys = createSelector(
  // make sure to extends this selector to we are rerun on conversation changes
  getConversationLookup,

  (_state): Array<string> => {
    return BlockedNumberController.getBlockedNumbers();
  }
);

export const getSelectedConversationKey = createSelector(
  getConversations,
  (state: ConversationsStateType): string | undefined => {
    return state.selectedConversation;
  }
);

export const getSelectedConversation = createSelector(
  getConversations,
  (state: ConversationsStateType): ReduxConversationType | undefined => {
    return state.selectedConversation
      ? state.conversationLookup[state.selectedConversation]
      : undefined;
  }
);

export const getSelectedConversationIsPublic = createSelector(
  getSelectedConversation,
  (state: ReduxConversationType | undefined): boolean => {
    return state?.isPublic || false;
  }
);

export const getIsTypingEnabled = createSelector(
  getConversations,
  getSelectedConversationKey,
  (state: ConversationsStateType, selectedConvoPubkey?: string): boolean => {
    if (!selectedConvoPubkey) {
      return false;
    }
    const selectedConvo = state.conversationLookup[selectedConvoPubkey];
    if (!selectedConvo) {
      return false;
    }
    const { isBlocked, isKickedFromGroup, left } = selectedConvo;

    return !(isBlocked || isKickedFromGroup || left);
  }
);
/**
 * Returns true if the current conversation selected is a group conversation.
 * Returns false if the current conversation selected is not a group conversation, or none are selected
 */
export const isGroupConversation = createSelector(
  getSelectedConversation,
  (state: ReduxConversationType | undefined): boolean => {
    return state?.type === 'group' || false;
  }
);

/**
 * Returns true if the current conversation selected is a closed group and false otherwise.
 */
export const isClosedGroupConversation = createSelector(
  getSelectedConversation,
  (state: ReduxConversationType | undefined): boolean => {
    return (state?.type === 'group' && !state.isPublic) || false;
  }
);

/**
 * Returns true if the current conversation selected is a public group and false otherwise.
 */
export const isPublicGroupConversation = createSelector(
  getSelectedConversation,
  (state: ReduxConversationType | undefined): boolean => {
    return (state?.type === 'group' && state.isPublic) || false;
  }
);

export const getOurPrimaryConversation = createSelector(
  getConversations,
  (state: ConversationsStateType): ReduxConversationType =>
    state.conversationLookup[Storage.get('primaryDevicePubKey') as string]
);

const getMessagesOfSelectedConversation = createSelector(
  getConversations,
  (state: ConversationsStateType): Array<MessageModelPropsWithoutConvoProps> => state.messages
);

// Redux recommends to do filtered and deriving state in a selector rather than ourself
export const getSortedMessagesOfSelectedConversation = createSelector(
  getMessagesOfSelectedConversation,
  (messages: Array<MessageModelPropsWithoutConvoProps>): Array<SortedMessageModelProps> => {
    if (messages.length === 0) {
      return [];
    }

    const convoId = messages[0].propsForMessage.convoId;
    const convo = getConversationController().get(convoId);

    if (!convo) {
      return [];
    }

    const isPublic = convo.isPublic() || false;
    const sortedMessage = sortMessages(messages, isPublic);

    return updateFirstMessageOfSeries(sortedMessage);
  }
);

export const hasSelectedConversationIncomingMessages = createSelector(
  getSortedMessagesOfSelectedConversation,
  (messages: Array<MessageModelPropsWithoutConvoProps>): boolean => {
    if (messages.length === 0) {
      return false;
    }
    return Boolean(messages.filter(m => m.propsForMessage.direction === 'incoming').length);
  }
);

const getFirstUnreadMessageId = createSelector(getConversations, (state: ConversationsStateType):
  | string
  | undefined => {
  return state.firstUnreadMessageId;
});

export const getConversationHasUnread = createSelector(getFirstUnreadMessageId, unreadId => {
  return Boolean(unreadId);
});

export type MessagePropsType =
  | 'group-notification'
  | 'group-invitation'
  | 'data-extraction'
  | 'message-request-response'
  | 'timer-notification'
  | 'regular-message'
  | 'unread-indicator'
  | 'call-notification';

export const getSortedMessagesTypesOfSelectedConversation = createSelector(
  getSortedMessagesOfSelectedConversation,
  getFirstUnreadMessageId,
  (sortedMessages, firstUnreadId) => {
    const maxMessagesBetweenTwoDateBreaks = 5;
    // we want to show the date break if there is a large jump in time
    // remember that messages are sorted from the most recent to the oldest
    return sortedMessages.map((msg, index) => {
      const isFirstUnread = Boolean(firstUnreadId === msg.propsForMessage.id);
      const messageTimestamp = msg.propsForMessage.serverTimestamp || msg.propsForMessage.timestamp;
      // do not show the date break if we are the oldest message (no previous)
      // this is to smooth a bit the loading of older message (to avoid a jump once new messages are rendered)
      const previousMessageTimestamp =
        index + 1 >= sortedMessages.length
          ? Number.MAX_SAFE_INTEGER
          : sortedMessages[index + 1].propsForMessage.serverTimestamp ||
            sortedMessages[index + 1].propsForMessage.timestamp;

      const showDateBreak =
        messageTimestamp - previousMessageTimestamp > maxMessagesBetweenTwoDateBreaks * 60 * 1000
          ? messageTimestamp
          : undefined;

      if (msg.propsForDataExtractionNotification) {
        return {
          showUnreadIndicator: isFirstUnread,
          showDateBreak,
          message: {
            messageType: 'data-extraction',
            props: { ...msg.propsForDataExtractionNotification, messageId: msg.propsForMessage.id },
          },
        };
      }

      if (msg.propsForMessageRequestResponse) {
        return {
          showUnreadIndicator: isFirstUnread,
          showDateBreak,
          message: {
            messageType: 'message-request-response',
            props: { ...msg.propsForMessageRequestResponse, messageId: msg.propsForMessage.id },
          },
        };
      }

      if (msg.propsForGroupInvitation) {
        return {
          showUnreadIndicator: isFirstUnread,
          showDateBreak,
          message: {
            messageType: 'group-invitation',
            props: { ...msg.propsForGroupInvitation, messageId: msg.propsForMessage.id },
          },
        };
      }

      if (msg.propsForGroupUpdateMessage) {
        return {
          showUnreadIndicator: isFirstUnread,
          showDateBreak,
          message: {
            messageType: 'group-notification',
            props: { ...msg.propsForGroupUpdateMessage, messageId: msg.propsForMessage.id },
          },
        };
      }

      if (msg.propsForTimerNotification) {
        return {
          showUnreadIndicator: isFirstUnread,
          showDateBreak,
          message: {
            messageType: 'timer-notification',
            props: { ...msg.propsForTimerNotification, messageId: msg.propsForMessage.id },
          },
        };
      }

      if (msg.propsForCallNotification) {
        return {
          showUnreadIndicator: isFirstUnread,
          showDateBreak,
          message: {
            messageType: 'call-notification',
            props: {
              ...msg.propsForCallNotification,
              messageId: msg.propsForMessage.id,
            },
          },
        };
      }

      return {
        showUnreadIndicator: isFirstUnread,
        showDateBreak,
        message: {
          messageType: 'regular-message',
          props: { messageId: msg.propsForMessage.id },
        },
      };
    });
  }
);

function getConversationTitle(
  conversation: ReduxConversationType,
  testingi18n?: LocalizerType
): string {
  if (conversation.displayNameInProfile) {
    return conversation.displayNameInProfile;
  }

  if (conversation.type === 'group') {
    return (testingi18n || window.i18n)('unknown');
  }
  return conversation.id;
}

const collator = new Intl.Collator();

export const _getConversationComparator = (testingi18n?: LocalizerType) => {
  return (left: ReduxConversationType, right: ReduxConversationType): number => {
    // Pin is the first criteria to check
    if (left.isPinned && !right.isPinned) {
      return -1;
    }
    if (!left.isPinned && right.isPinned) {
      return 1;
    }
    // Then if none is pinned, check other criteria
    const leftActiveAt = left.activeAt;
    const rightActiveAt = right.activeAt;
    if (leftActiveAt && !rightActiveAt) {
      return -1;
    }
    if (rightActiveAt && !leftActiveAt) {
      return 1;
    }
    if (leftActiveAt && rightActiveAt && leftActiveAt !== rightActiveAt) {
      return rightActiveAt - leftActiveAt;
    }
    const leftTitle = getConversationTitle(left, testingi18n).toLowerCase();
    const rightTitle = getConversationTitle(right, testingi18n).toLowerCase();

    return collator.compare(leftTitle, rightTitle);
  };
};

export const getConversationComparator = createSelector(getIntl, _getConversationComparator);

// export only because we use it in some of our tests
// tslint:disable-next-line: cyclomatic-complexity
export const _getLeftPaneLists = (
  sortedConversations: Array<ReduxConversationType>
): {
  conversations: Array<ReduxConversationType>;
  contacts: Array<ReduxConversationType>;
  unreadCount: number;
} => {
  const conversations: Array<ReduxConversationType> = [];
  const directConversations: Array<ReduxConversationType> = [];

  let unreadCount = 0;
  for (const conversation of sortedConversations) {
    if (
      conversation.activeAt !== undefined &&
      conversation.type === ConversationTypeEnum.PRIVATE &&
      conversation.isApproved &&
      !conversation.isBlocked
    ) {
      directConversations.push(conversation);
    }

    if (!conversation.isApproved && conversation.isPrivate) {
      // dont increase unread counter, don't push to convo list.
      continue;
    }

    if (conversation.isBlocked) {
      continue;
    }

    if (
      unreadCount < 9 &&
      conversation.unreadCount &&
      conversation.unreadCount > 0 &&
      conversation.currentNotificationSetting !== 'disabled'
    ) {
      unreadCount += conversation.unreadCount;
    }

    conversations.push(conversation);
  }

  return {
    conversations,
    contacts: directConversations,
    unreadCount,
  };
};

export const _getSortedConversations = (
  lookup: ConversationLookupType,
  comparator: (left: ReduxConversationType, right: ReduxConversationType) => number,
  selectedConversation?: string
): Array<ReduxConversationType> => {
  const values = Object.values(lookup);
  const sorted = values.sort(comparator);

  const sortedConversations: Array<ReduxConversationType> = [];

  for (let conversation of sorted) {
    if (selectedConversation === conversation.id) {
      conversation = {
        ...conversation,
        isSelected: true,
      };
    }

    const isBlocked =
      BlockedNumberController.isBlocked(conversation.id) ||
      BlockedNumberController.isGroupBlocked(conversation.id);

    if (isBlocked) {
      conversation = {
        ...conversation,
        isBlocked: true,
      };
    }

    // Add Open Group to list as soon as the name has been set
    if (
      conversation.isPublic &&
      (!conversation.displayNameInProfile || conversation.displayNameInProfile === 'Unknown group')
    ) {
      continue;
    }

    // Remove all invalid conversations and conversatons of devices associated
    //  with cancelled attempted links
    if (!conversation.isPublic && !conversation.activeAt) {
      continue;
    }

    sortedConversations.push(conversation);
  }

  return sortedConversations;
};

export const getSortedConversations = createSelector(
  getConversationLookup,
  getConversationComparator,
  getSelectedConversationKey,
  _getSortedConversations
);

/**
 *
 * @param sortedConversations List of conversations that are valid for both requests and regular conversation inbox
 * @returns A list of message request conversations.
 */
const _getConversationRequests = (
  sortedConversations: Array<ReduxConversationType>
): Array<ReduxConversationType> => {
  return filter(sortedConversations, conversation => {
    const { isApproved, isBlocked, isPrivate, isMe, activeAt } = conversation;
    const isRequest = ConversationModel.hasValidIncomingRequestValues({
      isApproved,
      isBlocked,
      isPrivate,
      isMe,
      activeAt,
    });
    return isRequest;
  });
};

export const getConversationRequests = createSelector(
  getSortedConversations,
  _getConversationRequests
);

const _getUnreadConversationRequests = (
  sortedConversationRequests: Array<ReduxConversationType>
): Array<ReduxConversationType> => {
  return filter(sortedConversationRequests, conversation => {
    return conversation && conversation.unreadCount && conversation.unreadCount > 0;
  });
};

export const getUnreadConversationRequests = createSelector(
  getConversationRequests,
  _getUnreadConversationRequests
);

const _getPrivateContactsPubkeys = (
  sortedConversations: Array<ReduxConversationType>
): Array<string> => {
  return filter(sortedConversations, conversation => {
    return (
      conversation.isPrivate &&
      !conversation.isBlocked &&
      !conversation.isMe &&
      conversation.didApproveMe &&
      conversation.isApproved &&
      Boolean(conversation.activeAt)
    );
  }).map(convo => convo.id);
};

/**
 * Returns all the conversation ids of private conversations which are
 * - private
 * - not me
 * - not blocked
 * - approved (or message requests are disabled)
 * - active_at is set to something truthy
 */
export const getPrivateContactsPubkeys = createSelector(
  getSortedConversations,
  _getPrivateContactsPubkeys
);

export const getLeftPaneLists = createSelector(getSortedConversations, _getLeftPaneLists);

export const getDirectContacts = createSelector(
  getLeftPaneLists,
  (state: {
    conversations: Array<ReduxConversationType>;
    contacts: Array<ReduxConversationType>;
    unreadCount: number;
  }) => state.contacts
);

export const getDirectContactsCount = createSelector(
  getDirectContacts,
  (contacts: Array<ReduxConversationType>) => contacts.length
);

export type DirectContactsByNameType = {
  displayName?: string;
  id: string;
};

// make sure that createSelector is called here so this function is memoized
export const getDirectContactsByName = createSelector(
  getDirectContacts,
  (contacts: Array<ReduxConversationType>): Array<DirectContactsByNameType> => {
    const extractedContacts = contacts
      .filter(m => m.id !== UserUtils.getOurPubKeyStrFromCache())
      .map(m => {
        return {
          id: m.id,
          displayName: m.nickname || m.displayNameInProfile,
        };
      });
    const extractedContactsNoDisplayName = sortBy(
      extractedContacts.filter(m => !m.displayName),
      'id'
    );
    const extractedContactsWithDisplayName = sortBy(
      extractedContacts.filter(m => Boolean(m.displayName)),
      'displayName'
    );

    return [...extractedContactsWithDisplayName, ...extractedContactsNoDisplayName];
  }
);

export const getUnreadMessageCount = createSelector(getLeftPaneLists, (state): number => {
  return state.unreadCount;
});

export const getConversationHeaderTitleProps = createSelector(getSelectedConversation, (state):
  | ConversationHeaderTitleProps
  | undefined => {
  if (!state) {
    return undefined;
  }
  return {
    isKickedFromGroup: !!state.isKickedFromGroup,
    conversationKey: state.id,
    isMe: !!state.isMe,
    members: state.members || [],
    isPublic: !!state.isPublic,
    subscriberCount: state.subscriberCount,
    isGroup: state.type === 'group',
    currentNotificationSetting: state.currentNotificationSetting,
  };
});

/**
 * Returns the formatted text for notification setting.
 */
export const getCurrentNotificationSettingText = createSelector(getSelectedConversation, (state):
  | string
  | undefined => {
  if (!state) {
    return undefined;
  }
  switch (state.currentNotificationSetting) {
    case 'all':
      return window.i18n('notificationForConvo_all');
    case 'mentions_only':
      return window.i18n('notificationForConvo_mentions_only');
    case 'disabled':
      return window.i18n('notificationForConvo_disabled');
    default:
      return window.i18n('notificationForConvo_all');
  }
});

export const getIsSelectedPrivate = createSelector(
  getSelectedConversation,
  (selectedProps): boolean => {
    return selectedProps?.isPrivate || false;
  }
);

export const getIsSelectedBlocked = createSelector(
  getSelectedConversation,
  (selectedProps): boolean => {
    return selectedProps?.isBlocked || false;
  }
);

/**
 * Returns true if the currently selected conversation is active (has an active_at field > 0)
 */
export const getIsSelectedActive = createSelector(
  getSelectedConversation,
  (selectedProps): boolean => {
    return Boolean(selectedProps?.activeAt);
  }
);

export const getIsSelectedNoteToSelf = createSelector(
  getSelectedConversation,
  (selectedProps): boolean => {
    return selectedProps?.isMe || false;
  }
);

export const getNumberOfPinnedConversations = createSelector(getConversations, (state): number => {
  const values = Object.values(state.conversationLookup);
  return values.filter(conversation => conversation.isPinned).length;
});

export const isMessageDetailView = createSelector(
  getConversations,
  (state: ConversationsStateType): boolean => state.messageDetailProps !== undefined
);

export const getMessageDetailsViewProps = createSelector(
  getConversations,
  (state: ConversationsStateType): MessagePropsDetails | undefined => state.messageDetailProps
);

export const isRightPanelShowing = createSelector(
  getConversations,
  (state: ConversationsStateType): boolean => state.showRightPanel
);

export const isMessageSelectionMode = createSelector(
  getConversations,
  (state: ConversationsStateType): boolean => Boolean(state.selectedMessageIds.length > 0)
);

export const getSelectedMessageIds = createSelector(
  getConversations,
  (state: ConversationsStateType): Array<string> => state.selectedMessageIds
);

export const getLightBoxOptions = createSelector(
  getConversations,
  (state: ConversationsStateType): LightBoxOptions | undefined => state.lightBox
);

export const getQuotedMessage = createSelector(
  getConversations,
  (state: ConversationsStateType): ReplyingToMessageProps | undefined => state.quotedMessage
);

export const areMoreMessagesBeingFetched = createSelector(
  getConversations,
  (state: ConversationsStateType): boolean => state.areMoreMessagesBeingFetched || false
);

export const getShowScrollButton = createSelector(
  getConversations,
  (state: ConversationsStateType): boolean => state.showScrollButton || false
);

export const getQuotedMessageToAnimate = createSelector(
  getConversations,
  (state: ConversationsStateType): string | undefined => state.animateQuotedMessageId || undefined
);

export const getShouldHighlightMessage = createSelector(
  getConversations,
  (state: ConversationsStateType): boolean =>
    Boolean(state.animateQuotedMessageId && state.shouldHighlightMessage)
);

export const getNextMessageToPlayId = createSelector(
  getConversations,
  (state: ConversationsStateType): string | undefined => state.nextMessageToPlayId || undefined
);

export const getMentionsInput = createSelector(
  getConversations,
  (state: ConversationsStateType): MentionsMembersType => state.mentionMembers
);

/// Those calls are just related to ordering messages in the redux store.

function updateFirstMessageOfSeries(
  messageModelsProps: Array<MessageModelPropsWithoutConvoProps>
): Array<SortedMessageModelProps> {
  // messages are got from the more recent to the oldest, so we need to check if
  // the next messages in the list is still the same author.
  // The message is the first of the series if the next message is not from the same author
  const sortedMessageProps: Array<SortedMessageModelProps> = [];

  for (let i = 0; i < messageModelsProps.length; i++) {
    const currentSender = messageModelsProps[i].propsForMessage?.sender;
    // most recent message is at index 0, so the previous message sender is 1+index
    const previousSender =
      i < messageModelsProps.length - 1
        ? messageModelsProps[i + 1].propsForMessage?.sender
        : undefined;
    const nextSender = i > 0 ? messageModelsProps[i - 1].propsForMessage?.sender : undefined;
    // Handle firstMessageOfSeries for conditional avatar rendering

    sortedMessageProps.push({
      ...messageModelsProps[i],
      firstMessageOfSeries: !(i >= 0 && currentSender === previousSender),
      lastMessageOfSeries: currentSender !== nextSender,
    });
  }
  return sortedMessageProps;
}

function sortMessages(
  messages: Array<MessageModelPropsWithoutConvoProps>,
  isPublic: boolean
): Array<MessageModelPropsWithoutConvoProps> {
  // we order by serverTimestamp for public convos
  // be sure to update the sorting order to fetch messages from the DB too at getMessagesByConversation
  if (isPublic) {
    return messages.slice().sort((a, b) => {
      return (b.propsForMessage.serverTimestamp || 0) - (a.propsForMessage.serverTimestamp || 0);
    });
  }
  if (messages.some(n => !n.propsForMessage.timestamp && !n.propsForMessage.receivedAt)) {
    throw new Error('Found some messages without any timestamp set');
  }

  // for non public convos, we order by sent_at or received_at timestamp.
  // we assume that a message has either a sent_at or a received_at field set.
  const messagesSorted = messages
    .slice()
    .sort(
      (a, b) =>
        (b.propsForMessage.timestamp || b.propsForMessage.receivedAt || 0) -
        (a.propsForMessage.timestamp || a.propsForMessage.receivedAt || 0)
    );

  return messagesSorted;
}

/**
 * This returns the most recent message id in the database. This is not the most recent message shown,
 * but the most recent one, which could still not be loaded.
 */
export const getMostRecentMessageId = createSelector(
  getConversations,
  (state: ConversationsStateType): string | null => {
    return state.mostRecentMessageId;
  }
);

export const getOldestMessageId = createSelector(
  getSortedMessagesOfSelectedConversation,
  (messages: Array<MessageModelPropsWithoutConvoProps>): string | undefined => {
    const oldest =
      messages.length > 0 ? messages[messages.length - 1].propsForMessage.id : undefined;

    return oldest;
  }
);

export const getYoungestMessageId = createSelector(
  getSortedMessagesOfSelectedConversation,
  (messages: Array<MessageModelPropsWithoutConvoProps>): string | undefined => {
    const youngest = messages.length > 0 ? messages[0].propsForMessage.id : undefined;

    return youngest;
  }
);

export const getLoadedMessagesLength = createSelector(
  getConversations,
  (state: ConversationsStateType): number => {
    return state.messages.length || 0;
  }
);

export const isFirstUnreadMessageIdAbove = createSelector(
  getConversations,
  (state: ConversationsStateType): boolean => {
    if (!state.firstUnreadMessageId) {
      return false;
    }

    const isNotPresent = !state.messages.some(
      m => m.propsForMessage.id === state.firstUnreadMessageId
    );

    return isNotPresent;
  }
);

const getMessageId = (_whatever: any, id: string) => id;

export const getMessagePropsByMessageId = createSelector(
  getConversations,
  getSortedMessagesOfSelectedConversation,
  getConversationLookup,
  getMessageId,
  // tslint:disable-next-line: cyclomatic-complexity
  (
    _convoState,
    messages: Array<SortedMessageModelProps>,
    conversations,
    id
  ): MessageModelPropsWithConvoProps | undefined => {
    const foundMessageProps: SortedMessageModelProps | undefined = messages?.find(
      m => m?.propsForMessage?.id === id
    );

    if (!foundMessageProps || !foundMessageProps.propsForMessage.convoId) {
      return undefined;
    }
    const sender = foundMessageProps?.propsForMessage?.sender;

    const foundMessageConversation = conversations[foundMessageProps.propsForMessage.convoId];
    if (!foundMessageConversation || !sender) {
      return undefined;
    }

    const foundSenderConversation = conversations[sender];
    if (!foundSenderConversation) {
      return undefined;
    }

    const ourPubkey = UserUtils.getOurPubKeyStrFromCache();
    const isGroup = !foundMessageConversation.isPrivate;
    const isPublic = foundMessageConversation.isPublic;

    const groupAdmins = (isGroup && foundMessageConversation.groupAdmins) || [];
    const weAreAdmin = groupAdmins.includes(ourPubkey) || false;

    const groupModerators = (isGroup && foundMessageConversation.groupModerators) || [];
    const weAreModerator = groupModerators.includes(ourPubkey) || false;
    // A message is deletable if
    // either we sent it,
    // or the convo is not a public one (in this case, we will only be able to delete for us)
    // or the convo is public and we are an admin or moderator
    const isDeletable =
      sender === ourPubkey || !isPublic || (isPublic && (weAreAdmin || weAreModerator));

    // A message is deletable for everyone if
    // either we sent it no matter what the conversation type,
    // or the convo is public and we are an admin or moderator
    const isDeletableForEveryone =
      sender === ourPubkey || (isPublic && (weAreAdmin || weAreModerator)) || false;

    const isSenderAdmin = groupAdmins.includes(sender);
    const senderIsUs = sender === ourPubkey;

    const authorName =
      foundSenderConversation.nickname || foundSenderConversation.displayNameInProfile || null;
    const authorProfileName = senderIsUs
      ? window.i18n('you')
      : foundSenderConversation.nickname ||
        foundSenderConversation.displayNameInProfile ||
        window.i18n('anonymous');

    const messageProps: MessageModelPropsWithConvoProps = {
      ...foundMessageProps,
      propsForMessage: {
        ...foundMessageProps.propsForMessage,
        isBlocked: !!foundMessageConversation.isBlocked,
        isPublic: !!isPublic,
        isOpenGroupV2: !!isPublic,
        isSenderAdmin,
        isDeletable,
        isDeletableForEveryone,
        weAreAdmin,
        conversationType: foundMessageConversation.type,
        sender,
        authorAvatarPath: foundSenderConversation.avatarPath || null,
        isKickedFromGroup: foundMessageConversation.isKickedFromGroup || false,
        authorProfileName: authorProfileName || 'Unknown',
        authorName,
      },
    };

    return messageProps;
  }
);

export const getMessageAvatarProps = createSelector(getMessagePropsByMessageId, (props):
  | MessageAvatarSelectorProps
  | undefined => {
  if (!props || isEmpty(props)) {
    return undefined;
  }

  const messageAvatarProps: MessageAvatarSelectorProps = {
    lastMessageOfSeries: props.lastMessageOfSeries,
    ...pick(props.propsForMessage, [
      'authorAvatarPath',
      'authorName',
      'sender',
      'authorProfileName',
      'conversationType',
      'direction',
      'isPublic',
      'isSenderAdmin',
    ]),
  };

  return messageAvatarProps;
});

export const getMessageReactsProps = createSelector(getMessagePropsByMessageId, (props):
  | MessageReactsSelectorProps
  | undefined => {
  if (!props || isEmpty(props)) {
    return undefined;
  }

  const msgProps: MessageReactsSelectorProps = pick(props.propsForMessage, [
    'convoId',
    'conversationType',
    'isPublic',
    'reacts',
    'serverId',
  ]);

  if (msgProps.reacts) {
    const sortedReacts = Object.entries(msgProps.reacts).sort((a, b) => {
      return a[1].index < b[1].index ? -1 : a[1].index > b[1].index ? 1 : 0;
    });
    msgProps.sortedReacts = sortedReacts;
  }

  return msgProps;
});

export const getMessagePreviewProps = createSelector(getMessagePropsByMessageId, (props):
  | MessagePreviewSelectorProps
  | undefined => {
  if (!props || isEmpty(props)) {
    return undefined;
  }

  const msgProps: MessagePreviewSelectorProps = pick(props.propsForMessage, [
    'attachments',
    'previews',
  ]);

  return msgProps;
});

export const getMessageQuoteProps = createSelector(getMessagePropsByMessageId, (props):
  | MessageQuoteSelectorProps
  | undefined => {
  if (!props || isEmpty(props)) {
    return undefined;
  }

  const msgProps: MessageQuoteSelectorProps = pick(props.propsForMessage, ['direction', 'quote']);

  return msgProps;
});

export const getMessageStatusProps = createSelector(getMessagePropsByMessageId, (props):
  | MessageStatusSelectorProps
  | undefined => {
  if (!props || isEmpty(props)) {
    return undefined;
  }

  const msgProps: MessageStatusSelectorProps = pick(props.propsForMessage, ['direction', 'status']);

  return msgProps;
});

export const getMessageTextProps = createSelector(getMessagePropsByMessageId, (props):
  | MessageTextSelectorProps
  | undefined => {
  if (!props || isEmpty(props)) {
    return undefined;
  }

  const msgProps: MessageTextSelectorProps = pick(props.propsForMessage, [
    'direction',
    'status',
    'text',
    'isDeleted',
    'conversationType',
  ]);

  return msgProps;
});

export const getMessageContextMenuProps = createSelector(getMessagePropsByMessageId, (props):
  | MessageContextMenuSelectorProps
  | undefined => {
  if (!props || isEmpty(props)) {
    return undefined;
  }

  const msgProps: MessageContextMenuSelectorProps = pick(props.propsForMessage, [
    'attachments',
    'sender',
    'convoId',
    'direction',
    'status',
    'isDeletable',
    'isPublic',
    'isOpenGroupV2',
    'weAreAdmin',
    'isSenderAdmin',
    'text',
    'serverTimestamp',
    'timestamp',
    'isBlocked',
    'isDeletableForEveryone',
  ]);

  return msgProps;
});

export const getMessageAuthorProps = createSelector(getMessagePropsByMessageId, (props):
  | MessageAuthorSelectorProps
  | undefined => {
  if (!props || isEmpty(props)) {
    return undefined;
  }

  const msgProps: MessageAuthorSelectorProps = {
    firstMessageOfSeries: props.firstMessageOfSeries,
    ...pick(props.propsForMessage, ['authorName', 'sender', 'authorProfileName', 'direction']),
  };

  return msgProps;
});

export const getMessageIsDeletable = createSelector(
  getMessagePropsByMessageId,
  (props): boolean => {
    if (!props || isEmpty(props)) {
      return false;
    }

    return props.propsForMessage.isDeletable;
  }
);

export const getMessageAttachmentProps = createSelector(getMessagePropsByMessageId, (props):
  | MessageAttachmentSelectorProps
  | undefined => {
  if (!props || isEmpty(props)) {
    return undefined;
  }

  const msgProps: MessageAttachmentSelectorProps = {
    attachments: props.propsForMessage.attachments || [],
    ...pick(props.propsForMessage, [
      'direction',
      'isTrustedForAttachmentDownload',
      'timestamp',
      'serverTimestamp',
      'sender',
      'convoId',
    ]),
  };

  return msgProps;
});

export const getIsMessageSelected = createSelector(
  getMessagePropsByMessageId,
  getSelectedMessageIds,
  (props, selectedIds): boolean => {
    if (!props || isEmpty(props)) {
      return false;
    }

    const { id } = props.propsForMessage;

    return selectedIds.includes(id);
  }
);

export const getMessageContentSelectorProps = createSelector(getMessagePropsByMessageId, (props):
  | MessageContentSelectorProps
  | undefined => {
  if (!props || isEmpty(props)) {
    return undefined;
  }

  const msgProps: MessageContentSelectorProps = {
    firstMessageOfSeries: props.firstMessageOfSeries,
    lastMessageOfSeries: props.lastMessageOfSeries,
    ...pick(props.propsForMessage, [
      'direction',
      'serverTimestamp',
      'text',
      'timestamp',
      'previews',
      'quote',
      'attachments',
    ]),
  };

  return msgProps;
});

export const getMessageContentWithStatusesSelectorProps = createSelector(
  getMessagePropsByMessageId,
  (props): MessageContentWithStatusSelectorProps | undefined => {
    if (!props || isEmpty(props)) {
      return undefined;
    }

    const msgProps: MessageContentWithStatusSelectorProps = {
      hasAttachments: Boolean(props.propsForMessage.attachments?.length) || false,
      ...pick(props.propsForMessage, ['direction', 'isDeleted', 'isTrustedForAttachmentDownload']),
    };

    return msgProps;
  }
);

export const getGenericReadableMessageSelectorProps = createSelector(
  getMessagePropsByMessageId,
  (props): GenericReadableMessageSelectorProps | undefined => {
    if (!props || isEmpty(props)) {
      return undefined;
    }

    const msgProps: GenericReadableMessageSelectorProps = pick(props.propsForMessage, [
      'convoId',
      'direction',
      'conversationType',
      'expirationLength',
      'expirationTimestamp',
      'isExpired',
      'isUnread',
      'receivedAt',
      'isKickedFromGroup',
      'isDeleted',
    ]);

    return msgProps;
  }
);

export const getOldTopMessageId = createSelector(
  getConversations,
  (state: ConversationsStateType): string | null => state.oldTopMessageId || null
);

export const getOldBottomMessageId = createSelector(
  getConversations,
  (state: ConversationsStateType): string | null => state.oldBottomMessageId || null
);<|MERGE_RESOLUTION|>--- conflicted
+++ resolved
@@ -34,12 +34,9 @@
 import { UserUtils } from '../../session/utils';
 import { Storage } from '../../util/storage';
 import { ConversationTypeEnum } from '../../models/conversationAttributes';
-<<<<<<< HEAD
-import { filter, isEmpty, sortBy } from 'lodash';
-=======
+
 import { MessageReactsSelectorProps } from '../../components/conversation/message/message-content/MessageReactions';
-import { filter, isEmpty, pick } from 'lodash';
->>>>>>> 530ed599
+import { filter, isEmpty, pick, sortBy } from 'lodash';
 
 export const getConversations = (state: StateType): ConversationsStateType => state.conversations;
 
