import { isString } from 'lodash';
import { useSelector } from 'react-redux';
import { ConversationTypeEnum, isOpenOrClosedGroup } from '../../models/conversationAttributes';
import { PubKey } from '../../session/types';
import { UserUtils } from '../../session/utils';
import { StateType } from '../reducer';
import { getCanWrite, getModerators, getSubscriberCount } from './sogsRoomInfo';
import { getIsMessageSelectionMode, getSelectedConversation } from './conversations';

/**
 * Returns the formatted text for notification setting.
 */
const getCurrentNotificationSettingText = (state: StateType): string | undefined => {
  if (!state) {
    return undefined;
  }
  const currentNotificationSetting = getSelectedConversation(state)?.currentNotificationSetting;
  switch (currentNotificationSetting) {
    case 'all':
      return window.i18n('notificationForConvo_all');
    case 'mentions_only':
      return window.i18n('notificationForConvo_mentions_only');
    case 'disabled':
      return window.i18n('notificationForConvo_disabled');
    default:
      return window.i18n('notificationForConvo_all');
  }
};

const getIsSelectedPrivate = (state: StateType): boolean => {
  return Boolean(getSelectedConversation(state)?.isPrivate) || false;
};

const getIsSelectedBlocked = (state: StateType): boolean => {
  return Boolean(getSelectedConversation(state)?.isBlocked) || false;
};

const getSelectedIsApproved = (state: StateType): boolean => {
  return Boolean(getSelectedConversation(state)?.isApproved) || false;
};

const getSelectedApprovedMe = (state: StateType): boolean => {
  return Boolean(getSelectedConversation(state)?.didApproveMe) || false;
};

/**
 * Returns true if the currently selected conversation is active (has an active_at field > 0)
 */
const getIsSelectedActive = (state: StateType): boolean => {
  return Boolean(getSelectedConversation(state)?.activeAt) || false;
};

const getIsSelectedNoteToSelf = (state: StateType): boolean => {
  return getSelectedConversation(state)?.isMe || false;
};

export const getSelectedConversationKey = (state: StateType): string | undefined => {
  return state.conversations.selectedConversation;
};

/**
 * Returns true if the current conversation selected is a public group and false otherwise.
 */
export const getSelectedConversationIsPublic = (state: StateType): boolean => {
  return Boolean(getSelectedConversation(state)?.isPublic) || false;
};

/**
 * Returns true if the current conversation selected can be typed into
 */
export function getSelectedCanWrite(state: StateType) {
  const selectedConvoPubkey = getSelectedConversationKey(state);
  if (!selectedConvoPubkey) {
    return false;
  }
  const selectedConvo = getSelectedConversation(state);
  if (!selectedConvo) {
    return false;
  }
  const canWriteSogs = getCanWrite(state, selectedConvoPubkey);
  const { isBlocked, isKickedFromGroup, left, isPublic } = selectedConvo;

  return !(isBlocked || isKickedFromGroup || left || (isPublic && !canWriteSogs));
}

/**
 * Returns true if the current conversation selected is a group conversation.
 * Returns false if the current conversation selected is not a group conversation, or none are selected
 */
const getSelectedConversationIsGroup = (state: StateType): boolean => {
  const selected = getSelectedConversation(state);
  if (!selected || !selected.type) {
    return false;
  }
  return selected.type ? isOpenOrClosedGroup(selected.type) : false;
};

/**
 * Returns true if the current conversation selected is a closed group and false otherwise.
 */
export const isClosedGroupConversation = (state: StateType): boolean => {
  const selected = getSelectedConversation(state);
  if (!selected) {
    return false;
  }
  return (
    (selected.type === ConversationTypeEnum.GROUP && !selected.isPublic) ||
    selected.type === ConversationTypeEnum.GROUPV3 ||
    false
  );
};

const getSelectedGroupMembers = (state: StateType): Array<string> => {
  const selected = getSelectedConversation(state);
  if (!selected) {
    return [];
  }
  return selected.members || [];
};

const getSelectedSubscriberCount = (state: StateType): number | undefined => {
  const convo = getSelectedConversation(state);
  if (!convo) {
    return undefined;
  }
  return getSubscriberCount(state, convo.id);
};

// ============== SELECTORS RELEVANT TO SELECTED/OPENED CONVERSATION ==============

export function useSelectedConversationKey() {
  return useSelector(getSelectedConversationKey);
}

export function useSelectedIsGroup() {
  return useSelector(getSelectedConversationIsGroup);
}

export function useSelectedIsPublic() {
  return useSelector(getSelectedConversationIsPublic);
}

export function useSelectedIsPrivate() {
  return useSelector(getIsSelectedPrivate);
}

export function useSelectedIsBlocked() {
  return useSelector(getIsSelectedBlocked);
}

export function useSelectedIsApproved() {
  return useSelector(getSelectedIsApproved);
}

export function useSelectedApprovedMe() {
  return useSelector(getSelectedApprovedMe);
}

/**
 * Returns true if the given arguments corresponds to a private contact which is approved both sides. i.e. a friend.
 */
export function isPrivateAndFriend({
  approvedMe,
  isApproved,
  isPrivate,
}: {
  isPrivate: boolean;
  isApproved: boolean;
  approvedMe: boolean;
}) {
  return isPrivate && isApproved && approvedMe;
}

/**
 * Returns true if the selected conversation is private and is approved both sides
 */
export function useSelectedIsPrivateFriend() {
  const isPrivate = useSelectedIsPrivate();
  const isApproved = useSelectedIsApproved();
  const approvedMe = useSelectedApprovedMe();
  return isPrivateAndFriend({ isPrivate, isApproved, approvedMe });
}

export function useSelectedIsActive() {
  return useSelector(getIsSelectedActive);
}

export function useSelectedisNoteToSelf() {
  return useSelector(getIsSelectedNoteToSelf);
}

export function useSelectedMembers() {
  return useSelector(getSelectedGroupMembers);
}

export function useSelectedSubscriberCount() {
  return useSelector(getSelectedSubscriberCount);
}

export function useSelectedNotificationSetting() {
  return useSelector(getCurrentNotificationSettingText);
}

export function useSelectedIsKickedFromGroup() {
  return useSelector(
    (state: StateType) => Boolean(getSelectedConversation(state)?.isKickedFromGroup) || false
  );
}

export function useSelectedIsLeft() {
  return useSelector((state: StateType) => Boolean(getSelectedConversation(state)?.left) || false);
}

export function useSelectedNickname() {
  return useSelector((state: StateType) => getSelectedConversation(state)?.nickname);
}

export function useSelectedDisplayNameInProfile() {
  return useSelector((state: StateType) => getSelectedConversation(state)?.displayNameInProfile);
}

/**
 * For a private chat, this returns the (xxxx...xxxx) shortened pubkey
 * If this is a private chat, but somehow, we have no pubkey, this returns the localized `anonymous` string
 * Otherwise, this returns the localized `unknown` string
 */
export function useSelectedShortenedPubkeyOrFallback() {
  const isPrivate = useSelectedIsPrivate();
  const selected = useSelectedConversationKey();
  if (isPrivate && selected) {
    return PubKey.shorten(selected);
  }
  if (isPrivate) {
    return window.i18n('anonymous');
  }
  return window.i18n('unknown');
}

/**
 * That's a very convoluted way to say "nickname or profile name or shortened pubkey or ("Anonymous" or "unknown" depending on the type of conversation).
 * This also returns the localized "Note to Self" if the conversation is the note to self.
 */
export function useSelectedNicknameOrProfileNameOrShortenedPubkey() {
  const nickname = useSelectedNickname();
  const profileName = useSelectedDisplayNameInProfile();
  const shortenedPubkey = useSelectedShortenedPubkeyOrFallback();
  const isMe = useSelectedisNoteToSelf();
  if (isMe) {
    return window.i18n('noteToSelf');
  }
  return nickname || profileName || shortenedPubkey;
}

export function useSelectedWeAreAdmin() {
  return useSelector((state: StateType) => getSelectedConversation(state)?.weAreAdmin || false);
}

/**
 * Only for communities.
 * @returns true if the selected convo is a community and we are one of the moderators
 */
export function useSelectedWeAreModerator() {
  // TODO might be something to memoize let's see
  const isPublic = useSelectedIsPublic();
  const selectedConvoKey = useSelectedConversationKey();
  const us = UserUtils.getOurPubKeyStrFromCache();
  const mods = useSelector((state: StateType) => getModerators(state, selectedConvoKey));

  const weAreModerator = mods.includes(us);
  return isPublic && isString(selectedConvoKey) && weAreModerator;
}

<<<<<<< HEAD
export function useSelectedLastMessage() {
  return useSelector((state: StateType) => getSelectedConversation(state)?.lastMessage);
=======
export function useIsMessageSelectionMode() {
  return useSelector(getIsMessageSelectionMode);
>>>>>>> 448c9dc1
}<|MERGE_RESOLUTION|>--- conflicted
+++ resolved
@@ -270,11 +270,10 @@
   return isPublic && isString(selectedConvoKey) && weAreModerator;
 }
 
-<<<<<<< HEAD
+export function useIsMessageSelectionMode() {
+  return useSelector(getIsMessageSelectionMode);
+}
+
 export function useSelectedLastMessage() {
   return useSelector((state: StateType) => getSelectedConversation(state)?.lastMessage);
-=======
-export function useIsMessageSelectionMode() {
-  return useSelector(getIsMessageSelectionMode);
->>>>>>> 448c9dc1
 }