/* eslint-disable import/extensions */
/* eslint-disable import/no-unresolved */
// eslint-disable-next-line camelcase
import { from_hex } from 'libsodium-wrappers-sumo';
import { isArray, isEmpty, isEqual } from 'lodash';
import { ContactInfoSet, LegacyGroupInfo, LegacyGroupMemberInfo } from 'libsession_util_nodejs';
import { OpenGroupV2Room } from '../data/opengroups';
import { ConversationAttributes } from '../models/conversationAttributes';
import { OpenGroupRequestCommonType } from '../session/apis/open_group_api/opengroupV2/ApiUtil';
import { fromHexToArray } from '../session/utils/String';
import { ConfigWrapperObjectTypes } from '../webworker/workers/browser/libsession_worker_functions';

/**
 * This wrapper can be used to make a function type not async, asynced.
 * We use it in the typing of the database communication, because the data calls (renderer side) have essentially the same signature of the sql calls (node side), with an added `await`
 */
export type AsyncWrapper<T extends (...args: any) => any> = (
  ...args: Parameters<T>
) => Promise<ReturnType<T>>;

/**
 * This type is used to build from an objectType filled with functions, a new object type where all the functions their async equivalent
 */
export type AsyncObjectWrapper<Type extends Record<string, (...args: any) => any>> = {
  [Property in keyof Type]: AsyncWrapper<Type[Property]>;
};

export type MsgDuplicateSearchOpenGroup = Array<{
  sender: string;
  serverTimestamp: number;
  // senderBlinded?: string; // for a message we sent, we need a blinded id and an unblinded one
}>;

export type UpdateLastHashType = {
  convoId: string;
  snode: string;
  hash: string;
  expiresAt: number;
  namespace: number;
};

export type ConfigDumpRow = {
  variant: ConfigWrapperObjectTypes; // the variant this entry is about. (user pr, contacts, ...)
  publicKey: string; // either our pubkey if a dump for our own swarm or the closed group pubkey
  data: Uint8Array; // the blob returned by libsession.dump() call
};

export type ConfigDumpRowWithoutData = Pick<ConfigDumpRow, 'publicKey' | 'variant'>;

export const CONFIG_DUMP_TABLE = 'configDump';

// ========== configdump

export type ConfigDumpDataNode = {
  getByVariantAndPubkey: (
    variant: ConfigWrapperObjectTypes,
    publicKey: string
  ) => Array<ConfigDumpRow>;
  saveConfigDump: (dump: ConfigDumpRow) => void;

  getAllDumpsWithData: () => Array<ConfigDumpRow>;
  getAllDumpsWithoutData: () => Array<ConfigDumpRowWithoutData>;
};

// ========== unprocessed

export type UnprocessedParameter = {
  id: string;
  version: number;
  envelope: string;
  timestamp: number;
  // serverTimestamp: number;
  attempts: number;
  messageHash: string;
  senderIdentity?: string;
  decrypted?: string; // added once the envelopes's content is decrypted with updateCacheWithDecryptedContent
  source?: string; // added once the envelopes's content is decrypted with updateCacheWithDecryptedContent
};

export type UnprocessedDataNode = {
  saveUnprocessed: (data: UnprocessedParameter) => void;
  updateUnprocessedAttempts: (id: string, attempts: number) => void;
  updateUnprocessedWithData: (id: string, data: UnprocessedParameter) => void;
  getUnprocessedById: (id: string) => UnprocessedParameter | undefined;
  getUnprocessedCount: () => number;
  getAllUnprocessed: () => Array<UnprocessedParameter>;
  removeUnprocessed: (id: string) => void;
  removeAllUnprocessed: () => void;
};

// ======== attachment downloads

export type AttachmentDownloadMessageDetails = {
  messageId: string;
  type: 'preview' | 'quote' | 'attachment';
  index: number;
  isOpenGroupV2: boolean;
  openGroupV2Details: OpenGroupRequestCommonType | undefined;
};

export type SaveConversationReturn = {
  unreadCount: number;
  mentionedUs: boolean;
  lastReadTimestampMessage: number | null;
} | null;

/**
 * This function returns a contactInfo for the wrapper to understand from the DB values.
 * Created in this file so we can reuse it during the migration (node side), and from the renderer side
 */
export function getContactInfoFromDBValues({
  id,
  dbApproved,
  dbApprovedMe,
  dbBlocked,
  dbName,
  dbNickname,
  priority,
  dbProfileUrl,
  dbProfileKey,
  dbCreatedAtSeconds,
  expirationTimerSeconds, //FIXME WILL add expirationMode here
}: {
  id: string;
  dbApproved: boolean;
  dbApprovedMe: boolean;
  dbBlocked: boolean;
  dbNickname: string | undefined;
  dbName: string | undefined;
  priority: number;
  dbCreatedAtSeconds: number;
  dbProfileUrl: string | undefined;
  dbProfileKey: string | undefined;
  expirationTimerSeconds: number | undefined;
}): ContactInfoSet {
  const wrapperContact: ContactInfoSet = {
    id,
    approved: !!dbApproved,
    approvedMe: !!dbApprovedMe,
    blocked: !!dbBlocked,
    priority,
    nickname: dbNickname,
    name: dbName,
    createdAtSeconds: dbCreatedAtSeconds,
    expirationTimerSeconds:
      !!expirationTimerSeconds && isFinite(expirationTimerSeconds) && expirationTimerSeconds > 0
        ? expirationTimerSeconds
        : 0,
    expirationMode: 'off', //FIXME WILL add expirationMode here
  };

  if (
    wrapperContact.profilePicture?.url !== dbProfileUrl ||
    !isEqual(wrapperContact.profilePicture?.key, dbProfileKey)
  ) {
    wrapperContact.profilePicture = {
      url: dbProfileUrl || null,
      key: dbProfileKey && !isEmpty(dbProfileKey) ? fromHexToArray(dbProfileKey) : null,
    };
  }

  return wrapperContact;
}

/**
 * This function returns a CommunityInfo for the wrapper to understand from the DB values.
 * It is created in this file so we can reuse it during the migration (node side), and from the renderer side
 */
export function getCommunityInfoFromDBValues({
  priority,
  fullUrl,
}: {
  priority: number;
  fullUrl: string;
}) {
  const community = {
    fullUrl,
    priority: priority || 0,
  };

  return community;
}

function maybeArrayJSONtoArray(arr: string | Array<string>): Array<string> {
  try {
    if (isArray(arr)) {
      return arr;
    }

    const parsed = JSON.parse(arr);
    if (isArray(parsed)) {
      return parsed;
    }
    return [];
  } catch (e) {
    return [];
  }
}

export function getLegacyGroupInfoFromDBValues({
  id,
  priority,
  members: maybeMembers,
  displayNameInProfile,
  expireTimer,
  encPubkeyHex,
  encSeckeyHex,
  groupAdmins: maybeAdmins,
  lastJoinedTimestamp,
}: Pick<
  ConversationAttributes,
<<<<<<< HEAD
  'id' | 'priority' | 'displayNameInProfile' | 'lastJoinedTimestamp' | 'expireTimer'
=======
  'id' | 'priority' | 'displayNameInProfile' | 'lastJoinedTimestamp' // | 'expireTimer'
>>>>>>> 953897cc
> & {
  encPubkeyHex: string;
  encSeckeyHex: string;
  members: string | Array<string>;
  groupAdmins: string | Array<string>;
}) {
  const admins: Array<string> = maybeArrayJSONtoArray(maybeAdmins);
  const members: Array<string> = maybeArrayJSONtoArray(maybeMembers);

  const wrappedMembers: Array<LegacyGroupMemberInfo> = (members || []).map(m => {
    return {
      isAdmin: admins.includes(m),
      pubkeyHex: m,
    };
  });
  const legacyGroup: LegacyGroupInfo = {
    pubkeyHex: id,
    disappearingTimerSeconds: !expireTimer ? 0 : expireTimer, //FIXME WILL add expirationMode here
    name: displayNameInProfile || '',
    priority: priority || 0,
    members: wrappedMembers,
    encPubkey: !isEmpty(encPubkeyHex) ? from_hex(encPubkeyHex) : new Uint8Array(),
    encSeckey: !isEmpty(encSeckeyHex) ? from_hex(encSeckeyHex) : new Uint8Array(),
    joinedAtSeconds: Math.floor(lastJoinedTimestamp / 1000),
  };

  return legacyGroup;
}

/**
 * This function can be used to make sure all the possible values as input of a switch as taken care off, without having a default case.
 *
 */
export function assertUnreachable(_x: never, message: string): never {
  const msg = `assertUnreachable: Didn't expect to get here with "${message}"`;
  // eslint:disable: no-console
  // eslint-disable-next-line no-console
  console.info(msg);
  throw new Error(msg);
}

export function roomHasBlindEnabled(openGroup?: OpenGroupV2Room) {
  return capabilitiesListHasBlindEnabled(openGroup?.capabilities);
}

export function capabilitiesListHasBlindEnabled(caps?: Array<string> | null) {
  return Boolean(caps?.includes('blind'));
}

export function roomHasReactionsEnabled(openGroup?: OpenGroupV2Room) {
  return Boolean(openGroup?.capabilities?.includes('reactions'));
}<|MERGE_RESOLUTION|>--- conflicted
+++ resolved
@@ -119,8 +119,8 @@
   dbProfileUrl,
   dbProfileKey,
   dbCreatedAtSeconds,
-  expirationTimerSeconds, //FIXME WILL add expirationMode here
-}: {
+}: // expirationTimerSeconds, // FIXME WILL add expirationMode here
+{
   id: string;
   dbApproved: boolean;
   dbApprovedMe: boolean;
@@ -142,11 +142,11 @@
     nickname: dbNickname,
     name: dbName,
     createdAtSeconds: dbCreatedAtSeconds,
-    expirationTimerSeconds:
-      !!expirationTimerSeconds && isFinite(expirationTimerSeconds) && expirationTimerSeconds > 0
-        ? expirationTimerSeconds
-        : 0,
-    expirationMode: 'off', //FIXME WILL add expirationMode here
+    // expirationTimerSeconds:
+    //   !!expirationTimerSeconds && isFinite(expirationTimerSeconds) && expirationTimerSeconds > 0
+    //     ? expirationTimerSeconds
+    //     : 0,
+    // expirationMode: 'off', //FIXME WILL add expirationMode here
   };
 
   if (
@@ -202,18 +202,15 @@
   priority,
   members: maybeMembers,
   displayNameInProfile,
-  expireTimer,
+  // expireTimer,
   encPubkeyHex,
   encSeckeyHex,
   groupAdmins: maybeAdmins,
   lastJoinedTimestamp,
 }: Pick<
   ConversationAttributes,
-<<<<<<< HEAD
-  'id' | 'priority' | 'displayNameInProfile' | 'lastJoinedTimestamp' | 'expireTimer'
-=======
-  'id' | 'priority' | 'displayNameInProfile' | 'lastJoinedTimestamp' // | 'expireTimer'
->>>>>>> 953897cc
+  'id' | 'priority' | 'displayNameInProfile' | 'lastJoinedTimestamp'
+  // | 'expireTimer'
 > & {
   encPubkeyHex: string;
   encSeckeyHex: string;
@@ -231,7 +228,7 @@
   });
   const legacyGroup: LegacyGroupInfo = {
     pubkeyHex: id,
-    disappearingTimerSeconds: !expireTimer ? 0 : expireTimer, //FIXME WILL add expirationMode here
+    // disappearingTimerSeconds: !expireTimer ? 0 : expireTimer, // FIXME WILL add expirationMode here
     name: displayNameInProfile || '',
     priority: priority || 0,
     members: wrappedMembers,
